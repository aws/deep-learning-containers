ARG PYTHON=python3
ARG PYTHON_VERSION=3.12.10
ARG PYTORCH_VERSION=2.7.1
ARG TORCHTNT_VERSION=0.2.4
ARG TORCHAUDIO_VERSION=2.7.1
ARG TORCHVISION_VERSION=0.22.1
ARG TORCHDATA_VERSION=0.11.0
ARG GDRCOPY_VERSION=2.5
ARG TE_VERSION=2.3
ARG FLASH_ATTN_VERSION=2.7.4.post1
FROM 669063966089.dkr.ecr.us-west-2.amazonaws.com/pr-base:12.8.0-gpu-py312-cu128-ubuntu22.04-ec2-pr-5177-2025-08-18-21-56-10 as common

LABEL maintainer="Amazon AI"
LABEL dlc_major_version="1"
# has EFA PYTHON and CUDA 12.8
# This arg required to stop docker build waiting for region configuration while installing tz data from ubuntu 20
ARG PYTORCH_VERSION
ARG TORCHDATA_VERSION
ARG TORCHAUDIO_VERSION
ARG TORCHVISION_VERSION
ARG TORCHTNT_VERSION
ARG PYTHON
ARG GDRCOPY_VERSION
ARG TE_VERSION
ARG FLASH_ATTN_VERSION
ENV DEBIAN_FRONTEND=noninteractive
ENV LD_LIBRARY_PATH="/usr/local/lib:${LD_LIBRARY_PATH}"


ENV TORCH_NVCC_FLAGS="-Xfatbin -compress-all"
ENV DLC_CONTAINER_TYPE=training

RUN curl -o /license.txt https://aws-dlc-licenses.s3.amazonaws.com/pytorch-2.7/license.txt

COPY start_cuda_compat.sh /usr/local/bin/start_cuda_compat.sh
RUN chmod +x /usr/local/bin/start_cuda_compat.sh

COPY bash_telemetry.sh /usr/local/bin/bash_telemetry.sh
RUN chmod +x /usr/local/bin/bash_telemetry.sh
RUN echo 'source /usr/local/bin/bash_telemetry.sh' >> /etc/bash.bashrc

RUN pip install --no-cache-dir \
    numpy \
    "setuptools>=70.0.0"  \
    ninja \
    cython \
    pybind11 \
    mkl \
    mkl-include

# Install PyTorch
RUN pip install --no-cache-dir -U torch==${PYTORCH_VERSION} \
    torchvision==${TORCHVISION_VERSION} \
    torchaudio==${TORCHAUDIO_VERSION} \
    --index-url https://download.pytorch.org/whl/cu128 \
    && pip install --no-cache-dir -U torchtnt==${TORCHTNT_VERSION} \
    torchdata==${TORCHDATA_VERSION} \
    triton 

WORKDIR /

# Install GDRCopy which is a dependency of SM Distributed DataParallel binary
# The test binaries requires cuda driver library which could be found in conda
# So update the linker path to point to it to avoid -Lcuda not found
RUN cd /tmp \
 && git clone https://github.com/NVIDIA/gdrcopy.git -b v${GDRCOPY_VERSION} \
 && cd gdrcopy \
 && sed -ie '12s@$@ -L $(CUDA)/lib64/stubs@' tests/Makefile \
 && CUDA=${CUDA_HOME} make install \
 && rm -rf /tmp/gdrcopy


# Install flash attn and NVIDIA transformer engine.
# Optionally set NVTE_FRAMEWORK to avoid bringing in additional frameworks during TE install
ENV NVTE_FRAMEWORK=pytorch
# Install flash-attn using instructions from https://github.com/Dao-AILab/flash-attention#installation-and-features
# Set MAX_JOBS=4 to avoid OOM issues in installation process
RUN MAX_JOBS=4 pip install --no-cache-dir flash-attn==${FLASH_ATTN_VERSION} --no-build-isolation
# Install TE using instructions from https://docs.nvidia.com/deeplearning/transformer-engine/user-guide/installation.html
RUN pip install --no-cache-dir git+https://github.com/NVIDIA/TransformerEngine.git@release_v${TE_VERSION} --no-build-isolation

RUN apt-get update \
 && apt-get install -y --allow-change-held-packages --no-install-recommends \
    libgl1-mesa-glx \
    curl \
    emacs \
    git \
    jq \
    unzip \
    vim \
    wget \
<<<<<<< HEAD
&& rm -rf /var/lib/apt/lists/*
=======
    cuda-toolkit-12=${CUDA_VERSION}-1 \
    libcudnn9-cuda-12=${CUDNN_VERSION}-1 \
    libcudnn9-dev-cuda-12=${CUDNN_VERSION}-1 \
    libhwloc-dev \
    libgomp1 \
    libibverbs-dev \
    libnuma1 \
    libnuma-dev \
    libtool \
    openssl \
    python3-dev \
    autoconf \
    pkg-config \
    check \
    libsubunit0 \
    libsubunit-dev \
    libbz2-dev \
    libreadline-dev \
    libsqlite3-dev \
    llvm \
    libncurses5-dev \
    libncursesw5-dev \
    xz-utils \
    tk-dev \
    liblzma-dev \
    libffi-dev \
 && rm -rf /var/lib/apt/lists/* \
 && apt-get clean

 # patch nvjpeg to fix CVE
RUN mkdir -p /tmp/nvjpeg \
&& cd /tmp/nvjpeg \
&& wget https://developer.download.nvidia.com/compute/cuda/redist/libnvjpeg/linux-x86_64/libnvjpeg-linux-x86_64-12.4.0.76-archive.tar.xz \
&& tar -xvf libnvjpeg-linux-x86_64-12.4.0.76-archive.tar.xz \
&& rm -rf /usr/local/cuda/targets/x86_64-linux/lib/libnvjpeg* \
&& rm -rf /usr/local/cuda/targets/x86_64-linux/include/nvjpeg.h \
&& cp libnvjpeg-linux-x86_64-12.4.0.76-archive/lib/libnvjpeg* /usr/local/cuda/targets/x86_64-linux/lib/ \
&& cp libnvjpeg-linux-x86_64-12.4.0.76-archive/include/* /usr/local/cuda/targets/x86_64-linux/include/ \
&& rm -rf /tmp/nvjpeg \
# patch cuobjdump and nvdisasm
&& rm -rf /usr/local/cuda/bin/cuobjdump* \
&& rm -rf /usr/local/cuda/bin/nvdisasm*

# For EFA, below flags are needed to install EFA on docker image
#  -n, --no-verify       Skip EFA device verification and test
#  -l, --skip-limit-conf Skip EFA limit configuration
#  -k, --skip-kmod       Skip EFA kmod installation
# start from 0.38.0 EFA now bundles the AWS OFI NCCL plugin,
# which can now be found in /opt/amazon/ofi-nccl/lib/x86_64-linux-gnu rather than the original /opt/aws-ofi-nccl/.
RUN mkdir /tmp/efa \
 && cd /tmp/efa \
 && curl -O https://s3-us-west-2.amazonaws.com/aws-efa-installer/aws-efa-installer-${EFA_VERSION}.tar.gz \
 && tar -xf aws-efa-installer-${EFA_VERSION}.tar.gz \
 && cd aws-efa-installer \
 && apt-get update \
 && ./efa_installer.sh -y --skip-kmod --skip-limit-conf --no-verify \
 && rm -rf /tmp/efa \
 && rm -rf /var/lib/apt/lists/* \
 && apt-get clean
>>>>>>> 7ff44d13

RUN pip install --no-cache-dir \
    cryptography \
    pyOpenSSL \
    parso \
    typing \
    charset-normalizer \
    packaging \
    boto3 \
    PyYAML \
    scipy \
    click \
    psutil \
    ipython \
    ipykernel \
    "pillow>=11.3.0" \
    h5py \
    "fsspec>=2025.7.0" \
    "markupsafe>=3.0.2" \
    mpi4py \
    s3torchconnector \
    accelerate \
    "idna>=3.7" \
    "tqdm>=4.66.3" \
    "requests>=2.32.0" \
    "urllib3>=2.5.0" \
    "awscli<2" \
    # opencv-python 4.12.0.88 reuqires numpy<2.3.0, which is not compatible with previous prod image(2.3.1)
    "opencv-python==4.11.0.86" \
    "tornado>=6.5.1" \
    "fastai==2.8.2" \
    # pin numpy requirement for fastai dependency
    # requires explicit declaration of spacy, thic, blis
    spacy \
    #thinc 8.3.6 is not compatible with numpy 1.26.4 (sagemaker doesn't support latest numpy)
    "thinc==8.3.4" \
    blis \
    "jinja2>=3.1.6"\
    "typing-extensions>=4.12.2" \
 && pip uninstall -y dataclasses

# Removing the cache as it is needed for security verification
RUN rm -rf /root/.cache | true
FROM common AS ec2

ARG PYTHON
ARG PYTHON_VERSION

COPY dockerd_entrypoint.sh /usr/local/bin/dockerd_entrypoint.sh
RUN chmod +x /usr/local/bin/dockerd_entrypoint.sh

RUN apt-get update \
 && apt-get upgrade -y \
 && apt-get autoremove -y \
 && apt-get clean \
 && rm -rf /var/lib/apt/lists/*

COPY setup_oss_compliance.sh setup_oss_compliance.sh
RUN bash setup_oss_compliance.sh ${PYTHON} && rm setup_oss_compliance.sh

# Removing the cache as it is needed for security verification
RUN rm -rf /root/.cache | true

ENTRYPOINT ["bash", "-m", "dockerd_entrypoint.sh"]
CMD ["/bin/bash"]

FROM common AS sagemaker

ARG PYTHON
ARG PYTHON_VERSION

# Copy workaround script for incorrect hostname
COPY changehostname.c /
COPY start_with_right_hostname.sh /usr/local/bin/start_with_right_hostname.sh
RUN chmod +x /usr/local/bin/start_with_right_hostname.sh

# Install SM packages
RUN pip install --no-cache-dir -U \
    smclarify \
    "sagemaker>=2.9.0,<3" \
    "sagemaker-experiments<1" \
    sagemaker-pytorch-training \
    sagemaker-training

# Install extra packages
RUN pip install --no-cache-dir -U \
    bokeh \
    imageio \
    numba \
    pandas \
    plotly \
    shap \
    scikit-learn \
    seaborn \
    # pinned for sagemaker==2.233.0
    cloudpickle

RUN apt-get update \
 && apt-get upgrade -y \
 && apt-get autoremove -y \
 && apt-get clean \
 && rm -rf /var/lib/apt/lists/*

COPY setup_oss_compliance.sh setup_oss_compliance.sh
RUN bash setup_oss_compliance.sh ${PYTHON} && rm setup_oss_compliance.sh

# Removing the cache as it is needed for security verification
RUN rm -rf /root/.cache | true

ENTRYPOINT ["bash", "-m", "start_with_right_hostname.sh"]
CMD ["/bin/bash"]<|MERGE_RESOLUTION|>--- conflicted
+++ resolved
@@ -89,69 +89,7 @@
     unzip \
     vim \
     wget \
-<<<<<<< HEAD
 && rm -rf /var/lib/apt/lists/*
-=======
-    cuda-toolkit-12=${CUDA_VERSION}-1 \
-    libcudnn9-cuda-12=${CUDNN_VERSION}-1 \
-    libcudnn9-dev-cuda-12=${CUDNN_VERSION}-1 \
-    libhwloc-dev \
-    libgomp1 \
-    libibverbs-dev \
-    libnuma1 \
-    libnuma-dev \
-    libtool \
-    openssl \
-    python3-dev \
-    autoconf \
-    pkg-config \
-    check \
-    libsubunit0 \
-    libsubunit-dev \
-    libbz2-dev \
-    libreadline-dev \
-    libsqlite3-dev \
-    llvm \
-    libncurses5-dev \
-    libncursesw5-dev \
-    xz-utils \
-    tk-dev \
-    liblzma-dev \
-    libffi-dev \
- && rm -rf /var/lib/apt/lists/* \
- && apt-get clean
-
- # patch nvjpeg to fix CVE
-RUN mkdir -p /tmp/nvjpeg \
-&& cd /tmp/nvjpeg \
-&& wget https://developer.download.nvidia.com/compute/cuda/redist/libnvjpeg/linux-x86_64/libnvjpeg-linux-x86_64-12.4.0.76-archive.tar.xz \
-&& tar -xvf libnvjpeg-linux-x86_64-12.4.0.76-archive.tar.xz \
-&& rm -rf /usr/local/cuda/targets/x86_64-linux/lib/libnvjpeg* \
-&& rm -rf /usr/local/cuda/targets/x86_64-linux/include/nvjpeg.h \
-&& cp libnvjpeg-linux-x86_64-12.4.0.76-archive/lib/libnvjpeg* /usr/local/cuda/targets/x86_64-linux/lib/ \
-&& cp libnvjpeg-linux-x86_64-12.4.0.76-archive/include/* /usr/local/cuda/targets/x86_64-linux/include/ \
-&& rm -rf /tmp/nvjpeg \
-# patch cuobjdump and nvdisasm
-&& rm -rf /usr/local/cuda/bin/cuobjdump* \
-&& rm -rf /usr/local/cuda/bin/nvdisasm*
-
-# For EFA, below flags are needed to install EFA on docker image
-#  -n, --no-verify       Skip EFA device verification and test
-#  -l, --skip-limit-conf Skip EFA limit configuration
-#  -k, --skip-kmod       Skip EFA kmod installation
-# start from 0.38.0 EFA now bundles the AWS OFI NCCL plugin,
-# which can now be found in /opt/amazon/ofi-nccl/lib/x86_64-linux-gnu rather than the original /opt/aws-ofi-nccl/.
-RUN mkdir /tmp/efa \
- && cd /tmp/efa \
- && curl -O https://s3-us-west-2.amazonaws.com/aws-efa-installer/aws-efa-installer-${EFA_VERSION}.tar.gz \
- && tar -xf aws-efa-installer-${EFA_VERSION}.tar.gz \
- && cd aws-efa-installer \
- && apt-get update \
- && ./efa_installer.sh -y --skip-kmod --skip-limit-conf --no-verify \
- && rm -rf /tmp/efa \
- && rm -rf /var/lib/apt/lists/* \
- && apt-get clean
->>>>>>> 7ff44d13
 
 RUN pip install --no-cache-dir \
     cryptography \
