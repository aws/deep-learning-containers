FROM ubuntu:18.04

LABEL maintainer="Amazon AI"
LABEL dlc_major_version="1"

# Add arguments to achieve the version, python and url
ARG PYTHON=python3
ARG PYTHON_VERSION=3.6.13
ARG OPEN_MPI_VERSION=4.0.1

# The smdebug pipeline relies for following format to perform string replace and trigger DLC pipeline for validating
# the nightly builds. Therefore, while updating the smdebug version, please ensure that the format is not disturbed.
ARG SMDEBUG_VERSION=1.0.9

# Python won’t try to write .pyc or .pyo files on the import of source modules
# Force stdin, stdout and stderr to be totally unbuffered. Good for logging
ENV PYTHONDONTWRITEBYTECODE=1
ENV PYTHONUNBUFFERED=1
ENV PYTHONIOENCODING=UTF-8
ENV LANG=C.UTF-8
ENV LC_ALL=C.UTF-8
ENV LD_LIBRARY_PATH="${LD_LIBRARY_PATH}:/usr/local/lib"
ENV LD_LIBRARY_PATH="${LD_LIBRARY_PATH}:/opt/conda/lib"
ENV PATH=/opt/conda/bin:$PATH
ENV SAGEMAKER_TRAINING_MODULE=sagemaker_pytorch_container.training:main
ENV DGLBACKEND=pytorch

ARG PT_TRAINING_URL=https://aws-pytorch-binaries.s3-us-west-2.amazonaws.com/r1.7.1_aws/20210107-213753/df8e57a23cbc00d4fff51f4ea7f2ce052d1384e9/cpu/torch-1.7.1-cp36-cp36m-manylinux1_x86_64.whl
ARG PT_TORCHVISION_URL=https://torchvision-build.s3-us-west-2.amazonaws.com/1.7.1/cpu/torchvision-0.8.2-cp36-cp36m-linux_x86_64.whl
ARG PT_S3_WHL=https://aws-s3-plugin.s3-us-west-2.amazonaws.com/binaries/0.0.1/93fdaed/awsio-0.0.1-cp36-cp36m-manylinux1_x86_64.whl

WORKDIR /

RUN apt-get update \
 && apt-get install -y --no-install-recommends \
    build-essential \
    ca-certificates \
    cmake \
    curl \
    emacs \
    git \
    jq \
    libglib2.0-0 \
    libgl1-mesa-glx \
    libsm6 \
    libxext6 \
    libxrender-dev \
    software-properties-common \
    wget \
    unzip \
    vim \
    zlib1g-dev \
    # Install dependent library for OpenCV
    libgtk2.0-dev \
 && rm -rf /var/lib/apt/lists/*

RUN wget https://www.open-mpi.org/software/ompi/v4.0/downloads/openmpi-$OPEN_MPI_VERSION.tar.gz \
 && gunzip -c openmpi-$OPEN_MPI_VERSION.tar.gz | tar xf - \
 && cd openmpi-$OPEN_MPI_VERSION \
 && ./configure --prefix=/home/.openmpi \
 && make all install \
 && cd .. \
 && rm openmpi-$OPEN_MPI_VERSION.tar.gz \
 && rm -rf openmpi-$OPEN_MPI_VERSION

# The ENV variables declared below are changed in the previous section
# Grouping these ENV variables in the first section causes
# ompi_info to fail. This is only observed in CPU containers
ENV PATH="$PATH:/home/.openmpi/bin"
ENV LD_LIBRARY_PATH="$LD_LIBRARY_PATH:/home/.openmpi/lib/"
RUN ompi_info --parsable --all | grep mpi_built_with_cuda_support:value

# Copy workaround script for incorrect hostname
COPY changehostname.c /
COPY start_with_right_hostname.sh /usr/local/bin/start_with_right_hostname.sh

RUN curl -L -o ~/miniconda.sh https://repo.continuum.io/miniconda/Miniconda3-latest-Linux-x86_64.sh \
 && chmod +x ~/miniconda.sh \
 && ~/miniconda.sh -b -p /opt/conda \
 && rm ~/miniconda.sh \
 && /opt/conda/bin/conda update conda \
 && /opt/conda/bin/conda install -c conda-forge \
    python=$PYTHON_VERSION \
 && /opt/conda/bin/conda install -y -c anaconda \
    # conda 4.10.0 requires ruamel_yaml to be installed. Currently pinned at latest.
    ruamel_yaml==0.15.100 \
    numpy \
    ipython \
    mkl \
    mkl-include \
    cython \
    typing \
    "pyopenssl>=17.5.0" \
 && conda install -c conda-forge \
    opencv \
 && conda install -y \
    scikit-learn \
    pandas \
    h5py \
    requests \
 && conda install -c dglteam -y dgl \
 && /opt/conda/bin/conda clean -ya \
 && conda clean -ya

# The following section uninstalls torch and torchvision before installing the
# custom versions from an S3 bucket. This will need to be removed in the future
RUN pip install --upgrade pip --trusted-host pypi.org --trusted-host files.pythonhosted.org \
 && ln -s /opt/conda/bin/pip /usr/local/bin/pip3 \
 && pip install --no-cache-dir -U \
    "pyyaml>=5.4,<5.5" \
    "awscli<2" \
    fastai==1.0.61 \
    scipy==1.2.2 \
    click \
    "cryptography>3.2" \
    smdebug==${SMDEBUG_VERSION} \
    smclarify \
    "sagemaker>=2,<3" \
    sagemaker-experiments==0.* \
    "sagemaker-pytorch-training<3" \
    psutil==5.6.7 \
    Pillow \
 && pip uninstall -y torch \
 && pip install --no-cache-dir -U ${PT_TRAINING_URL} \
 && pip uninstall -y torchvision \
 && pip install --no-deps --no-cache-dir -U ${PT_TORCHVISION_URL}

<<<<<<< HEAD
# Install PT S3 plugin
RUN pip install -U ${PT_S3_WHL} \
 && mkdir -p /etc/pki/tls/certs \
 && cp /etc/ssl/certs/ca-certificates.crt /etc/pki/tls/certs/ca-bundle.crt
=======
# Install extra packages
RUN pip install --no-cache-dir -U \
    "bokeh>=2.3,<3" \
    "imageio>=2.9,<3" \
    "opencv-python>=4.3,<5" \
    "plotly>=5.1,<6" \
    "seaborn>=0.11,<1" \
    "shap>=0.39,<1"
>>>>>>> b87590af

ADD https://raw.githubusercontent.com/aws/deep-learning-containers/master/src/deep_learning_container.py /usr/local/bin/deep_learning_container.py

RUN chmod +x /usr/local/bin/start_with_right_hostname.sh \
 && chmod +x /usr/local/bin/deep_learning_container.py

RUN HOME_DIR=/root \
 && curl -o ${HOME_DIR}/oss_compliance.zip https://aws-dlinfra-utilities.s3.amazonaws.com/oss_compliance.zip \
 && unzip ${HOME_DIR}/oss_compliance.zip -d ${HOME_DIR}/ \
 && cp ${HOME_DIR}/oss_compliance/test/testOSSCompliance /usr/local/bin/testOSSCompliance \
 && chmod +x /usr/local/bin/testOSSCompliance \
 && chmod +x ${HOME_DIR}/oss_compliance/generate_oss_compliance.sh \
 && ${HOME_DIR}/oss_compliance/generate_oss_compliance.sh ${HOME_DIR} ${PYTHON} \
 && rm -rf ${HOME_DIR}/oss_compliance*

RUN curl -o /license.txt https://aws-dlc-licenses.s3.amazonaws.com/pytorch-1.8/license.txt

# Starts framework
ENTRYPOINT ["bash", "-m", "start_with_right_hostname.sh"]
CMD ["/bin/bash"]<|MERGE_RESOLUTION|>--- conflicted
+++ resolved
@@ -125,12 +125,11 @@
  && pip uninstall -y torchvision \
  && pip install --no-deps --no-cache-dir -U ${PT_TORCHVISION_URL}
 
-<<<<<<< HEAD
 # Install PT S3 plugin
 RUN pip install -U ${PT_S3_WHL} \
  && mkdir -p /etc/pki/tls/certs \
  && cp /etc/ssl/certs/ca-certificates.crt /etc/pki/tls/certs/ca-bundle.crt
-=======
+
 # Install extra packages
 RUN pip install --no-cache-dir -U \
     "bokeh>=2.3,<3" \
@@ -139,7 +138,6 @@
     "plotly>=5.1,<6" \
     "seaborn>=0.11,<1" \
     "shap>=0.39,<1"
->>>>>>> b87590af
 
 ADD https://raw.githubusercontent.com/aws/deep-learning-containers/master/src/deep_learning_container.py /usr/local/bin/deep_learning_container.py
 
