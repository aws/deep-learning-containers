FROM ubuntu:20.04

LABEL maintainer="Amazon AI"
LABEL dlc_major_version="1"

ARG PYTHON=python3
# Add arguments to achieve the version, python and url
ARG PYTHON_VERSION=3.8.10
ARG OPEN_MPI_VERSION=4.0.1

# The smdebug pipeline relies for following format to perform string replace and trigger DLC pipeline for validating
# the nightly builds. Therefore, while updating the smdebug version, please ensure that the format is not disturbed.
ARG SMDEBUG_VERSION=1.0.9

# This arg required to stop docker build waiting for region configuration while installing tz data from ubuntu 20
ARG DEBIAN_FRONTEND=noninteractive

# Python won’t try to write .pyc or .pyo files on the import of source modules
# Force stdin, stdout and stderr to be totally unbuffered. Good for logging
ENV PYTHONDONTWRITEBYTECODE=1
ENV PYTHONUNBUFFERED=1
ENV PYTHONIOENCODING=UTF-8
ENV LANG=C.UTF-8
ENV LC_ALL=C.UTF-8
ENV LD_LIBRARY_PATH="${LD_LIBRARY_PATH}:/usr/local/lib"
ENV LD_LIBRARY_PATH="${LD_LIBRARY_PATH}:/opt/conda/lib"
ENV PATH=/opt/conda/bin:$PATH
ENV SAGEMAKER_TRAINING_MODULE=sagemaker_pytorch_container.training:main
ENV DGLBACKEND=pytorch

ARG PT_TRAINING_URL=https://aws-pytorch-cicd-v3-binaries.s3.us-west-2.amazonaws.com/r1.9.1_aws_v3/20210925-173424/7b75a1ebbf2ad37219e1a59da150faa89c2a455e/cpu/torch-1.9.1-cp38-cp38-manylinux1_x86_64.whl
ARG PT_TORCHVISION_URL=https://aws-pytorch-cicd-v3-binaries.s3.us-west-2.amazonaws.com/r1.9.1_aws_v3/torchvision/cpu/torchvision-0.10.1%2Bcpu-cp38-cp38-manylinux1_x86_64.whl
ARG PT_S3_WHL=https://aws-s3-plugin.s3.us-west-2.amazonaws.com/binaries/0.0.1/1c3e69e/awsio-0.0.1-cp38-cp38-manylinux1_x86_64.whl

WORKDIR /

RUN apt-get update \
 # TODO: Remove systemd upgrade once it is updated in base image
 && apt-get -y upgrade --only-upgrade systemd \
 && apt-get install -y --no-install-recommends \
    build-essential \
    ca-certificates \
    cmake \
    curl \
    emacs \
    git \
    jq \
    libglib2.0-0 \
    libgl1-mesa-glx \
    libsm6 \
    libxext6 \
    libxrender-dev \
    software-properties-common \
    wget \
    unzip \
    vim \
    zlib1g-dev \
 && rm -rf /var/lib/apt/lists/* \
 && apt-get clean

RUN wget https://www.open-mpi.org/software/ompi/v4.0/downloads/openmpi-$OPEN_MPI_VERSION.tar.gz \
 && gunzip -c openmpi-$OPEN_MPI_VERSION.tar.gz | tar xf - \
 && cd openmpi-$OPEN_MPI_VERSION \
 && ./configure --prefix=/home/.openmpi \
 && make all install \
 && cd .. \
 && rm openmpi-$OPEN_MPI_VERSION.tar.gz \
 && rm -rf openmpi-$OPEN_MPI_VERSION

# The ENV variables declared below are changed in the previous section
# Grouping these ENV variables in the first section causes
# ompi_info to fail. This is only observed in CPU containers
ENV PATH="$PATH:/home/.openmpi/bin"
ENV LD_LIBRARY_PATH="$LD_LIBRARY_PATH:/home/.openmpi/lib/"
RUN ompi_info --parsable --all | grep mpi_built_with_cuda_support:value

# Copy workaround script for incorrect hostname
COPY changehostname.c /
COPY start_with_right_hostname.sh /usr/local/bin/start_with_right_hostname.sh

RUN curl -L -o ~/miniconda.sh https://repo.continuum.io/miniconda/Miniconda3-latest-Linux-x86_64.sh \
 && chmod +x ~/miniconda.sh \
 && ~/miniconda.sh -b -p /opt/conda \
 && rm ~/miniconda.sh \
 && /opt/conda/bin/conda update conda \
 && /opt/conda/bin/conda install -c conda-forge \
    python=$PYTHON_VERSION \
 && /opt/conda/bin/conda install -y -c anaconda \
    # conda 4.10.0 requires ruamel_yaml to be installed. Currently pinned at latest.
    ruamel_yaml==0.15.100 \
    numpy \
    ipython \
    mkl \
    mkl-include \
    cython \
    typing \
    "pyopenssl>=17.5.0" \
 && conda install -y \
    scikit-learn \
    pandas \
    h5py \
    requests \
 && conda install -c dglteam -y dgl=0.6.1 \
 && /opt/conda/bin/conda clean -ya \
 && conda clean -ya

# Conda installs links for libtinfo.so.6 and libtinfo.so.6.2 both
# Which causes "/opt/conda/lib/libtinfo.so.6: no version information available" warning
# Removing link for libtinfo.so.6. This change is needed only for ubuntu 20.04-conda, and can be reverted
# once conda fixes the issue
RUN rm -rf /opt/conda/lib/libtinfo.so.6

# The following section uninstalls torch and torchvision before installing the
# custom versions from an S3 bucket. This will need to be removed in the future
RUN pip install --upgrade pip --trusted-host pypi.org --trusted-host files.pythonhosted.org \
 && ln -s /opt/conda/bin/pip /usr/local/bin/pip3 \
 && pip install --no-cache-dir -U \
    "pyyaml>=5.4,<5.5" \
    opencv-python==4.5.2.54 \
    "awscli<2" \
    scipy \
    click \
    "cryptography>3.2" \
    smdebug==${SMDEBUG_VERSION} \
    smclarify \
    "sagemaker>=2,<3" \
    sagemaker-experiments==0.* \
    "sagemaker-pytorch-training<3" \
    psutil==5.6.7 \
<<<<<<< HEAD
    Pillow==8.3.2 \
=======
    "Pillow>=8.3.2,<8.4" \
>>>>>>> 2c0cb047
 && pip uninstall -y torch \
 && pip install --no-cache-dir -U ${PT_TRAINING_URL} \
 && pip uninstall -y torchvision \
 && pip install --no-deps --no-cache-dir -U ${PT_TORCHVISION_URL}

# Install extra packages
# numba 0.54 only works with numpy>=1.20. See https://github.com/numba/numba/issues/7339
RUN pip install --no-cache-dir -U \
    "bokeh>=2.3,<3" \
    "imageio>=2.9,<3" \
    "opencv-python>=4.3,<5" \
    "plotly>=5.1,<6" \
    "seaborn>=0.11,<1" \
    "numba<0.54" \
    "shap>=0.39,<1"

# Install PT S3 plugin
RUN pip install -U ${PT_S3_WHL}
RUN mkdir -p /etc/pki/tls/certs && cp /etc/ssl/certs/ca-certificates.crt /etc/pki/tls/certs/ca-bundle.crt

COPY deep_learning_container.py /usr/local/bin/deep_learning_container.py

RUN chmod +x /usr/local/bin/start_with_right_hostname.sh \
 && chmod +x /usr/local/bin/deep_learning_container.py

RUN HOME_DIR=/root \
 && curl -o ${HOME_DIR}/oss_compliance.zip https://aws-dlinfra-utilities.s3.amazonaws.com/oss_compliance.zip \
 && unzip ${HOME_DIR}/oss_compliance.zip -d ${HOME_DIR}/ \
 && cp ${HOME_DIR}/oss_compliance/test/testOSSCompliance /usr/local/bin/testOSSCompliance \
 && chmod +x /usr/local/bin/testOSSCompliance \
 && chmod +x ${HOME_DIR}/oss_compliance/generate_oss_compliance.sh \
 && ${HOME_DIR}/oss_compliance/generate_oss_compliance.sh ${HOME_DIR} ${PYTHON} \
 && rm -rf ${HOME_DIR}/oss_compliance* \
 && rm -rf /tmp/tmp*

RUN curl -o /license.txt  https://aws-dlc-licenses.s3.amazonaws.com/pytorch-1.9/license.txt

# Starts framework
ENTRYPOINT ["bash", "-m", "start_with_right_hostname.sh"]
CMD ["/bin/bash"]<|MERGE_RESOLUTION|>--- conflicted
+++ resolved
@@ -127,11 +127,7 @@
     sagemaker-experiments==0.* \
     "sagemaker-pytorch-training<3" \
     psutil==5.6.7 \
-<<<<<<< HEAD
-    Pillow==8.3.2 \
-=======
     "Pillow>=8.3.2,<8.4" \
->>>>>>> 2c0cb047
  && pip uninstall -y torch \
  && pip install --no-cache-dir -U ${PT_TRAINING_URL} \
  && pip uninstall -y torchvision \
