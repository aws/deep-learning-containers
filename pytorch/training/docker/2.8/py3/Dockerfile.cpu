ARG PYTHON=python3
ARG PYTHON_VERSION=3.12.10
ARG PYTHON_SHORT_VERSION=3.12
ARG PYTORCH_VERSION=2.8.0

ARG OPEN_MPI_VERSION=4.1.7

ARG TORCHTNT_VERSION=0.2.4
ARG TORCHDATA_VERSION=0.11.0
ARG TORCHAUDIO_VERSION=2.8.0
ARG TORCHVISION_VERSION=0.23.0

FROM ubuntu:22.04 AS base_image

# This arg required to stop docker build waiting for region configuration while installing tz data from ubuntu 20
ENV DEBIAN_FRONTEND=noninteractive
ENV LD_LIBRARY_PATH="/usr/local/lib:${LD_LIBRARY_PATH}"

RUN apt-get update \
 && apt-get upgrade -y \
 && apt-get autoremove -y \
 && apt-get clean \
 && rm -rf /var/lib/apt/lists/*

#################################################################
#   ____
#  / ___| ___  _ __ ___  _ __ ___   ___  _ __
# | |    / _ \| '_ ` _ \| '_ ` _ \ / _ \| '_ \
# | |___  (_) | | | | | | | | | | | (_) | | | |
#  \____|\___/|_| |_| |_|_| |_| |_|\___/|_| |_|
#  ___                              ____           _
# |_ _|_ __ ___   __ _  __ _  ___  |  _ \ ___  ___(_)_ __   ___
#  | || '_ ` _ \ / _` |/ _` |/ _ \ | |_) / _ \/ __| | '_ \ / _ \
#  | || | | | | | (_| | (_| |  __/ |  _ <  __/ (__| | |_) |  __/
# |___|_| |_| |_|\__,_|\__, |\___| |_| \_\___|\___|_| .__/ \___|
#                      |___/                        |_|
#################################################################

FROM base_image AS common

LABEL maintainer="Amazon AI"
LABEL dlc_major_version="1"

ARG PYTHON
ARG PYTHON_VERSION
ARG PYTHON_SHORT_VERSION
ARG PYTORCH_VERSION
ARG TORCHTNT_VERSION
ARG TORCHDATA_VERSION
ARG TORCHAUDIO_VERSION
ARG TORCHVISION_VERSION

ARG OPEN_MPI_VERSION

ENV LD_LIBRARY_PATH="/usr/local/lib:${LD_LIBRARY_PATH}"
ENV LD_LIBRARY_PATH="/lib/x86_64-linux-gnu:${LD_LIBRARY_PATH}"

# Python won’t try to write .pyc or .pyo files on the import of source modules
# Force stdin, stdout and stderr to be totally unbuffered. Good for logging
ENV PYTHONDONTWRITEBYTECODE=1
ENV PYTHONUNBUFFERED=1
ENV PYTHONIOENCODING=UTF-8
ENV LANG=C.UTF-8
ENV LC_ALL=C.UTF-8

ENV DLC_CONTAINER_TYPE=training
WORKDIR /

RUN apt-get update \
 && apt-get -y upgrade --only-upgrade systemd \
 && apt-get install -y --no-install-recommends \
    automake \
    build-essential \
    ca-certificates \
    cmake \
    curl \
    emacs \
    git \
    jq \
    libcurl4-openssl-dev \
    libglib2.0-0 \
    libgl1-mesa-glx \
    libsm6 \
    libssl-dev \
    libxext6 \
    libxrender-dev \
    zlib1g-dev \
    unzip \
    vim \
    wget \
    libbz2-dev \
    libreadline-dev \
    libsqlite3-dev \
    llvm \
    libncurses5-dev \
    libncursesw5-dev \
    xz-utils \
    tk-dev \
    liblzma-dev \
    libffi-dev \
 && apt-get clean \
 && rm -rf /var/lib/apt/lists/*

# Install Open MPI
RUN wget https://www.open-mpi.org/software/ompi/v4.1/downloads/openmpi-${OPEN_MPI_VERSION}.tar.gz \
 && gunzip -c openmpi-${OPEN_MPI_VERSION}.tar.gz | tar xf - \
 && cd openmpi-${OPEN_MPI_VERSION} \
 && ./configure --prefix=/home/.openmpi \
 && make all install \
 && cd .. \
 && rm openmpi-${OPEN_MPI_VERSION}.tar.gz \
 && rm -rf openmpi-${OPEN_MPI_VERSION}

# The ENV variables declared below are changed in the previous section
# Grouping these ENV variables in the first section causes
# ompi_info to fail. This is only observed in CPU containers
ENV PATH="/home/.openmpi/bin:${PATH}"
ENV LD_LIBRARY_PATH="/home/.openmpi/lib:${LD_LIBRARY_PATH}"
RUN ompi_info --parsable --all | grep mpi_built_with_cuda_support:value

# Install OpenSSH for MPI to communicate between containers, allow OpenSSH to talk to containers without asking for confirmation
RUN apt-get update \
 && apt-get install -y --no-install-recommends openssh-client openssh-server \
 && mkdir -p /var/run/sshd \
 && cat /etc/ssh/ssh_config | grep -v StrictHostKeyChecking > /etc/ssh/ssh_config.new \
 && echo "    StrictHostKeyChecking no" >> /etc/ssh/ssh_config.new \
 && mv /etc/ssh/ssh_config.new /etc/ssh/ssh_config \
 && apt-get clean \
 && rm -rf /var/lib/apt/lists/*

# Configure OpenSSH so that nodes can communicate with each other
RUN mkdir -p /var/run/sshd \
 && sed 's@session\s*required\s*pam_loginuid.so@session optional pam_loginuid.so@g' -i /etc/pam.d/sshd

RUN rm -rf /root/.ssh/ \
 && mkdir -p /root/.ssh/ \
 && ssh-keygen -q -t rsa -N '' -f /root/.ssh/id_rsa \
 && cp /root/.ssh/id_rsa.pub /root/.ssh/authorized_keys \
 && printf "Host *\n StrictHostKeyChecking no\n" >> /root/.ssh/config

# install python
RUN cd /tmp/ \
&& wget https://www.python.org/ftp/python/${PYTHON_VERSION}/Python-${PYTHON_VERSION}.tgz \
&& tar xzf Python-${PYTHON_VERSION}.tgz \
&& cd Python-${PYTHON_VERSION} \
&& ./configure --enable-optimizations --with-lto --with-computed-gotos --with-system-ffi \
&& make -j "$(nproc)" \
&& make altinstall \
&& cd .. \
&& rm -rf Python-${PYTHON_VERSION} \
&& rm Python-${PYTHON_VERSION}.tgz \
&& ln -s /usr/local/bin/python${PYTHON_SHORT_VERSION} /usr/local/bin/python \
&& ln -s /usr/local/bin/python${PYTHON_SHORT_VERSION} /usr/local/bin/python3 \
# This installation generate a .python_history file in the root directory leads sanity check to fail
&& rm -f /root/.python_history

# Python Path
ENV PATH="/usr/local/bin:${PATH}"

# this will add pip systemlink to pip${PYTHON_SHORT_VERSION}
RUN python -m pip install --upgrade pip --trusted-host pypi.org --trusted-host files.pythonhosted.org

# Install common packages
RUN pip install --no-cache-dir \
    cython \
    cryptography \
    pyOpenSSL \
    pybind11 \
    mkl \
    mkl-include \
    parso \
    typing \
    charset-normalizer \
    packaging \
    boto3 \
    PyYAML \
    numpy \
    scipy \
    click \
    psutil \
    ipython \
    ipykernel \
    pillow \
    h5py \
    fsspec \
    "idna>=3.7" \
    "tqdm>=4.66.3" \
    "requests>=2.32.0" \
    "setuptools>=70.0.0" \
    "urllib3>=2.5.0" \
    awscli \
    opencv-python==4.11.0.86 \
    mpi4py \
    jinja2>=3.1.6 \
    tornado>=6.5.1

# Install PyTorch
RUN pip install --no-cache-dir -U torch==${PYTORCH_VERSION} \
    torchvision==${TORCHVISION_VERSION} \
    torchaudio==${TORCHAUDIO_VERSION} \
    --index-url https://download.pytorch.org/whl/cpu \
    && pip install --no-cache-dir -U torchtnt==${TORCHTNT_VERSION} \
    torchdata==${TORCHDATA_VERSION} \
    s3torchconnector \
    fastai \
    accelerate \
    # pin numpy requirement for fastai dependency
    # requires explicit declaration of spacy, thic, blis
    spacy==3.8.7 \
    # pin thinc due to incompatibility with numpy 1.26.4 (sagemaker doesn't support latest numpy)
    thinc==8.3.4  \
    blis \
    numpy \
 && pip uninstall -y dataclasses

RUN curl -o /license.txt https://aws-dlc-licenses.s3.amazonaws.com/pytorch-2.8/license.txt

COPY deep_learning_container.py /usr/local/bin/deep_learning_container.py

RUN chmod +x /usr/local/bin/deep_learning_container.py

COPY bash_telemetry.sh /usr/local/bin/bash_telemetry.sh
RUN chmod +x /usr/local/bin/bash_telemetry.sh
RUN echo 'source /usr/local/bin/bash_telemetry.sh' >> /etc/bash.bashrc

# Removing the cache as it is needed for security verification
RUN rm -rf /root/.cache | true

########################################################
#  _____ ____ ____    ___
# | ____/ ___|___ \  |_ _|_ __ ___   __ _  __ _  ___
# |  _|| |     __) |  | || '_ ` _ \ / _` |/ _` |/ _ \
# | |__| |___ / __/   | || | | | | | (_| | (_| |  __/
# |_____\____|_____| |___|_| |_| |_|\__,_|\__, |\___|
#                                         |___/
#  ____           _
# |  _ \ ___  ___(_)_ __   ___
# | |_) / _ \/ __| | '_ \ / _ \
# |  _ <  __/ (__| | |_) |  __/
# |_| \_\___|\___|_| .__/ \___|
#                  |_|
########################################################

FROM common AS ec2

WORKDIR /

COPY setup_oss_compliance.sh setup_oss_compliance.sh
RUN bash setup_oss_compliance.sh ${PYTHON} && rm setup_oss_compliance.sh

COPY dockerd_entrypoint.sh /usr/local/bin/dockerd_entrypoint.sh
RUN chmod +x /usr/local/bin/dockerd_entrypoint.sh
ENTRYPOINT ["bash", "-m", "dockerd_entrypoint.sh"]

# Starts framework
CMD ["/bin/bash"]

#################################################################
#  ____                   __  __       _
# / ___|  __ _  __ _  ___|  \/  | __ _| | _____ _ __
# \___ \ / _` |/ _` |/ _ \ |\/| |/ _` | |/ / _ \ '__|
#  ___) | (_| | (_| |  __/ |  | | (_| |   <  __/ |
# |____/ \__,_|\__, |\___|_|  |_|\__,_|_|\_\___|_|
#              |___/
#  ___                              ____           _
# |_ _|_ __ ___   __ _  __ _  ___  |  _ \ ___  ___(_)_ __   ___
#  | || '_ ` _ \ / _` |/ _` |/ _ \ | |_) / _ \/ __| | '_ \ / _ \
#  | || | | | | | (_| | (_| |  __/ |  _ <  __/ (__| | |_) |  __/
# |___|_| |_| |_|\__,_|\__, |\___| |_| \_\___|\___|_| .__/ \___|
#                      |___/                        |_|
#################################################################

FROM common AS sagemaker

LABEL maintainer="Amazon AI"
LABEL dlc_major_version="1"

ENV SAGEMAKER_TRAINING_MODULE=sagemaker_pytorch_container.training:main

WORKDIR /

# Install SM packages
RUN pip install --no-cache-dir -U \
    smclarify \
    "sagemaker==2.254.1" \
    sagemaker-experiments \
    sagemaker-pytorch-training \
    sagemaker-training \
    # Add sniffio explicitly as it's not included in sagemaker==2.254.1 dependencies
    sniffio  

# Install extra packages
RUN pip install --no-cache-dir -U \
    bokeh \
    imageio \
    numba \
    pandas \
    plotly \
    scikit-learn \
    seaborn \
    shap \
<<<<<<< HEAD
    cloudpickle \
    "langcodes<=3.5.0"
=======
    cloudpickle 
>>>>>>> 3f71458b

# Copy workaround script for incorrect hostname
COPY changehostname.c /
COPY start_with_right_hostname.sh /usr/local/bin/start_with_right_hostname.sh

RUN chmod +x /usr/local/bin/start_with_right_hostname.sh

COPY setup_oss_compliance.sh setup_oss_compliance.sh
RUN bash setup_oss_compliance.sh ${PYTHON} && rm setup_oss_compliance.sh

ENTRYPOINT ["bash", "-m", "start_with_right_hostname.sh"]
CMD ["/bin/bash"]
<|MERGE_RESOLUTION|>--- conflicted
+++ resolved
@@ -299,12 +299,8 @@
     scikit-learn \
     seaborn \
     shap \
-<<<<<<< HEAD
     cloudpickle \
     "langcodes<=3.5.0"
-=======
-    cloudpickle 
->>>>>>> 3f71458b
 
 # Copy workaround script for incorrect hostname
 COPY changehostname.c /
