ARG PYTHON=python3
ARG PYTHON_VERSION=3.12.10
ARG PYTHON_SHORT_VERSION=3.12
ARG PYTORCH_VERSION=2.8.0
ARG TORCHTNT_VERSION=0.2.4
ARG TORCHAUDIO_VERSION=2.8.0
ARG TORCHVISION_VERSION=0.23.0
ARG TORCHDATA_VERSION=0.11.0

ARG GDRCOPY_VERSION=2.5.1
ARG TE_VERSION=2.5
ARG FLASH_ATTN_VERSION=2.8.3

#################################################################
#   ____
#  / ___| ___  _ __ ___  _ __ ___   ___  _ __
# | |    / _ \| '_ ` _ \| '_ ` _ \ / _ \| '_ \
# | |___  (_) | | | | | | | | | | | (_) | | | |
#  \____|\___/|_| |_| |_|_| |_| |_|\___/|_| |_|
#  ___                              ____           _
# |_ _|_ __ ___   __ _  __ _  ___  |  _ \ ___  ___(_)_ __   ___
#  | || '_ ` _ \ / _` |/ _` |/ _ \ | |_) / _ \/ __| | '_ \ / _ \
#  | || | | | | | (_| | (_| |  __/ |  _ <  __/ (__| | |_) |  __/
# |___|_| |_| |_|\__,_|\__, |\___| |_| \_\___|\___|_| .__/ \___|
#                      |___/                        |_|
#################################################################

FROM public.ecr.aws/deep-learning-containers/base:12.9.1-gpu-py312-ubuntu22.04-ec2 AS common
# base has EFA, PYTHON and CUDA 12.9

LABEL maintainer="Amazon AI"
LABEL dlc_major_version="1"

ARG PYTHON
ARG PYTORCH_VERSION
ARG TORCHDATA_VERSION
ARG TORCHAUDIO_VERSION
ARG TORCHVISION_VERSION
ARG TORCHTNT_VERSION
ARG TE_VERSION
ARG FLASH_ATTN_VERSION
ARG GDRCOPY_VERSION

ENV CUDA_HOME="/usr/local/cuda"
ENV PATH="${CUDA_HOME}/bin:${PATH}"
ENV EFA_PATH="/opt/amazon/efa"
ENV OPEN_MPI_PATH="/opt/amazon/openmpi"

# Python won’t try to write .pyc or .pyo files on the import of source modules
# Force stdin, stdout and stderr to be totally unbuffered. Good for logging
ENV PYTHONDONTWRITEBYTECODE=1
ENV PYTHONUNBUFFERED=1
ENV PYTHONIOENCODING=UTF-8
ENV LANG=C.UTF-8
ENV LC_ALL=C.UTF-8

ENV TORCH_NVCC_FLAGS="-Xfatbin -compress-all"

ENV DLC_CONTAINER_TYPE=training
WORKDIR /

RUN apt-get update \
 && apt-get -y upgrade --only-upgrade systemd \
 && apt-get install -y --allow-change-held-packages --no-install-recommends \
    libgl1-mesa-glx \
    build-essential \
    ca-certificates \
    zlib1g-dev \
    openssl \
    python3-dev \
    pkg-config \
    check \
    llvm \
    xz-utils \
 && rm -rf /var/lib/apt/lists/* \
 && apt-get clean

ENV PATH="${OPEN_MPI_PATH}/bin:${EFA_PATH}/bin:${PATH}"
ENV LD_LIBRARY_PATH="/usr/local/lib:/opt/amazon/ofi-nccl/lib/x86_64-linux-gnu:/opt/amazon/openmpi/lib:/opt/amazon/efa/lib:/usr/local/cuda/lib64:${LD_LIBRARY_PATH}"
# Python Path
ENV PATH="/usr/local/bin:${PATH}"

# Install common conda packages
RUN pip install --no-cache-dir \
    cython \
    cryptography \
    pyOpenSSL \
    pybind11 \
    mkl \
    mkl-include \
    parso \
    typing \
    charset-normalizer \
    packaging \
    PyYAML \
    numpy \
    scipy \
    click \
    psutil \
    ipython \
    ipykernel \
    pillow \
    h5py \
    fsspec \
    "idna>=3.7" \
    "tqdm>=4.66.3" \
    "requests>=2.32.0" \
    "setuptools>=70.0.0" \
    "urllib3>=2.5.0" \
    ninja \
    opencv-python==4.11.0.86 \
    mpi4py \
    jinja2>=3.1.6 \
    tornado>=6.5.1

# Install PyTorch
RUN pip install --no-cache-dir -U torch==${PYTORCH_VERSION} \
    torchvision==${TORCHVISION_VERSION} \
    torchaudio==${TORCHAUDIO_VERSION} \
    --index-url https://download.pytorch.org/whl/cu129 \
    && pip install --no-cache-dir -U torchtnt==${TORCHTNT_VERSION} \
    torchdata==${TORCHDATA_VERSION} \
    triton \
    s3torchconnector \
    fastai \
    accelerate \
    # pin numpy requirement for fastai dependency
    # requires explicit declaration of spacy, thic, blis
    spacy==3.8.7 \
    # pin thinc due to incompatibility with numpy 1.26.4 (sagemaker doesn't support latest numpy)
    thinc==8.3.4 \
    blis \
    numpy \
 && pip uninstall -y dataclasses

# Install flash attn and NVIDIA transformer engine.
# Optionally set NVTE_FRAMEWORK to avoid bringing in additional frameworks during TE install
ENV NVTE_FRAMEWORK=pytorch

RUN curl -LO https://github.com/Dao-AILab/flash-attention/releases/download/v${FLASH_ATTN_VERSION}/flash_attn-${FLASH_ATTN_VERSION}+cu12torch2.8cxx11abiTRUE-cp312-cp312-linux_x86_64.whl \
    && pip install flash_attn-${FLASH_ATTN_VERSION}+cu12torch2.8cxx11abiTRUE-cp312-cp312-linux_x86_64.whl --no-build-isolation \
    && rm flash_attn-${FLASH_ATTN_VERSION}+cu12torch2.8cxx11abiTRUE-cp312-cp312-linux_x86_64.whl

# Install TE using instructions from https://docs.nvidia.com/deeplearning/transformer-engine/user-guide/installation.html
RUN pip install --no-cache-dir git+https://github.com/NVIDIA/TransformerEngine.git@release_v${TE_VERSION} --no-build-isolation

RUN curl -o /license.txt https://aws-dlc-licenses.s3.amazonaws.com/pytorch-2.8/license.txt

COPY start_cuda_compat.sh /usr/local/bin/start_cuda_compat.sh
RUN chmod +x /usr/local/bin/start_cuda_compat.sh

COPY bash_telemetry.sh /usr/local/bin/bash_telemetry.sh
RUN chmod +x /usr/local/bin/bash_telemetry.sh
RUN echo 'source /usr/local/bin/bash_telemetry.sh' >> /etc/bash.bashrc

# Install GDRCopy which is a dependency of SM Distributed DataParallel binary
# The test binaries requires cuda driver library which could be found in conda
# So update the linker path to point to it to avoid -Lcuda not found
RUN cd /tmp \
 && git clone https://github.com/NVIDIA/gdrcopy.git -b v${GDRCOPY_VERSION} \
 && cd gdrcopy \
 && sed -ie '13s@$@ -L $(CUDA)/lib64/stubs@' tests/Makefile \
 && CUDA=${CUDA_HOME} make install \
 && rm -rf /tmp/gdrcopy

# Install common packages used by both EC2 and SageMaker
RUN apt-get update \
 && apt-get install -y --no-install-recommends \
    curl \
    wget \
    git \
    jq \
    emacs \
    vim \
    unzip \
 && rm -rf /var/lib/apt/lists/* \
 && apt-get clean

# Removing the cache as it is needed for security verification
RUN rm -rf /root/.cache | true

########################################################
#  _____ ____ ____    ___
# | ____/ ___|___ \  |_ _|_ __ ___   __ _  __ _  ___
# |  _|| |     __) |  | || '_ ` _ \ / _` |/ _` |/ _ \
# | |__| |___ / __/   | || | | | | | (_| | (_| |  __/
# |_____\____|_____| |___|_| |_| |_|\__,_|\__, |\___|
#                                         |___/
#  ____           _
# |  _ \ ___  ___(_)_ __   ___
# | |_) / _ \/ __| | '_ \ / _ \
# |  _ <  __/ (__| | |_) |  __/
# |_| \_\___|\___|_| .__/ \___|
#                  |_|
########################################################

FROM common AS ec2

ARG PYTHON

WORKDIR /

COPY dockerd_entrypoint.sh /usr/local/bin/dockerd_entrypoint.sh
RUN chmod +x /usr/local/bin/dockerd_entrypoint.sh

COPY setup_oss_compliance.sh setup_oss_compliance.sh
RUN bash setup_oss_compliance.sh ${PYTHON} && rm setup_oss_compliance.sh

# This arg required to stop docker build waiting for region configuration while installing tz data from ubuntu 20
ENV DEBIAN_FRONTEND=noninteractive

RUN apt-get update \
 && apt-get upgrade -y \
 && apt-get autoremove -y \
 && apt-get clean \
 && rm -rf /var/lib/apt/lists/*

ENTRYPOINT ["bash", "-m", "dockerd_entrypoint.sh"]
CMD ["/bin/bash"]

#################################################################
#  ____                   __  __       _
# / ___|  __ _  __ _  ___|  \/  | __ _| | _____ _ __
# \___ \ / _` |/ _` |/ _ \ |\/| |/ _` | |/ / _ \ '__|
#  ___) | (_| | (_| |  __/ |  | | (_| |   <  __/ |
# |____/ \__,_|\__, |\___|_|  |_|\__,_|_|\_\___|_|
#              |___/
#  ___                              ____           _
# |_ _|_ __ ___   __ _  __ _  ___  |  _ \ ___  ___(_)_ __   ___
#  | || '_ ` _ \ / _` |/ _` |/ _ \ | |_) / _ \/ __| | '_ \ / _ \
#  | || | | | | | (_| | (_| |  __/ |  _ <  __/ (__| | |_) |  __/
# |___|_| |_| |_|\__,_|\__, |\___| |_| \_\___|\___|_| .__/ \___|
#                      |___/                        |_|
#################################################################

FROM common AS sagemaker

LABEL maintainer="Amazon AI"
LABEL dlc_major_version="1"

ENV SAGEMAKER_TRAINING_MODULE=sagemaker_pytorch_container.training:main

ARG PYTHON

WORKDIR /

# Install SM packages
RUN pip install --no-cache-dir -U \
    # address package regression caused by smclarify depedency s3fs"
    "awscli<1.42.50" \
    "boto3<1.40.50" \
    smclarify \
    "sagemaker==2.254.1" \
    sagemaker-experiments \
    sagemaker-pytorch-training \
    sagemaker-training \
    # Add sniffio explicitly as it's not included in sagemaker==2.254.1 dependencies
    sniffio   

# Install extra packages
RUN pip install --no-cache-dir -U \
    bokeh \
    imageio \
    numba \
    pandas \
    plotly \
    shap \
    scikit-learn \
    seaborn \
<<<<<<< HEAD
    cloudpickle \
    "langcodes<=3.5.0"
=======
    cloudpickle 
>>>>>>> 3f71458b

COPY setup_oss_compliance.sh setup_oss_compliance.sh
RUN bash setup_oss_compliance.sh ${PYTHON} && rm setup_oss_compliance.sh

# Copy workaround script for incorrect hostname
COPY changehostname.c /
COPY start_with_right_hostname.sh /usr/local/bin/start_with_right_hostname.sh
RUN chmod +x /usr/local/bin/start_with_right_hostname.sh

# This arg required to stop docker build waiting for region configuration while installing tz data from ubuntu 20
ENV DEBIAN_FRONTEND=noninteractive

RUN apt-get update \
 && apt-get upgrade -y \
 && apt-get autoremove -y \
 && apt-get clean \
 && rm -rf /var/lib/apt/lists/*

ENTRYPOINT ["bash", "-m", "start_with_right_hostname.sh"]
CMD ["/bin/bash"]<|MERGE_RESOLUTION|>--- conflicted
+++ resolved
@@ -267,12 +267,8 @@
     shap \
     scikit-learn \
     seaborn \
-<<<<<<< HEAD
     cloudpickle \
     "langcodes<=3.5.0"
-=======
-    cloudpickle 
->>>>>>> 3f71458b
 
 COPY setup_oss_compliance.sh setup_oss_compliance.sh
 RUN bash setup_oss_compliance.sh ${PYTHON} && rm setup_oss_compliance.sh
