--- conflicted
+++ resolved
@@ -1,10 +1,7 @@
 {
   "cryptography": [
     {
-<<<<<<< HEAD
-=======
       "reason_to_ignore": "low severity",
->>>>>>> aa307786
       "description": " If an X.509 certificate contains a malformed policy constraint and policy processing is enabled, then a write lock will be taken twice recursively. On some operating systems (most widely: Windows) this results in a denial of service when the affected process hangs. Policy processing being enabled on a publicly facing server is not considered to be a common setup. Policy processing is enabled by passing the `-policy' argument to the command line utilities or by calling either `X509_VERIFY_PARAM_add0_policy()' or `X509_VERIFY_PARAM_set1_policies()' functions.",
       "vulnerability_id": "CVE-2022-3996",
       "name": "CVE-2022-3996",
@@ -35,10 +32,7 @@
   ],
   "torch": [
     {
-<<<<<<< HEAD
-=======
       "reason_to_ignore": "The binaries are patched for this CVE, but the system checks version and not code.",
->>>>>>> aa307786
       "description": "[torch](https://pypi.org/project/torch) is a Tensors and Dynamic neural networks in Python with strong GPU acceleration\n\nAffected versions of this package are vulnerable to Command Injection in `torch.jit.annotations.parse_type_line` which can cause arbitrary code execution because `eval` is used unsafely.",
       "vulnerability_id": "SNYK-PYTHON-TORCH-3149871",
       "name": "SNYK-PYTHON-TORCH-3149871",
@@ -67,10 +61,7 @@
       "title": "IN1-PYTHON-TORCH-3149871 - torch"
     },
     {
-<<<<<<< HEAD
-=======
       "reason_to_ignore": "The binaries are patched for this CVE, but the system checks version and not code.",
->>>>>>> aa307786
       "description": " In PyTorch before trunk/89695, torch.jit.annotations.parse_type_line can cause arbitrary code execution because eval is used unsafely.",
       "vulnerability_id": "CVE-2022-45907",
       "name": "CVE-2022-45907",
