--- conflicted
+++ resolved
@@ -130,11 +130,7 @@
     conda-content-trust \
     charset-normalizer \
     # TMP FIX, NEED TO FIX SMDEBUG NUMPY DEPRECATION ERROR SOON: https://github.com/awslabs/sagemaker-debugger/blob/ff3b53607c36008164372b4fa785545f2e3ec2ef/smdebug/core/hook.py#L737
-<<<<<<< HEAD
-    numpy=1.23.5
-=======
     numpy=1.23.5 \
->>>>>>> aa307786
  && /opt/conda/bin/conda install -c dglteam -y dgl \
  # Upstream conda looks to have moved to 4.13 which is incompatible with mamba 0.22.1 and will fail the conda-forge installs.
  # having "conda update conda" before the "conda -c conda-forge" commands will automatically update conda to 4.13.
