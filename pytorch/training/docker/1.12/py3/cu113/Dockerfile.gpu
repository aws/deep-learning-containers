--- conflicted
+++ resolved
@@ -180,11 +180,7 @@
     conda-content-trust \
     charset-normalizer \
     # TMP FIX, NEED TO FIX SMDEBUG NUMPY DEPRECATION ERROR SOON: https://github.com/awslabs/sagemaker-debugger/blob/ff3b53607c36008164372b4fa785545f2e3ec2ef/smdebug/core/hook.py#L737
-<<<<<<< HEAD
-    numpy=1.23.5
-=======
     numpy=1.23.5 \
->>>>>>> aa307786
  && /opt/conda/bin/conda install -c dglteam -y dgl-cuda11.3 \
  && /opt/conda/bin/conda install -c pytorch magma-cuda113 \
  # Upstream conda looks to have moved to 4.13 which is incompatible with mamba 0.22.1 and will fail the conda-forge installs.
