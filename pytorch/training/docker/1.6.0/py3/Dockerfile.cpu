FROM ubuntu:16.04

LABEL maintainer="Amazon AI"
LABEL dlc_major_version="1"

# Add arguments to achieve the version, python and url
ARG PYTHON_VERSION=3.6.10
ARG OPEN_MPI_VERSION=4.0.1

# The smdebug pipeline relies for following format to perform string replace and trigger DLC pipeline for validating
# the nightly builds. Therefore, while updating the smdebug version, please ensure that the format is not disturbed.
ARG SMDEBUG_VERSION=0.9.3

# Python won’t try to write .pyc or .pyo files on the import of source modules
# Force stdin, stdout and stderr to be totally unbuffered. Good for logging
ENV PYTHONDONTWRITEBYTECODE=1
ENV PYTHONUNBUFFERED=1
ENV PYTHONIOENCODING=UTF-8
ENV LANG=C.UTF-8
ENV LC_ALL=C.UTF-8
ENV LD_LIBRARY_PATH="${LD_LIBRARY_PATH}:/usr/local/lib"
ENV LD_LIBRARY_PATH="${LD_LIBRARY_PATH}:/opt/conda/lib"
ENV PATH=/opt/conda/bin:$PATH
ENV SAGEMAKER_TRAINING_MODULE=sagemaker_pytorch_container.training:main
ENV DGLBACKEND=pytorch

ARG PT_TRAINING_URL=https://aws-pytorch-binaries.s3-us-west-2.amazonaws.com/r1.6.0_aws/20200727-215603/a40b1c195ba679596118514fcbeae1f422591426/cpu/torch-1.6.0-cp36-cp36m-manylinux1_x86_64.whl
WORKDIR /

RUN apt-get update \
 && apt-get install -y --no-install-recommends \
    ca-certificates \
    cmake \
    curl \
    emacs \
    git \
    wget \
    vim \
    build-essential \
    jq \
    libglib2.0-0 \
    libgl1-mesa-glx \
    libsm6 \
    libxext6 \
    libxrender-dev \
    zlib1g-dev \
    software-properties-common \
 && rm -rf /var/lib/apt/lists/*

RUN wget https://www.open-mpi.org/software/ompi/v4.0/downloads/openmpi-$OPEN_MPI_VERSION.tar.gz \
 && gunzip -c openmpi-$OPEN_MPI_VERSION.tar.gz | tar xf - \
 && cd openmpi-$OPEN_MPI_VERSION \
 && ./configure --prefix=/home/.openmpi \
 && make all install \
 && cd .. \
 && rm openmpi-$OPEN_MPI_VERSION.tar.gz \
 && rm -rf openmpi-$OPEN_MPI_VERSION

# The ENV variables declared below are changed in the previous section
# Grouping these ENV variables in the first section causes
# ompi_info to fail. This is only observed in CPU containers
ENV PATH="$PATH:/home/.openmpi/bin"
ENV LD_LIBRARY_PATH="$LD_LIBRARY_PATH:/home/.openmpi/lib/"
RUN ompi_info --parsable --all | grep mpi_built_with_cuda_support:value

# Copy workaround script for incorrect hostname
COPY changehostname.c /
COPY start_with_right_hostname.sh /usr/local/bin/start_with_right_hostname.sh

RUN curl -L -o ~/miniconda.sh https://repo.continuum.io/miniconda/Miniconda3-latest-Linux-x86_64.sh \
 && chmod +x ~/miniconda.sh \
 && ~/miniconda.sh -b -p /opt/conda \
 && rm ~/miniconda.sh \
 && /opt/conda/bin/conda install -y -c anaconda \
    python=$PYTHON_VERSION \
    numpy \
    ipython \
    mkl \
    mkl-include \
    cython \
    typing \
    "pyopenssl>=17.5.0" \
 && conda install -c conda-forge \
    opencv \
 && conda install -y \
    scikit-learn \
    pandas \
    h5py \
    requests \
 && conda install -c dglteam -y dgl \
 && /opt/conda/bin/conda clean -ya \
 && conda clean -ya

# The following section uninstalls torch and torchvision before installing the
# custom versions from an S3 bucket. This will need to be removed in the future
RUN pip install --upgrade pip --trusted-host pypi.org --trusted-host files.pythonhosted.org \
 && ln -s /opt/conda/bin/pip /usr/local/bin/pip3 \
 && pip install --no-cache-dir -U \
    "awscli<2" \
    fastai==1.0.59 \
    scipy==1.2.2 \
    click \
    "cryptography>3.2" \
    smdebug==${SMDEBUG_VERSION} \
<<<<<<< HEAD
    "sagemaker>=2.15,<3" \
=======
    "sagemaker>=2,<3" \
>>>>>>> c8d6567f
    sagemaker-experiments==0.* \
    "sagemaker-pytorch-training<3" \
    psutil==5.6.7 \
    Pillow==7.1.0 \
 && pip install --no-cache-dir -U ${PT_TRAINING_URL} \
 && pip uninstall -y torchvision \
 && pip install --no-deps --no-cache-dir -U \
    https://torchvision-build.s3.amazonaws.com/1.6.0/cpu/torchvision-0.7.0-cp36-cp36m-linux_x86_64.whl

ADD https://raw.githubusercontent.com/aws/deep-learning-containers/master/src/deep_learning_container.py /usr/local/bin/deep_learning_container.py

RUN chmod +x /usr/local/bin/start_with_right_hostname.sh \
 && chmod +x /usr/local/bin/deep_learning_container.py \
 && wget -O /license.txt https://aws-dlc-licenses.s3.amazonaws.com/pytorch-1.6.0/license.txt

# Starts framework
ENTRYPOINT ["bash", "-m", "start_with_right_hostname.sh"]
CMD ["/bin/bash"]<|MERGE_RESOLUTION|>--- conflicted
+++ resolved
@@ -102,11 +102,7 @@
     click \
     "cryptography>3.2" \
     smdebug==${SMDEBUG_VERSION} \
-<<<<<<< HEAD
-    "sagemaker>=2.15,<3" \
-=======
     "sagemaker>=2,<3" \
->>>>>>> c8d6567f
     sagemaker-experiments==0.* \
     "sagemaker-pytorch-training<3" \
     psutil==5.6.7 \
