--- conflicted
+++ resolved
@@ -126,11 +126,7 @@
 # Uninstall torch and torchvision before installing the custom versions from an S3 bucket
 RUN pip install \
     --no-cache-dir smdebug==${SMDEBUG_VERSION} \
-<<<<<<< HEAD
-    "sagemaker>=2.15,<3" \
-=======
     "sagemaker>=2,<3" \
->>>>>>> c8d6567f
     sagemaker-experiments==0.* \
     --no-cache-dir "sagemaker-pytorch-training<3" \
     --no-cache-dir fastai==1.0.59 \
