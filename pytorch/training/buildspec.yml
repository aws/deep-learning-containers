account_id: &ACCOUNT_ID <set-$ACCOUNT_ID-in-environment>
region: &REGION <set-$REGION-in-environment>
framework: &FRAMEWORK pytorch
version: &VERSION 1.13.1
short_version: &SHORT_VERSION "1.13"
arch_type: x86

repository_info:
  training_repository: &TRAINING_REPOSITORY
    image_type: &TRAINING_IMAGE_TYPE training
    root: !join [ *FRAMEWORK, "/", *TRAINING_IMAGE_TYPE ]
    repository_name: &REPOSITORY_NAME !join [pr, "-", *FRAMEWORK, "-", *TRAINING_IMAGE_TYPE]
    repository: &REPOSITORY !join [ *ACCOUNT_ID, .dkr.ecr., *REGION, .amazonaws.com/, *REPOSITORY_NAME ]

context:
  training_context: &TRAINING_CONTEXT
    changehostname:
      source: docker/build_artifacts/changehostname.c
      target: changehostname.c
    start_with_right_hostname:
      source: docker/build_artifacts/start_with_right_hostname.sh
      target: start_with_right_hostname.sh
    example_mnist_file:
      source: docker/build_artifacts/mnist.py
      target: mnist.py
    deep_learning_container:
      source: ../../src/deep_learning_container.py
      target: deep_learning_container.py

images:
  BuildEC2CPUPTTrainPy3DockerImage:
    <<: *TRAINING_REPOSITORY
    build: &PYTORCH_CPU_TRAINING_PY3 false
    image_size_baseline: 5000
    device_type: &DEVICE_TYPE cpu
    python_version: &DOCKER_PYTHON_VERSION py3
    tag_python_version: &TAG_PYTHON_VERSION py39
    os_version: &OS_VERSION ubuntu20.04
    tag: !join [ *VERSION, "-", *DEVICE_TYPE, "-", *TAG_PYTHON_VERSION, "-", *OS_VERSION, "-ec2" ]
    docker_file: !join [ docker/, *SHORT_VERSION, /, *DOCKER_PYTHON_VERSION, /Dockerfile., *DEVICE_TYPE ]
    target: ec2
    context:
      <<: *TRAINING_CONTEXT
  BuildEC2GPUPTTrainPy3DockerImage:
    <<: *TRAINING_REPOSITORY
    build: &PYTORCH_GPU_TRAINING_PY3 false
    image_size_baseline: 14000
    device_type: &DEVICE_TYPE gpu
    python_version: &DOCKER_PYTHON_VERSION py3
    tag_python_version: &TAG_PYTHON_VERSION py39
    cuda_version: &CUDA_VERSION cu117
    os_version: &OS_VERSION ubuntu20.04
    tag: !join [ *VERSION, "-", *DEVICE_TYPE, "-", *TAG_PYTHON_VERSION, "-", *CUDA_VERSION, "-", *OS_VERSION, "-ec2" ]
    docker_file: !join [ docker/, *SHORT_VERSION, /, *DOCKER_PYTHON_VERSION, /, *CUDA_VERSION, /Dockerfile.,
                         *DEVICE_TYPE ]
    target: ec2
    context:
      <<: *TRAINING_CONTEXT
  BuildSageMakerCPUPTTrainPy3DockerImage:
    <<: *TRAINING_REPOSITORY
    build: &PYTORCH_CPU_TRAINING_PY3 false
<<<<<<< HEAD
    image_size_baseline: 6105
=======
    image_size_baseline: 5000
>>>>>>> f7164c59
    device_type: &DEVICE_TYPE cpu
    python_version: &DOCKER_PYTHON_VERSION py3
    tag_python_version: &TAG_PYTHON_VERSION py39
    os_version: &OS_VERSION ubuntu20.04
    tag: !join [ *VERSION, "-", *DEVICE_TYPE, "-", *TAG_PYTHON_VERSION, "-", *OS_VERSION, "-sagemaker" ]
    docker_file: !join [ docker/, *SHORT_VERSION, /, *DOCKER_PYTHON_VERSION, /Dockerfile., *DEVICE_TYPE ]
    target: sagemaker
    context:
      <<: *TRAINING_CONTEXT
  BuildSageMakerGPUPTTrainPy3DockerImage:
    <<: *TRAINING_REPOSITORY
    build: &PYTORCH_GPU_TRAINING_PY3 false
    image_size_baseline: 14000
    device_type: &DEVICE_TYPE gpu
    python_version: &DOCKER_PYTHON_VERSION py3
    tag_python_version: &TAG_PYTHON_VERSION py39
    cuda_version: &CUDA_VERSION cu117
    os_version: &OS_VERSION ubuntu20.04
    tag: !join [ *VERSION, "-", *DEVICE_TYPE, "-", *TAG_PYTHON_VERSION, "-", *CUDA_VERSION, "-", *OS_VERSION, "-sagemaker" ]
    docker_file: !join [ docker/, *SHORT_VERSION, /, *DOCKER_PYTHON_VERSION, /, *CUDA_VERSION, /Dockerfile.,
                         *DEVICE_TYPE ]
    target: sagemaker
    context:
      <<: *TRAINING_CONTEXT
  BuildPyTorchExampleGPUTrainPy3DockerImage:
    <<: *TRAINING_REPOSITORY
    build: &PYTORCH_GPU_TRAINING_PY3 false
    image_size_baseline: 14000
    base_image_name: BuildEC2GPUPTTrainPy3DockerImage
    device_type: &DEVICE_TYPE gpu
    python_version: &DOCKER_PYTHON_VERSION py3
    tag_python_version: &TAG_PYTHON_VERSION py39
    cuda_version: &CUDA_VERSION cu117
    os_version: &OS_VERSION ubuntu20.04
    tag: !join [ *VERSION, "-", *DEVICE_TYPE, "-", *TAG_PYTHON_VERSION, "-", *CUDA_VERSION, "-", *OS_VERSION,
                 "-ec2-example" ]
    docker_file: !join [ docker/, *SHORT_VERSION, /, *DOCKER_PYTHON_VERSION, /example, /Dockerfile., *DEVICE_TYPE ]
    context:
      <<: *TRAINING_CONTEXT
  <|MERGE_RESOLUTION|>--- conflicted
+++ resolved
@@ -59,11 +59,7 @@
   BuildSageMakerCPUPTTrainPy3DockerImage:
     <<: *TRAINING_REPOSITORY
     build: &PYTORCH_CPU_TRAINING_PY3 false
-<<<<<<< HEAD
-    image_size_baseline: 6105
-=======
     image_size_baseline: 5000
->>>>>>> f7164c59
     device_type: &DEVICE_TYPE cpu
     python_version: &DOCKER_PYTHON_VERSION py3
     tag_python_version: &TAG_PYTHON_VERSION py39
