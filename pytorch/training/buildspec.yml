--- conflicted
+++ resolved
@@ -40,13 +40,8 @@
     python_version: &DOCKER_PYTHON_VERSION py3
     tag_python_version: &TAG_PYTHON_VERSION py311
     os_version: &OS_VERSION ubuntu20.04
-<<<<<<< HEAD
-    tag: !join [ *VERSION, "-", *DEVICE_TYPE, "-", *TAG_PYTHON_VERSION, "-", *OS_VERSION, "-sagemaker" ]
-    # latest_release_tag: !join [ *VERSION, "-", *DEVICE_TYPE, "-", *TAG_PYTHON_VERSION, "-", *OS_VERSION, "-sagemaker" ]
-=======
     tag: !join [ *VERSION, "-", *DEVICE_TYPE, "-", *TAG_PYTHON_VERSION, "-", *OS_VERSION, "-ec2" ]
     latest_release_tag: !join [ *VERSION, "-", *DEVICE_TYPE, "-", *TAG_PYTHON_VERSION, "-", *OS_VERSION, "-ec2" ]
->>>>>>> 6a4b37e8
     docker_file: !join [ docker/, *SHORT_VERSION, /, *DOCKER_PYTHON_VERSION, /Dockerfile., *DEVICE_TYPE ]
     target: ec2
     context:
@@ -60,13 +55,8 @@
     tag_python_version: &TAG_PYTHON_VERSION py311
     cuda_version: &CUDA_VERSION cu121
     os_version: &OS_VERSION ubuntu20.04
-<<<<<<< HEAD
-    tag: !join [ *VERSION, "-", *DEVICE_TYPE, "-", *TAG_PYTHON_VERSION, "-", *CUDA_VERSION, "-", *OS_VERSION, "-sagemaker" ]
-    # latest_release_tag: !join [ *VERSION, "-", *DEVICE_TYPE, "-", *TAG_PYTHON_VERSION, "-", *CUDA_VERSION, "-", *OS_VERSION, "-sagemaker" ]
-=======
     tag: !join [ *VERSION, "-", *DEVICE_TYPE, "-", *TAG_PYTHON_VERSION, "-", *CUDA_VERSION, "-", *OS_VERSION, "-ec2" ]
     latest_release_tag: !join [ *VERSION, "-", *DEVICE_TYPE, "-", *TAG_PYTHON_VERSION, "-", *CUDA_VERSION, "-", *OS_VERSION, "-ec2" ]
->>>>>>> 6a4b37e8
     docker_file: !join [ docker/, *SHORT_VERSION, /, *DOCKER_PYTHON_VERSION, /, *CUDA_VERSION, /Dockerfile.,
                          *DEVICE_TYPE ]
     target: ec2
