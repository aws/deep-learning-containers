--- conflicted
+++ resolved
@@ -42,11 +42,7 @@
     os_version: &OS_VERSION ubuntu22.04
     tag: !join [ *VERSION, "-", *DEVICE_TYPE, "-", *TAG_PYTHON_VERSION, "-", *OS_VERSION, "-ec2" ]
     latest_release_tag: !join [ *VERSION, "-", *DEVICE_TYPE, "-", *TAG_PYTHON_VERSION, "-", *OS_VERSION, "-ec2" ]
-<<<<<<< HEAD
-    build_tag_override: "beta:2.5.1-cpu-py311-ubuntu22.04-ec2"
-=======
     # build_tag_override: "beta:2.5.1-cpu-py311-ubuntu22.04-ec2"
->>>>>>> 351c7f9a
     docker_file: !join [ docker/, *SHORT_VERSION, /, *DOCKER_PYTHON_VERSION, /Dockerfile., *DEVICE_TYPE ]
     target: ec2
     context:
@@ -62,11 +58,7 @@
     os_version: &OS_VERSION ubuntu22.04
     tag: !join [ *VERSION, "-", *DEVICE_TYPE, "-", *TAG_PYTHON_VERSION, "-", *CUDA_VERSION, "-", *OS_VERSION, "-ec2" ]
     latest_release_tag: !join [ *VERSION, "-", *DEVICE_TYPE, "-", *TAG_PYTHON_VERSION, "-", *CUDA_VERSION, "-", *OS_VERSION, "-ec2" ]
-<<<<<<< HEAD
-    build_tag_override: "beta:2.5.1-gpu-py311-cu121-ubuntu22.04-ec2"
-=======
     # build_tag_override: "beta:2.5.1-gpu-py311-cu121-ubuntu22.04-ec2"
->>>>>>> 351c7f9a
     docker_file: !join [ docker/, *SHORT_VERSION, /, *DOCKER_PYTHON_VERSION, /, *CUDA_VERSION, /Dockerfile.,
                          *DEVICE_TYPE ]
     target: ec2
