--- conflicted
+++ resolved
@@ -28,7 +28,6 @@
       target: deep_learning_container.py
 
 images:
-<<<<<<< HEAD
   # BuildSageMakerCPUPTTrainPy3DockerImage:
   #   <<: *TRAINING_REPOSITORY
   #   build: &PYTORCH_CPU_TRAINING_PY3 false
@@ -57,8 +56,6 @@
   #   target: sagemaker
   #   context:
   #     <<: *TRAINING_CONTEXT
-  BuildSageMakerGPUPTTrainPy3cu121DockerImage:
-=======
   BuildSageMakerCPUPTTrainPy3DockerImage:
     <<: *TRAINING_REPOSITORY
     build: &PYTORCH_CPU_TRAINING_PY3 false
@@ -72,8 +69,7 @@
     target: sagemaker
     context:
       <<: *TRAINING_CONTEXT
-  BuildSageMakerGPUPTTrainPy3DockerImage:
->>>>>>> aea4391e
+  BuildSageMakerGPUPTTrainPy3cu121DockerImage:
     <<: *TRAINING_REPOSITORY
     build: &PYTORCH_GPU_TRAINING_PY3 false
     image_size_baseline: 21500
