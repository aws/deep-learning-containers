--- conflicted
+++ resolved
@@ -39,7 +39,6 @@
     tag: !join [ *VERSION, "-", *DEVICE_TYPE, "-", *TAG_PYTHON_VERSION, "-", *OS_VERSION , "-ec2"]
     docker_file: !join [ docker/, *SHORT_VERSION, /, *DOCKER_PYTHON_VERSION, /Dockerfile.graviton., *DEVICE_TYPE ]
     target: ec2
-<<<<<<< HEAD
     context:
       <<: *INFERENCE_CONTEXT
   BuildSageMakerPytorchGravitonCPUInferencePy3DockerImage:
@@ -53,8 +52,6 @@
     tag: !join [ *VERSION, "-", *DEVICE_TYPE, "-", *TAG_PYTHON_VERSION, "-", *OS_VERSION , "-sagemaker"]
     docker_file: !join [ docker/, *SHORT_VERSION, /, *DOCKER_PYTHON_VERSION, /Dockerfile.graviton., *DEVICE_TYPE ]
     target: sagemaker
-=======
->>>>>>> 2584c41a
     context:
       <<: *INFERENCE_CONTEXT
   # BuildSageMakerPytorchGravitonCPUInferencePy3DockerImage:
