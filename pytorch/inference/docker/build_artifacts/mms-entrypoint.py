# Copyright 2019-2020 Amazon.com, Inc. or its affiliates. All Rights Reserved.
#
# Licensed under the Apache License, Version 2.0 (the "License"). You
# may not use this file except in compliance with the License. A copy of
# the License is located at
#
#     http://aws.amazon.com/apache2.0/
#
# or in the "license" file accompanying this file. This file is
# distributed on an "AS IS" BASIS, WITHOUT WARRANTIES OR CONDITIONS OF
# ANY KIND, either express or implied. See the License for the specific
# language governing permissions and limitations under the License.
from __future__ import absolute_import

import shlex
import subprocess
import sys

<<<<<<< HEAD
if not os.path.exists("/opt/ml/input/config"):
    print("cwd : ", os.getcwd())
    subprocess.call(['python', '/usr/local/bin/deep_learning_container.py', '&>/dev/null', '&'])
=======
>>>>>>> e64ed457

if sys.argv[1] == 'serve':
    from sagemaker_pytorch_serving_container import serving
    serving.main()
else:
    subprocess.check_call(shlex.split(' '.join(sys.argv[1:])))

# prevent docker exit
subprocess.call(['tail', '-f', '/dev/null'])
<|MERGE_RESOLUTION|>--- conflicted
+++ resolved
@@ -16,12 +16,6 @@
 import subprocess
 import sys
 
-<<<<<<< HEAD
-if not os.path.exists("/opt/ml/input/config"):
-    print("cwd : ", os.getcwd())
-    subprocess.call(['python', '/usr/local/bin/deep_learning_container.py', '&>/dev/null', '&'])
-=======
->>>>>>> e64ed457
 
 if sys.argv[1] == 'serve':
     from sagemaker_pytorch_serving_container import serving
