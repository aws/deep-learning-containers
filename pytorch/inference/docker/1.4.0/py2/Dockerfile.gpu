FROM nvidia/cuda:10.1-cudnn7-devel-ubuntu16.04
# NCCL_VERSION=2.4.7, CUDNN_VERSION=7.6.2.24

LABEL maintainer="Amazon AI"
LABEL dlc_major_version="3"
# Specify accept-bind-to-port LABEL for inference pipelines to use SAGEMAKER_BIND_TO_PORT
# https://docs.aws.amazon.com/sagemaker/latest/dg/inference-pipeline-real-time.html
LABEL com.amazonaws.sagemaker.capabilities.accept-bind-to-port=true

ARG PYTHON_VERSION=2.7
ARG PYTORCH_VERSION=1.4.0
ARG TORCHVISION_VERSION=0.5.0
<<<<<<< HEAD
ARG TS_VERSION=0.0.1
=======
ARG MMS_VERSION=1.1.2
>>>>>>> 5d972c18

# See http://bugs.python.org/issue19846
ENV LANG C.UTF-8
ENV LD_LIBRARY_PATH /opt/conda/lib/:$LD_LIBRARY_PATH
ENV PATH /opt/conda/bin:$PATH
ENV SAGEMAKER_SERVING_MODULE sagemaker_pytorch_serving_container.serving:main
ENV TEMP=/home/model-server/tmp

RUN apt-get update \
    && apt-get install -y --no-install-recommends software-properties-common \
    && add-apt-repository ppa:openjdk-r/ppa \
    && apt-get update \
    && apt-get install -y --allow-downgrades --allow-change-held-packages --no-install-recommends \
    build-essential \
    ca-certificates \
    cmake \
    curl \
    emacs \
    git \
    jq \
    libgl1-mesa-glx \
    libglib2.0-0 \
    libgomp1 \
    libibverbs-dev \
    libsm6 \
    libxext6 \
    libxrender-dev \
    openjdk-11-jdk \
    vim \
    wget \
    zlib1g-dev

# Install OpenSSH, Allow OpenSSH to talk to containers without asking for confirmation
RUN apt-get install -y --no-install-recommends \
    openssh-client openssh-server \
 && mkdir -p /var/run/sshd \
 && cat /etc/ssh/ssh_config | grep -v StrictHostKeyChecking > /etc/ssh/ssh_config.new \
 && echo "    StrictHostKeyChecking no" >> /etc/ssh/ssh_config.new \
 && mv /etc/ssh/ssh_config.new /etc/ssh/ssh_config

RUN curl -L -o ~/miniconda.sh https://repo.continuum.io/miniconda/Miniconda3-latest-Linux-x86_64.sh \
 && chmod +x ~/miniconda.sh \
 && ~/miniconda.sh -b -p /opt/conda \
 && rm ~/miniconda.sh \
 && /opt/conda/bin/conda update conda \
 && /opt/conda/bin/conda install -y \
    python=$PYTHON_VERSION \
    cython==0.29.12 \
    ipython==5.8.0 \
    mkl-include==2019.4 \
    mkl==2019.4 \
    numpy==1.16.4 \
    scipy==1.2.1 \
    typing==3.7.4 \
 && /opt/conda/bin/conda clean -ya


RUN conda install -c \
    pytorch magma-cuda101==2.5.1 \
 && conda install -c \
    conda-forge \
    "awscli<2" \
    opencv==4.0.1 \
 && conda install -y scikit-learn==0.20.3 \
    h5py==2.9.0 \
    pandas==0.24.2 \
    requests==2.22.0 \
 && conda install -c \
    pytorch \
    cudatoolkit=10.1 \
    pytorch==$PYTORCH_VERSION \
    torchvision==$TORCHVISION_VERSION \
 && conda clean -ya \
 && /opt/conda/bin/conda config --set ssl_verify False \
 && pip install --upgrade pip --trusted-host pypi.org --trusted-host files.pythonhosted.org \
<<<<<<< HEAD
 && pip install torchserve==$TS_VERSION \
 && pip install torch-model-archiver==$TS_VERSION

=======
 && pip install multi-model-server==$MMS_VERSION
>>>>>>> 5d972c18

RUN useradd -m model-server \
 && mkdir -p /home/model-server/tmp \
 && chown -R model-server /home/model-server

COPY torchserve-entrypoint.py /usr/local/bin/dockerd-entrypoint.py
COPY config.properties /home/model-server

RUN chmod +x /usr/local/bin/dockerd-entrypoint.py

# Install OpenSSH for MPI to communicate between containers, Allow OpenSSH to talk to containers without asking for confirmation
RUN apt-get install -y --no-install-recommends \
    openssh-client openssh-server \
 && mkdir -p /var/run/sshd \
 && cat /etc/ssh/ssh_config | grep -v StrictHostKeyChecking > /etc/ssh/ssh_config.new \
 && echo "    StrictHostKeyChecking no" >> /etc/ssh/ssh_config.new \
 && mv /etc/ssh/ssh_config.new /etc/ssh/ssh_config

# RUN pip install --no-cache-dir 'opencv-python>=4.0,<4.1'

RUN pip install --no-cache-dir "sagemaker-pytorch-inference<2"

RUN curl https://aws-dlc-licenses.s3.amazonaws.com/pytorch-1.4.0/license.txt -o /license.txt

RUN conda install -y -c conda-forge pyyaml==5.3.1
RUN pip install -U pillow==6.2.2 urllib3==1.25.8 awscli

EXPOSE 8080 8081
ENTRYPOINT ["python", "/usr/local/bin/dockerd-entrypoint.py"]
<<<<<<< HEAD
CMD ["torchserve", "--start", "--ts-config", "/home/model-server/config.properties", "--model-store", "/home/model-server/"]
=======
CMD ["multi-model-server", "--start", "--mms-config", "/home/model-server/config.properties"]
>>>>>>> 5d972c18
<|MERGE_RESOLUTION|>--- conflicted
+++ resolved
@@ -10,11 +10,7 @@
 ARG PYTHON_VERSION=2.7
 ARG PYTORCH_VERSION=1.4.0
 ARG TORCHVISION_VERSION=0.5.0
-<<<<<<< HEAD
 ARG TS_VERSION=0.0.1
-=======
-ARG MMS_VERSION=1.1.2
->>>>>>> 5d972c18
 
 # See http://bugs.python.org/issue19846
 ENV LANG C.UTF-8
@@ -90,13 +86,8 @@
  && conda clean -ya \
  && /opt/conda/bin/conda config --set ssl_verify False \
  && pip install --upgrade pip --trusted-host pypi.org --trusted-host files.pythonhosted.org \
-<<<<<<< HEAD
  && pip install torchserve==$TS_VERSION \
  && pip install torch-model-archiver==$TS_VERSION
-
-=======
- && pip install multi-model-server==$MMS_VERSION
->>>>>>> 5d972c18
 
 RUN useradd -m model-server \
  && mkdir -p /home/model-server/tmp \
@@ -126,8 +117,4 @@
 
 EXPOSE 8080 8081
 ENTRYPOINT ["python", "/usr/local/bin/dockerd-entrypoint.py"]
-<<<<<<< HEAD
-CMD ["torchserve", "--start", "--ts-config", "/home/model-server/config.properties", "--model-store", "/home/model-server/"]
-=======
-CMD ["multi-model-server", "--start", "--mms-config", "/home/model-server/config.properties"]
->>>>>>> 5d972c18
+CMD ["torchserve", "--start", "--ts-config", "/home/model-server/config.properties", "--model-store", "/home/model-server/"]