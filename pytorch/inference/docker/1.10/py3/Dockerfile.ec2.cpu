FROM ubuntu:20.04 AS base_image

ENV DEBIAN_FRONTEND=noninteractive \
    LD_LIBRARY_PATH="${LD_LIBRARY_PATH}:/usr/local/lib"

RUN apt-get update \
 && apt-get upgrade -y \
 && apt-get autoremove -y \
 && apt-get clean \
 && rm -rf /var/lib/apt/lists/*

FROM base_image

LABEL maintainer="Amazon AI"
LABEL dlc_major_version="1"

ARG PYTHON=python3
ARG PYTHON_VERSION=3.8.10
ARG OPEN_MPI_VERSION=4.0.1
ARG TS_VERSION=0.5.2
ARG MAMBA_VERSION=4.12.0-0
ARG PT_INFERENCE_URL=https://pytorch-ei-binaries.s3.us-west-2.amazonaws.com/r1.10.2_inference/20220211-013556/528b6ca3747ec951396383f2a70d1354283ad29f/cpu/torch-1.10.2%2Bcpu-cp38-cp38-manylinux1_x86_64.whl
ARG PT_TORCHVISION_URL=https://framework-binaries.s3.us-west-2.amazonaws.com/pytorch/1.10.2/torchvision-0.11.3%2Bcpu-cp38-cp38-linux_x86_64.whl

ENV LANG C.UTF-8
ENV LD_LIBRARY_PATH /opt/conda/lib/:$LD_LIBRARY_PATH
ENV PATH /opt/conda/bin:$PATH
ENV TEMP=/home/model-server/tmp
# Set MKL_THREADING_LAYER=GNU to prevent issues between torch and numpy/mkl
ENV MKL_THREADING_LAYER=GNU
ENV DLC_CONTAINER_TYPE=inference

RUN apt-get update \
# TODO: Remove systemd upgrade once it is updated in base image
 && apt-get -y upgrade --only-upgrade systemd \
 && apt-get install -y --no-install-recommends software-properties-common \
 && add-apt-repository ppa:openjdk-r/ppa \
 && apt-get update \
 && apt-get install -y --no-install-recommends \
    build-essential \
    ca-certificates \
    cmake \
    curl \
    emacs \
    git \
    jq \
    libgl1-mesa-glx \
    libglib2.0-0 \
    libsm6 \
    libxext6 \
    libxrender-dev \
    openjdk-11-jdk \
    openssl \
    vim \
    wget \
    unzip \
    zlib1g-dev \
 && rm -rf /var/lib/apt/lists/* \
 && apt-get clean

# https://github.com/docker-library/openjdk/issues/261 https://github.com/docker-library/openjdk/pull/263/files
RUN keytool -importkeystore -srckeystore /etc/ssl/certs/java/cacerts -destkeystore /etc/ssl/certs/java/cacerts.jks -deststoretype JKS -srcstorepass changeit -deststorepass changeit -noprompt; \
    mv /etc/ssl/certs/java/cacerts.jks /etc/ssl/certs/java/cacerts; \
    /var/lib/dpkg/info/ca-certificates-java.postinst configure;


RUN curl -L -o ~/mambaforge.sh https://github.com/conda-forge/miniforge/releases/download/${MAMBA_VERSION}/Mambaforge-${MAMBA_VERSION}-Linux-x86_64.sh \
 && chmod +x ~/mambaforge.sh \
 && ~/mambaforge.sh -b -p /opt/conda \
 && rm ~/mambaforge.sh \
<<<<<<< HEAD
 && /opt/conda/bin/conda install -c conda-forge \
    python=$PYTHON_VERSION \
=======
>>>>>>> 433fadb7
 && /opt/conda/bin/conda install -c conda-forge -y \
    python=$PYTHON_VERSION \
    cython \
    mkl-include \
    mkl \
    parso \
    scipy \
    typing \
    # Below 2 are included in miniconda base, but not mamba so need to install
    conda-content-trust \
    charset-normalizer \
 # Upstream conda looks to have moved to 4.13 which is incompatible with mamba 0.22.1 and will fail the conda-forge installs.
# having "conda update conda" before the "conda -c conda-forge" commands will automatically update conda to 4.13.
# Moving conda update conda" after the "conda -c conda-forge" commands keep conda at 4.12 but will update other packages using
# the current conda 4.12
 && /opt/conda/bin/conda update -y conda \
   && /opt/conda/bin/conda clean -ya

# Upstream conda looks to have moved to 4.13 which is incompatible with mamba 0.22.1 and will fail the conda-forge installs.
# having "conda update conda" before the "conda -c conda-forge" commands will automatically update conda to 4.13.
# Moving conda update conda" after the "conda -c conda-forge" commands keep conda at 4.12 but will update other packages using
# the current conda 4.12
RUN /opt/conda/bin/conda update -y conda \
 && /opt/conda/bin/conda clean -ya

# Conda installs links for libtinfo.so.6 and libtinfo.so.6.2 both
# Which causes "/opt/conda/lib/libtinfo.so.6: no version information available" warning
# Removing link for libtinfo.so.6. This change is needed only for ubuntu 20.04-conda, and can be reverted
# once conda fixes the issue: https://github.com/conda/conda/issues/9680
RUN rm -rf /opt/conda/lib/libtinfo.so.6

RUN wget https://www.open-mpi.org/software/ompi/v4.0/downloads/openmpi-$OPEN_MPI_VERSION.tar.gz \
 && gunzip -c openmpi-$OPEN_MPI_VERSION.tar.gz | tar xf - \
 && cd openmpi-$OPEN_MPI_VERSION \
 && ./configure --prefix=/home/.openmpi \
 && make all install \
 && cd .. \
 && rm openmpi-$OPEN_MPI_VERSION.tar.gz \
 && rm -rf openmpi-$OPEN_MPI_VERSION

# The ENV variables declared below are changed in the previous section
# Grouping these ENV variables in the first section causes
# ompi_info to fail. This is only observed in CPU containers
ENV PATH="$PATH:/home/.openmpi/bin"
ENV LD_LIBRARY_PATH="$LD_LIBRARY_PATH:/home/.openmpi/lib/"
RUN ompi_info --parsable --all | grep mpi_built_with_cuda_support:value

RUN conda install -c conda-forge \
    opencv \
    h5py \
    requests \
 && conda clean -ya \
 && pip install --upgrade pip --trusted-host pypi.org --trusted-host files.pythonhosted.org \
 && ln -s /opt/conda/bin/pip /usr/local/bin/pip3 \
 && pip install packaging==20.4 \
    enum-compat==0.0.3 \
    numpy==1.22.2 \
    ipython==8.0.1 \
    "cryptography>=3.3.2"

# Uninstall and re-install torch and torchvision from the PyTorch website
RUN pip uninstall -y torch \
 && pip install --no-cache-dir -U $PT_INFERENCE_URL \
 && pip uninstall -y torchvision \
 && pip install --no-deps --no-cache-dir -U $PT_TORCHVISION_URL

RUN conda install -y -c conda-forge "pyyaml>=5.4,<5.5"
# Install urllib3>=1.25.9 to satisfy awscli/boto3/botocore requirements while fixing for CVE-2020-26137
RUN pip install \
    boto3 \
    "Pillow>=9.0.0" \
    "awscli<2" \
    "urllib3>=1.25.9"

# torchserve-nightly==2022.3.23.post2 replace torchserve==${TS_VERSION}
# only in PT1.10 for hotfix
RUN pip uninstall -y model-archiver multi-model-server \
 && pip install captum \
 && pip install torchserve-nightly==2022.3.23.post2 \
 && pip install torch-model-archiver==${TS_VERSION}

RUN cd tmp/ \
 && rm -rf tmp*

RUN useradd -m model-server \
 && mkdir -p /home/model-server/tmp /opt/ml/model \
 && chown -R model-server /home/model-server /opt/ml/model

COPY torchserve-ec2-entrypoint.py /usr/local/bin/dockerd-entrypoint.py
COPY config.properties /home/model-server

RUN chmod +x /usr/local/bin/dockerd-entrypoint.py

COPY deep_learning_container.py /usr/local/bin/deep_learning_container.py

RUN chmod +x /usr/local/bin/deep_learning_container.py

RUN HOME_DIR=/root \
 && curl -o ${HOME_DIR}/oss_compliance.zip https://aws-dlinfra-utilities.s3.amazonaws.com/oss_compliance.zip \
 && unzip ${HOME_DIR}/oss_compliance.zip -d ${HOME_DIR}/ \
 && cp ${HOME_DIR}/oss_compliance/test/testOSSCompliance /usr/local/bin/testOSSCompliance \
 && chmod +x /usr/local/bin/testOSSCompliance \
 && chmod +x ${HOME_DIR}/oss_compliance/generate_oss_compliance.sh \
 && ${HOME_DIR}/oss_compliance/generate_oss_compliance.sh ${HOME_DIR} ${PYTHON} \
 && rm -rf ${HOME_DIR}/oss_compliance*

RUN curl -o /license.txt  https://aws-dlc-licenses.s3.amazonaws.com/pytorch-1.10/license.txt

EXPOSE 8080 8081
ENTRYPOINT ["python", "/usr/local/bin/dockerd-entrypoint.py"]
CMD ["torchserve", "--start", "--ts-config", "/home/model-server/config.properties", "--model-store", "/home/model-server/"]<|MERGE_RESOLUTION|>--- conflicted
+++ resolved
@@ -68,11 +68,6 @@
  && chmod +x ~/mambaforge.sh \
  && ~/mambaforge.sh -b -p /opt/conda \
  && rm ~/mambaforge.sh \
-<<<<<<< HEAD
- && /opt/conda/bin/conda install -c conda-forge \
-    python=$PYTHON_VERSION \
-=======
->>>>>>> 433fadb7
  && /opt/conda/bin/conda install -c conda-forge -y \
     python=$PYTHON_VERSION \
     cython \
