ARG PYTHON=python3
ARG PYTHON_VERSION=3.8.13

# PyTorch Binaries
ARG PT_INFERENCE_URL=https://aws-pytorch-cicd-v3-binaries.s3.us-west-2.amazonaws.com/r1.11.0_v3_e3/20220322-194812/272547162a367c4aaafe8f7e1d9d35d39441c6f3/gpu/torch-1.11.0%2Bcu113-cp38-cp38-linux_x86_64.whl
ARG PT_TORCHVISION_URL=https://download.pytorch.org/whl/cu113/torchvision-0.12.0%2Bcu113-cp38-cp38-linux_x86_64.whl
ARG PT_TORCHAUDIO_URL=https://download.pytorch.org/whl/cu113/torchaudio-0.11.0%2Bcu113-cp38-cp38-linux_x86_64.whl
ARG PT_TORCHDATA_URL=https://aws-pytorch-cicd-v3-binaries.s3.us-west-2.amazonaws.com/r1.11.0_v3_e3/aws-torchdata/torchdata-0.4.0-cp38-cp38-linux_x86_64.whl

##############################################################################
#  _____ _____   ___                              ____           _
# | ____|___ /  |_ _|_ __ ___   __ _  __ _  ___  |  _ \ ___  ___(_)_ __   ___
# |  _|   |_ \   | || '_ ` _ \ / _` |/ _` |/ _ \ | |_) / _ \/ __| | '_ \ / _ \
# | |___ ___) |  | || | | | | | (_| | (_| |  __/ |  _ <  __/ (__| | |_) |  __/
# |_____|____/  |___|_| |_| |_|\__,_|\__, |\___| |_| \_\___|\___|_| .__/ \___|
#                                    |___/                        |_|
##############################################################################

FROM nvidia/cuda:11.3.1-base-ubuntu20.04 AS e3

LABEL maintainer="Amazon AI"
LABEL dlc_major_version="2"

ARG PYTHON
ARG PYTHON_VERSION
ARG MAMBA_VERSION=4.12.0-2

# PyTorch Binaries
ARG PT_INFERENCE_URL
ARG PT_TORCHVISION_URL
ARG PT_TORCHAUDIO_URL
ARG PT_TORCHDATA_URL

ARG CUBLAS_VERSION=11.5.1.109
ARG OMPI_VERSION=4.1.1
ARG TS_VERSION=0.6.0

ARG DEBIAN_FRONTEND=noninteractive

# See http://bugs.python.org/issue19846
ENV LANG C.UTF-8
ENV LD_LIBRARY_PATH="/opt/conda/lib:${LD_LIBRARY_PATH}"
ENV PATH /opt/conda/bin:$PATH
ENV TEMP=/home/model-server/tmp
ENV TORCH_CUDA_ARCH_LIST="3.7 5.0 7.0+PTX 8.0"

ENV NCCL_VERSION=2.10.3
ENV NVML_VERSION=11.3.58

# Set MKL_THREADING_LAYER=GNU to prevent issues between torch and numpy/mkl
ENV MKL_THREADING_LAYER=GNU
ENV DLC_CONTAINER_TYPE=inference

RUN apt-get update \
# TODO: Remove systemd upgrade once it is updated in base image
 && apt-get -y upgrade --only-upgrade systemd \
 && apt-get install -y --no-install-recommends software-properties-common \
 && add-apt-repository ppa:openjdk-r/ppa \
 && apt-get update \
 && apt-get install -y --allow-downgrades --allow-change-held-packages --no-install-recommends \
    build-essential \
    ca-certificates \
    cmake \
    cuda-command-line-tools-11-3 \
    cuda-cudart-11-3 \
    cuda-libraries-11-3 \
    cuda-libraries-dev-11-3 \
    curl \
    emacs \
    git \
    jq \
    libcublas-11-3=${CUBLAS_VERSION}-1 \
    libcublas-dev-11-3=${CUBLAS_VERSION}-1 \
    libcudnn8 \
    libcufft-dev-11-3 \
    libcurand-dev-11-3 \
    libcurl4-openssl-dev \
    libcusolver-dev-11-3 \
    libcusparse-dev-11-3 \
    cuda-nvml-dev-11-3=${NVML_VERSION}-1 \
    libgl1-mesa-glx \
    libglib2.0-0 \
    libgomp1 \
    libibverbs-dev \
    libnuma1 \
    libnuma-dev \
    libsm6 \
    libssl1.1 \
    libssl-dev \
    libxext6 \
    libxrender-dev \
    openjdk-11-jdk \
    openssl \
    vim \
    wget \
    unzip \
    zlib1g-dev \
 && rm -rf /var/lib/apt/lists/* \
 && apt-get clean

# Install aws-sdk-cpp s3;transfer modules for torchdata
RUN git clone --recurse-submodules https://github.com/aws/aws-sdk-cpp \
 && cd aws-sdk-cpp/ \
 && mkdir sdk-build \
 && cd sdk-build \
 && cmake .. -DCMAKE_BUILD_TYPE=Release -DBUILD_ONLY="s3;transfer" -DAUTORUN_UNIT_TESTS=OFF \
 && make \
 && make install \
 && cd ../.. \
 && rm -rf aws-sdk-cpp

# Install NCCL
RUN cd /tmp \
 && git clone https://github.com/NVIDIA/nccl.git -b v${NCCL_VERSION}-1 \
 && cd nccl \
 && make -j64 src.build BUILDDIR=/usr/local \
 && rm -rf /tmp/nccl

# https://github.com/docker-library/openjdk/issues/261 https://github.com/docker-library/openjdk/pull/263/files
RUN keytool -importkeystore -srckeystore /etc/ssl/certs/java/cacerts -destkeystore /etc/ssl/certs/java/cacerts.jks -deststoretype JKS -srcstorepass changeit -deststorepass changeit -noprompt; \
    mv /etc/ssl/certs/java/cacerts.jks /etc/ssl/certs/java/cacerts; \
    /var/lib/dpkg/info/ca-certificates-java.postinst configure;

RUN wget --quiet https://download.open-mpi.org/release/open-mpi/v4.1/openmpi-${OMPI_VERSION}.tar.gz \
 && gunzip -c openmpi-${OMPI_VERSION}.tar.gz | tar xf - \
 && cd openmpi-${OMPI_VERSION} \
 && ./configure --prefix=/home/.openmpi --with-cuda \
 && make all install \
 && cd .. \
 && rm openmpi-${OMPI_VERSION}.tar.gz \
 && rm -rf openmpi-${OMPI_VERSION}

ENV PATH="$PATH:/home/.openmpi/bin"
ENV LD_LIBRARY_PATH="$LD_LIBRARY_PATH:/home/.openmpi/lib/"

# Install OpenSSH. Allow OpenSSH to talk to containers without asking for confirmation
RUN apt-get update \
 && apt-get install -y --no-install-recommends \
    openssh-client \
    openssh-server \
 && mkdir -p /var/run/sshd \
 && cat /etc/ssh/ssh_config | grep -v StrictHostKeyChecking > /etc/ssh/ssh_config.new \
 && echo "    StrictHostKeyChecking no" >> /etc/ssh/ssh_config.new \
 && mv /etc/ssh/ssh_config.new /etc/ssh/ssh_configs \
 && rm -rf /var/lib/apt/lists/* \
 && apt-get clean

RUN curl -L -o ~/mambaforge.sh https://github.com/conda-forge/miniforge/releases/download/${MAMBA_VERSION}/Mambaforge-${MAMBA_VERSION}-Linux-x86_64.sh \
 && chmod +x ~/mambaforge.sh \
 && ~/mambaforge.sh -b -p /opt/conda \
 && rm ~/mambaforge.sh \
 && /opt/conda/bin/conda install -c conda-forge \
    python=$PYTHON_VERSION \
    cython \
    mkl \
    mkl-include \
    parso \
    scipy \
    typing \
    h5py \
    requests \
    libgcc \
    # Below 2 are included in miniconda base, but not mamba so need to install
    conda-content-trust \
    charset-normalizer \
 && /opt/conda/bin/conda install -c pytorch magma-cuda113 \
# Upstream conda looks to have moved to 4.13 which is incompatible with mamba 0.22.1 and will fail the conda-forge installs.
# having "conda update conda" before the "conda -c conda-forge" commands will automatically update conda to 4.13.
# Moving conda update conda" after the "conda -c conda-forge" commands keep conda at 4.12 but will update other packages using
# the current conda 4.12
 && /opt/conda/bin/conda update -y conda \
   && /opt/conda/bin/conda clean -ya

# Conda installs links for libtinfo.so.6 and libtinfo.so.6.2 both
# Which causes "/opt/conda/lib/libtinfo.so.6: no version information available" warning
# Removing link for libtinfo.so.6. This change is needed only for ubuntu 20.04-conda, and can be reverted
# once conda fixes the issue: https://github.com/conda/conda/issues/9680
RUN rm -rf /opt/conda/lib/libtinfo.so.6

RUN /opt/conda/bin/conda config --set ssl_verify False \
 && pip install --upgrade pip --trusted-host pypi.org --trusted-host files.pythonhosted.org \
 && ln -s /opt/conda/bin/pip /usr/local/bin/pip3

WORKDIR /root

# Install AWS-PyTorch, and other torch packages
RUN pip install --no-cache-dir -U \
    "awscli<2" \
    boto3 \
    "cryptography>3.2" \
    enum-compat==0.0.3 \
    ipython==8.1.0 \
    numpy==1.22.2 \
<<<<<<< HEAD
    "opencv-python>=4.0.0,<4.6.0" \
=======
    "opencv-python>=4.6,<5" \
>>>>>>> 356efb79
    packaging \
    "Pillow>=9.0.0" \
    "pyyaml>=5.4,<5.5" \
 && pip uninstall -y torch torchvision torchaudio torchdata \
 && pip install --no-cache-dir -U ${PT_INFERENCE_URL} ${PT_TORCHVISION_URL} ${PT_TORCHAUDIO_URL} ${PT_TORCHDATA_URL}

# TODO: revert torchserve-nightly back to torchserve once a compatible stable version is released
RUN pip uninstall -y model-archiver multi-model-server \
 && pip install captum \
 && pip install torchserve==${TS_VERSION} \
 && pip install torch-model-archiver==${TS_VERSION}

WORKDIR /

RUN cd tmp/ \
 && rm -rf tmp*

RUN useradd -m model-server \
 && mkdir -p /home/model-server/tmp /opt/ml/model \
 && chown -R model-server /home/model-server /opt/ml/model

COPY torchserve-e3-entrypoint.py /usr/local/bin/dockerd-entrypoint.py
COPY config.properties /home/model-server

RUN chmod +x /usr/local/bin/dockerd-entrypoint.py

COPY deep_learning_container.py /usr/local/bin/deep_learning_container.py

RUN chmod +x /usr/local/bin/deep_learning_container.py

RUN HOME_DIR=/root \
 && curl -o ${HOME_DIR}/oss_compliance.zip https://aws-dlinfra-utilities.s3.amazonaws.com/oss_compliance.zip \
 && unzip ${HOME_DIR}/oss_compliance.zip -d ${HOME_DIR}/ \
 && cp ${HOME_DIR}/oss_compliance/test/testOSSCompliance /usr/local/bin/testOSSCompliance \
 && chmod +x /usr/local/bin/testOSSCompliance \
 && chmod +x ${HOME_DIR}/oss_compliance/generate_oss_compliance.sh \
 && ${HOME_DIR}/oss_compliance/generate_oss_compliance.sh ${HOME_DIR} ${PYTHON} \
 && rm -rf ${HOME_DIR}/oss_compliance*

RUN curl -o /license.txt  https://aws-dlc-licenses.s3.amazonaws.com/pytorch-1.11/license.txt

EXPOSE 8080 8081
ENTRYPOINT ["python", "/usr/local/bin/dockerd-entrypoint.py"]
CMD ["torchserve", "--start", "--ts-config", "/home/model-server/config.properties", "--model-store", "/home/model-server/"]

#################################################################
#  ____                   __  __       _
# / ___|  __ _  __ _  ___|  \/  | __ _| | _____ _ __
# \___ \ / _` |/ _` |/ _ \ |\/| |/ _` | |/ / _ \ '__|
#  ___) | (_| | (_| |  __/ |  | | (_| |   <  __/ |
# |____/ \__,_|\__, |\___|_|  |_|\__,_|_|\_\___|_|
#              |___/
#  ___                              ____           _
# |_ _|_ __ ___   __ _  __ _  ___  |  _ \ ___  ___(_)_ __   ___
#  | || '_ ` _ \ / _` |/ _` |/ _ \ | |_) / _ \/ __| | '_ \ / _ \
#  | || | | | | | (_| | (_| |  __/ |  _ <  __/ (__| | |_) |  __/
# |___|_| |_| |_|\__,_|\__, |\___| |_| \_\___|\___|_| .__/ \___|
#                      |___/                        |_|
#################################################################

FROM e3 AS sagemaker

LABEL maintainer="Amazon AI"
LABEL dlc_major_version="1"
LABEL com.amazonaws.sagemaker.capabilities.accept-bind-to-port=true

ARG PYTHON

ENV SAGEMAKER_SERVING_MODULE sagemaker_pytorch_serving_container.serving:main

# Install scikit-learn and pandas
RUN conda install -y -c conda-forge \
    scikit-learn \
    pandas

RUN pip install --no-cache-dir "sagemaker-pytorch-inference>=2"

COPY torchserve-entrypoint.py /usr/local/bin/dockerd-entrypoint.py

RUN chmod +x /usr/local/bin/dockerd-entrypoint.py

RUN HOME_DIR=/root \
 && curl -o ${HOME_DIR}/oss_compliance.zip https://aws-dlinfra-utilities.s3.amazonaws.com/oss_compliance.zip \
 && unzip ${HOME_DIR}/oss_compliance.zip -d ${HOME_DIR}/ \
 && cp ${HOME_DIR}/oss_compliance/test/testOSSCompliance /usr/local/bin/testOSSCompliance \
 && chmod +x /usr/local/bin/testOSSCompliance \
 && chmod +x ${HOME_DIR}/oss_compliance/generate_oss_compliance.sh \
 && ${HOME_DIR}/oss_compliance/generate_oss_compliance.sh ${HOME_DIR} ${PYTHON} \
 && rm -rf ${HOME_DIR}/oss_compliance*

EXPOSE 8080 8081
ENTRYPOINT ["python", "/usr/local/bin/dockerd-entrypoint.py"]
CMD ["torchserve", "--start", "--ts-config", "/home/model-server/config.properties", "--model-store", "/home/model-server/"]<|MERGE_RESOLUTION|>--- conflicted
+++ resolved
@@ -191,11 +191,7 @@
     enum-compat==0.0.3 \
     ipython==8.1.0 \
     numpy==1.22.2 \
-<<<<<<< HEAD
-    "opencv-python>=4.0.0,<4.6.0" \
-=======
     "opencv-python>=4.6,<5" \
->>>>>>> 356efb79
     packaging \
     "Pillow>=9.0.0" \
     "pyyaml>=5.4,<5.5" \
