--- conflicted
+++ resolved
@@ -121,13 +121,9 @@
 
 
 RUN conda install -y -c conda-forge "pyyaml>=5.4,<5.5"
-<<<<<<< HEAD
-RUN pip install pillow==8.3.2 "awscli<2"
-=======
 RUN pip install \
     "Pillow>=8.3.2,<8.4" \ 
     "awscli<2"
->>>>>>> 2c0cb047
 RUN pip install --no-cache-dir "sagemaker-pytorch-inference>=2"
 
 RUN pip uninstall -y model-archiver multi-model-server \
