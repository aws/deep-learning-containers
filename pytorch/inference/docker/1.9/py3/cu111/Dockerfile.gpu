FROM nvidia/cuda:11.1.1-base-ubuntu20.04


LABEL maintainer="Amazon AI"
LABEL dlc_major_version="1"
LABEL com.amazonaws.sagemaker.capabilities.accept-bind-to-port=true

ARG PYTHON=python3
ARG PYTHON_VERSION=3.8.10

# PyTorch Binaries
ARG PT_INFERENCE_URL=https://pytorch-ei-binaries.s3.us-west-2.amazonaws.com/r1.9.1_inference/gpu/torch-1.9.1-cp38-cp38-manylinux1_x86_64.whl
ARG PT_TORCHVISION_URL=https://aws-pytorch-cicd-v3-binaries.s3.us-west-2.amazonaws.com/r1.9.1_aws_v3/torchvision/gpu/torchvision-0.10.1%2Bcu111-cp38-cp38-manylinux1_x86_64.whl
ARG PT_TORCHAUDIO_URL=https://download.pytorch.org/whl/torchaudio-0.9.1-cp38-cp38-linux_x86_64.whl

ARG OPEN_MPI_VERSION=4.0.1
ARG TS_VERSION=0.4.2
ARG CUBLAS_VERSION=11.3.0.106

ARG DEBIAN_FRONTEND=noninteractive
# See http://bugs.python.org/issue19846
ENV LANG C.UTF-8
ENV LD_LIBRARY_PATH /opt/conda/lib/:$LD_LIBRARY_PATH
ENV PATH /opt/conda/bin:$PATH
ENV SAGEMAKER_SERVING_MODULE sagemaker_pytorch_serving_container.serving:main
ENV TEMP=/home/model-server/tmp
ENV CUDNN_VERSION=8.0.5.39
ENV NCCL_VERSION=2.7.8
ENV EFA_VERSION=1.11.2
ENV OMPI_VERSION=4.1.1
ENV NVML_VERSION=11.1.74
ENV TORCH_CUDA_ARCH_LIST="3.7 5.0 7.0+PTX 8.0"
# Set MKL_THREADING_LAYER=GNU to prevent issues between torch and numpy/mkl
ENV MKL_THREADING_LAYER=GNU

RUN apt-get update \
    # TODO: Remove systemd upgrade once it is updated in base image
    && apt-get -y upgrade --only-upgrade systemd \
    && apt-get install -y --no-install-recommends software-properties-common \
    && add-apt-repository ppa:openjdk-r/ppa \
    && apt-get update \
    && apt-get install -y --allow-downgrades --allow-change-held-packages --no-install-recommends \
    build-essential \
    ca-certificates \
    cmake \
    cuda-command-line-tools-11-1 \
    cuda-cudart-11-1 \
    cuda-libraries-dev-11-1 \
    curl \
    emacs \
    git \
    jq \
    libcublas-11-1=${CUBLAS_VERSION}-1 \
    libcublas-dev-11-1=${CUBLAS_VERSION}-1 \
    libcudnn8=$CUDNN_VERSION-1+cuda11.1 \
    libcufft-dev-11-1 \
    libcurand-dev-11-1 \
    libcusolver-dev-11-1 \
    libcusparse-dev-11-1 \
    cuda-nvml-dev-11-1=${NVML_VERSION}-1 \
    libgl1-mesa-glx \
    libglib2.0-0 \
    libgomp1 \
    libibverbs-dev \
    libnuma1 \
    libnuma-dev \
    libsm6 \
    libssl1.1 \
    libxext6 \
    libxrender-dev \
    openjdk-11-jdk \
    openssl \
    vim \
    wget \
    unzip \
    zlib1g-dev \
 && rm -rf /var/lib/apt/lists/* \
 && apt-get clean

RUN cd /tmp \
  && git clone https://github.com/NVIDIA/nccl.git -b v${NCCL_VERSION}-1 \
  && cd nccl \
  && make -j64 src.build BUILDDIR=/usr/local \
  && rm -rf /tmp/nccl

# https://github.com/docker-library/openjdk/issues/261 https://github.com/docker-library/openjdk/pull/263/files
RUN keytool -importkeystore -srckeystore /etc/ssl/certs/java/cacerts -destkeystore /etc/ssl/certs/java/cacerts.jks -deststoretype JKS -srcstorepass changeit -deststorepass changeit -noprompt; \
    mv /etc/ssl/certs/java/cacerts.jks /etc/ssl/certs/java/cacerts; \
    /var/lib/dpkg/info/ca-certificates-java.postinst configure;

RUN wget https://www.open-mpi.org/software/ompi/v4.0/downloads/openmpi-$OPEN_MPI_VERSION.tar.gz \
 && gunzip -c openmpi-$OPEN_MPI_VERSION.tar.gz | tar xf - \
 && cd openmpi-$OPEN_MPI_VERSION \
 && ./configure --prefix=/home/.openmpi \
 && make all install \
 && cd .. \
 && rm openmpi-$OPEN_MPI_VERSION.tar.gz \
 && rm -rf openmpi-$OPEN_MPI_VERSION

ENV PATH="$PATH:/home/.openmpi/bin"
ENV LD_LIBRARY_PATH="$LD_LIBRARY_PATH:/home/.openmpi/lib/"

# Install OpenSSH. Allow OpenSSH to talk to containers without asking for confirmation
RUN apt-get update \
 && apt-get install -y --no-install-recommends \
    openssh-client \
    openssh-server \
 && mkdir -p /var/run/sshd \
 && cat /etc/ssh/ssh_config | grep -v StrictHostKeyChecking > /etc/ssh/ssh_config.new \
 && echo "    StrictHostKeyChecking no" >> /etc/ssh/ssh_config.new \
 && mv /etc/ssh/ssh_config.new /etc/ssh/ssh_configs \
 && rm -rf /var/lib/apt/lists/* \
 && apt-get clean

RUN curl -L -o ~/miniconda.sh https://repo.continuum.io/miniconda/Miniconda3-latest-Linux-x86_64.sh \
 && chmod +x ~/miniconda.sh \
 && ~/miniconda.sh -b -p /opt/conda \
 && rm ~/miniconda.sh \
 && /opt/conda/bin/conda update conda \
 && /opt/conda/bin/conda install -c conda-forge \
    python=$PYTHON_VERSION \
 && /opt/conda/bin/conda install -y \
    # conda 4.10.0 requires ruamel_yaml to be installed. Currently pinned at latest.
    ruamel_yaml==0.15.100 \
    cython \
    ipython \
    mkl-include \
    mkl \
    parso \
    scipy \
    typing \
 && /opt/conda/bin/conda clean -ya

RUN conda install -c \
    pytorch magma-cuda111 \
 && conda install -c \
    conda-forge \
    opencv \
 && conda install -y \
    scikit-learn \
    pandas \
    h5py \
    requests \
 && conda clean -ya \
 && /opt/conda/bin/conda config --set ssl_verify False \
 && pip install --upgrade pip --trusted-host pypi.org --trusted-host files.pythonhosted.org \
 && ln -s /opt/conda/bin/pip /usr/local/bin/pip3 \
 && pip install packaging==20.4 \
    enum-compat==0.0.3 \
    numpy==1.20.3 \
    "cryptography>=3.3.2"

# Conda installs links for libtinfo.so.6 and libtinfo.so.6.2 both
# Which causes "/opt/conda/lib/libtinfo.so.6: no version information available" warning
# Removing link for libtinfo.so.6. This change is needed only for ubuntu 20.04-conda, and can be reverted
# once conda fixes the issue: https://github.com/conda/conda/issues/9680
RUN rm -rf /opt/conda/lib/libtinfo.so.6

# Uninstall and re-install torch and torchvision from the PyTorch website
RUN pip uninstall -y torch \
 && pip install --no-cache-dir -U $PT_INFERENCE_URL \
 && pip uninstall -y torchvision \
 && pip install --no-deps --no-cache-dir -U $PT_TORCHVISION_URL \
 && pip uninstall -y torchaudio \
 && pip install --no-deps --no-cache-dir -U $PT_TORCHAUDIO_URL

RUN conda install -y -c conda-forge "pyyaml>=5.4,<5.5"
<<<<<<< HEAD
RUN pip install pillow==8.3.2 "awscli<2"
=======
RUN pip install \
    "Pillow>=8.3.2,<8.4" \
    "awscli<2"
>>>>>>> 2c0cb047

RUN pip install --no-cache-dir "sagemaker-pytorch-inference>=2"

RUN pip uninstall -y model-archiver multi-model-server \
 && pip install captum \
 && pip install torchserve==$TS_VERSION \
 && pip install torch-model-archiver==$TS_VERSION

RUN cd tmp/ \
 && rm -rf tmp*

RUN useradd -m model-server \
 && mkdir -p /home/model-server/tmp /opt/ml/model \
 && chown -R model-server /home/model-server /opt/ml/model

COPY torchserve-entrypoint.py /usr/local/bin/dockerd-entrypoint.py
COPY config.properties /home/model-server

RUN chmod +x /usr/local/bin/dockerd-entrypoint.py

COPY deep_learning_container.py /usr/local/bin/deep_learning_container.py

RUN chmod +x /usr/local/bin/deep_learning_container.py

RUN HOME_DIR=/root \
 && curl -o ${HOME_DIR}/oss_compliance.zip https://aws-dlinfra-utilities.s3.amazonaws.com/oss_compliance.zip \
 && unzip ${HOME_DIR}/oss_compliance.zip -d ${HOME_DIR}/ \
 && cp ${HOME_DIR}/oss_compliance/test/testOSSCompliance /usr/local/bin/testOSSCompliance \
 && chmod +x /usr/local/bin/testOSSCompliance \
 && chmod +x ${HOME_DIR}/oss_compliance/generate_oss_compliance.sh \
 && ${HOME_DIR}/oss_compliance/generate_oss_compliance.sh ${HOME_DIR} ${PYTHON} \
 && rm -rf ${HOME_DIR}/oss_compliance*

RUN curl -o /license.txt  https://aws-dlc-licenses.s3.amazonaws.com/pytorch-1.9/license.txt

EXPOSE 8080 8081
ENTRYPOINT ["python", "/usr/local/bin/dockerd-entrypoint.py"]
CMD ["torchserve", "--start", "--ts-config", "/home/model-server/config.properties", "--model-store", "/home/model-server/"]<|MERGE_RESOLUTION|>--- conflicted
+++ resolved
@@ -165,13 +165,9 @@
  && pip install --no-deps --no-cache-dir -U $PT_TORCHAUDIO_URL
 
 RUN conda install -y -c conda-forge "pyyaml>=5.4,<5.5"
-<<<<<<< HEAD
-RUN pip install pillow==8.3.2 "awscli<2"
-=======
 RUN pip install \
     "Pillow>=8.3.2,<8.4" \
     "awscli<2"
->>>>>>> 2c0cb047
 
 RUN pip install --no-cache-dir "sagemaker-pytorch-inference>=2"
 
