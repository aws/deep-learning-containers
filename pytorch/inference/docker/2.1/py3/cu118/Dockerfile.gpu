ARG PYTHON=python3
ARG PYTHON_VERSION=3.10.9
ARG MAMBA_VERSION=22.11.1-4
ARG OPEN_MPI_VERSION=4.1.5

# Nvidia software versions
ARG CUBLAS_VERSION=11.11.3.6
ARG CUDNN_VERSION=8.8.0.121
ARG NCCL_VERSION=2.16.5
ARG NVML_VERSION=11.8.86

# PyTorch Binaries and versions.
ARG TORCH_URL=https://framework-binaries.s3.us-west-2.amazonaws.com/pytorch/v2.1.0/cuda11.8.0/torch-2.1.0%2Bcu118-cp310-cp310-linux_x86_64.whl
ARG TORCHVISION_URL=https://framework-binaries.s3.us-west-2.amazonaws.com/pytorch/v2.1.0/cuda11.8.0/torchvision-0.16.0%2Bcu118-cp310-cp310-linux_x86_64.whl
ARG TORCHAUDIO_URL=https://framework-binaries.s3.us-west-2.amazonaws.com/pytorch/v2.1.0/cuda11.8.0/torchaudio-2.1.0%2Bcu118-cp310-cp310-linux_x86_64.whl
ARG TORCHTEXT_URL=https://framework-binaries.s3.us-west-2.amazonaws.com/pytorch/v2.1.0/cuda11.8.0/torchtext-0.16.0%2Bcu118-cp310-cp310-linux_x86_64.whl
ARG TORCHDATA_URL=https://framework-binaries.s3.us-west-2.amazonaws.com/pytorch/v2.1.0/cuda11.8.0/torchdata-0.7.0%2B7c7597b-cp310-cp310-linux_x86_64.whl
ARG TORCHSERVE_VERSION
ARG SM_TOOLKIT_VERSION

########################################################
#  _____ ____ ____    ___
# | ____/ ___|___ \  |_ _|_ __ ___   __ _  __ _  ___
# |  _|| |     __) |  | || '_ ` _ \ / _` |/ _` |/ _ \
# | |__| |___ / __/   | || | | | | | (_| | (_| |  __/
# |_____\____|_____| |___|_| |_| |_|\__,_|\__, |\___|
#                                         |___/
#  ____           _
# |  _ \ ___  ___(_)_ __   ___
# | |_) / _ \/ __| | '_ \ / _ \
# |  _ <  __/ (__| | |_) |  __/
# |_| \_\___|\___|_| .__/ \___|
#                  |_|
########################################################

FROM nvidia/cuda:11.8.0-base-ubuntu20.04 AS ec2

LABEL maintainer="Amazon AI"
LABEL dlc_major_version="1"

ARG PYTHON
ARG PYTHON_VERSION
ARG MAMBA_VERSION
ARG OPEN_MPI_VERSION

# PyTorch Passed arguments (URLs and Versions)
ARG TORCH_URL
ARG TORCHVISION_URL
ARG TORCHAUDIO_URL
ARG TORCHTEXT_URL
ARG TORCHDATA_URL
ARG TORCHSERVE_VERSION

# Nvidia passed Arguments
ARG CUBLAS_VERSION
ARG CUDNN_VERSION
ARG NVML_VERSION
ARG NCCL_VERSION

# Set Env Variables for the images
ENV DEBIAN_FRONTEND=noninteractive \
    LD_LIBRARY_PATH="${LD_LIBRARY_PATH}:/usr/local/lib" \
    LD_LIBRARY_PATH="/opt/conda/lib:${LD_LIBRARY_PATH}" \
    PATH=/opt/conda/bin:$PATH \
    TEMP=/home/model-server/tmp \
    # Set MKL_THREADING_LAYER=GNU to prevent issues between torch and numpy/mkl
    MKL_THREADING_LAYER=GNU \
    DLC_CONTAINER_TYPE=inference \
    # See http://bugs.python.org/issue19846
    LANG=C.UTF-8

## Cuda Arch List setting Options
# Kepler+Tesla = 3.7 (P2 Instances "No Longer Supported")
# Kepler = 3.5+PTX
# Maxwell+Tegra = 5.3
# Maxwell = 5.0;5.2+PTX (G3 Instances)
# Pascal = 6.0;6.1+PTX
# Volta = 7.0+PTX (P3 Instances)
# Turing = 7.5+PTX (G4 Instances)
# Ampere = 8.0;8.6+PTX (P4 and G5 Instances)
# Ada = 8.9+PTX
ENV TORCH_CUDA_ARCH_LIST="3.7 5.0 7.0+PTX 7.5+PTX 8.0"

RUN apt-get update \
 && apt-get -y upgrade \
 && apt-get install -y --allow-downgrades --allow-change-held-packages --no-install-recommends \
    build-essential \
    ca-certificates \
    cmake \
    libcurl4-openssl-dev \
    cuda-cudart-11-8 \
    cuda-libraries-11-8 \
    cuda-libraries-dev-11-8 \
    cuda-command-line-tools-11-8 \
    cuda-nvcc-11-8 \
    libcublas-11-8=${CUBLAS_VERSION}-1 \
    libcublas-dev-11-8=${CUBLAS_VERSION}-1 \
    cuda-nvml-dev-11-8=${NVML_VERSION}-1 \
    libcudnn8=${CUDNN_VERSION}-1+cuda11.8 \
    curl \
    emacs \
    git \
    jq \
    libgl1-mesa-glx \
    libglib2.0-0 \
    libgomp1 \
    libibverbs-dev \
    libnuma1 \
    libnuma-dev \
    libsm6 \
    libssl1.1 \
    libssl-dev \
    libxext6 \
    libxrender-dev \
    openjdk-17-jdk \
    openssl \
    vim \
    wget \
    unzip \
    libjpeg-dev \
    libpng-dev \
    zlib1g-dev \
    openssh-client \
    openssh-server \
 && apt-get autoremove -y \
 && rm -rf /var/lib/apt/lists/* \
 && apt-get clean

# Install NCCL
RUN cd /tmp \
 && git clone https://github.com/NVIDIA/nccl.git -b v${NCCL_VERSION}-1 \
 && cd nccl \
 && make -j64 src.build BUILDDIR=/usr/local \
 && rm -rf /tmp/nccl

# Install OpenMPI
RUN wget --quiet https://download.open-mpi.org/release/open-mpi/v4.1/openmpi-${OPEN_MPI_VERSION}.tar.gz \
 && gunzip -c openmpi-${OPEN_MPI_VERSION}.tar.gz | tar xf - \
 && cd openmpi-${OPEN_MPI_VERSION} \
 && ./configure --prefix=/home/.openmpi --with-cuda \
 && make all install \
 && cd .. \
 && rm openmpi-${OPEN_MPI_VERSION}.tar.gz \
 && rm -rf openmpi-${OPEN_MPI_VERSION}

# The ENV variables declared below are changed in the previous section
# Grouping these ENV variables in the first section causes
# ompi_info to fail. This is only observed in CPU containers
ENV PATH="$PATH:/home/.openmpi/bin"
ENV LD_LIBRARY_PATH="$LD_LIBRARY_PATH:/home/.openmpi/lib/"
RUN ompi_info --parsable --all | grep mpi_built_with_cuda_support:value

# Install CondaForge miniconda
RUN curl -L -o ~/mambaforge.sh https://github.com/conda-forge/miniforge/releases/download/${MAMBA_VERSION}/Mambaforge-${MAMBA_VERSION}-Linux-x86_64.sh \
 && chmod +x ~/mambaforge.sh \
 && ~/mambaforge.sh -b -p /opt/conda \
 && rm ~/mambaforge.sh \
 && /opt/conda/bin/conda install -c conda-forge python=${PYTHON_VERSION} \
    cython \
    "mkl>=2023.2.0,<2024" \
    "mkl-include>=2023.2.0,<2024" \
    parso \
    scipy \
    typing \
    h5py \
    requests \
    libgcc \
    # Below 2 are included in miniconda base, but not mamba so need to install
    "conda-content-trust>=0.2.0" \
    "zstandard>=0.21.0" \
    charset-normalizer \
 && /opt/conda/bin/conda install -c pytorch magma-cuda118 \
 && /opt/conda/bin/conda clean -ya

# symlink pip for OS use
RUN pip install --upgrade pip --trusted-host pypi.org --trusted-host files.pythonhosted.org \
 && ln -s /opt/conda/bin/pip /usr/local/bin/pip3

# Install Common python packages
RUN pip install --no-cache-dir -U \
    boto3 \
    opencv-python \
    # "nvgpu" is a dependency of TS but is disabled in SM DLC build,
    # via ENV Variable "TS_DISABLE_SYSTEM_METRICS=true" in the SM section of this file.
    # due to incompatibility with SM hosts
    nvgpu \
    "pyOpenSSL>=24.0.0" \
    "cryptography>=42.0.5" \
    "ipython>=8.10.0,<9.0" \
<<<<<<< HEAD
=======
    "awscli<2" \
>>>>>>> da50725f
    "urllib3>=1.26.18,<2" \
    "idna>=3.7" \
    "tqdm>=4.66.3"

# Ensure PyTorch did not get installed from Conda or pip, prior to now
# Any Nvidia installs for the DLC will be below, removing nvidia and cuda packages from pip here
# Even the GPU image would not have nvidia or cuda packages in PIP.
RUN pip uninstall -y torch torchvision torchaudio torchdata model-archiver multi-model-server

# install pytorch wheels
RUN pip install --no-cache-dir -U \
    # triton required for torch inductor
    triton \
    ${TORCH_URL} \
    ${TORCHVISION_URL} \
    ${TORCHAUDIO_URL} \
    ${TORCHTEXT_URL} \
    ${TORCHDATA_URL}

# Install TorchServe pypi dependencies directly from their requirements.txt file
# NOTE: This also brings in unnecessary cpu dependencies like nvgpu
# -> Numpy is higer version as required by torch
RUN pip install --no-cache-dir -U -r https://raw.githubusercontent.com/pytorch/serve/v${TORCHSERVE_VERSION}/requirements/common.txt \
 && pip install --no-cache-dir -U \
    numpy \
    torchserve==${TORCHSERVE_VERSION} \
    torch-model-archiver==${TORCHSERVE_VERSION}

# add necessary certificate for aws sdk cpp download
RUN mkdir -p /etc/pki/tls/certs && cp /etc/ssl/certs/ca-certificates.crt /etc/pki/tls/certs/ca-bundle.crt

# create user and folders
RUN useradd -m model-server \
 && mkdir -p /home/model-server/tmp /opt/ml/model \
 && chown -R model-server /home/model-server /opt/ml/model

# add TS entrypoint
COPY torchserve-ec2-entrypoint.py /usr/local/bin/dockerd-entrypoint.py
COPY config.properties /home/model-server
RUN chmod +x /usr/local/bin/dockerd-entrypoint.py

# add telemetry
COPY deep_learning_container.py /usr/local/bin/deep_learning_container.py
RUN chmod +x /usr/local/bin/deep_learning_container.py

RUN HOME_DIR=/root \
 && curl -o ${HOME_DIR}/oss_compliance.zip https://aws-dlinfra-utilities.s3.amazonaws.com/oss_compliance.zip \
 && unzip ${HOME_DIR}/oss_compliance.zip -d ${HOME_DIR}/ \
 && cp ${HOME_DIR}/oss_compliance/test/testOSSCompliance /usr/local/bin/testOSSCompliance \
 && chmod +x /usr/local/bin/testOSSCompliance \
 && chmod +x ${HOME_DIR}/oss_compliance/generate_oss_compliance.sh \
 && ${HOME_DIR}/oss_compliance/generate_oss_compliance.sh ${HOME_DIR} ${PYTHON} \
 && rm -rf ${HOME_DIR}/oss_compliance*

RUN curl -o /license.txt  https://aws-dlc-licenses.s3.amazonaws.com/pytorch-2.1/license.txt

## Cleanup ##
RUN pip cache purge \
 && rm -rf /tmp/tmp* \
 && rm -iRf /root/.cache

EXPOSE 8080 8081
ENTRYPOINT ["python", "/usr/local/bin/dockerd-entrypoint.py"]
CMD ["torchserve", "--start", "--ts-config", "/home/model-server/config.properties", "--model-store", "/home/model-server/"]

#################################################################
#  ____                   __  __       _
# / ___|  __ _  __ _  ___|  \/  | __ _| | _____ _ __
# \___ \ / _` |/ _` |/ _ \ |\/| |/ _` | |/ / _ \ '__|
#  ___) | (_| | (_| |  __/ |  | | (_| |   <  __/ |
# |____/ \__,_|\__, |\___|_|  |_|\__,_|_|\_\___|_|
#              |___/
#  ___                              ____           _
# |_ _|_ __ ___   __ _  __ _  ___  |  _ \ ___  ___(_)_ __   ___
#  | || '_ ` _ \ / _` |/ _` |/ _ \ | |_) / _ \/ __| | '_ \ / _ \
#  | || | | | | | (_| | (_| |  __/ |  _ <  __/ (__| | |_) |  __/
# |___|_| |_| |_|\__,_|\__, |\___| |_| \_\___|\___|_| .__/ \___|
#                      |___/                        |_|
#
# NOTE: This ImageRecipe is still under development
#################################################################

FROM ec2 AS sagemaker

LABEL maintainer="Amazon AI"
LABEL dlc_major_version="1"
LABEL com.amazonaws.sagemaker.capabilities.accept-bind-to-port=true
LABEL com.amazonaws.sagemaker.capabilities.multi-models=true

ARG PYTHON
ARG SM_TOOLKIT_VERSION
ARG TORCHSERVE_VERSION

ENV SAGEMAKER_SERVING_MODULE sagemaker_pytorch_serving_container.serving:main
ENV TS_DISABLE_SYSTEM_METRICS=true

# Install scikit-learn and pandas
RUN conda install -y -c conda-forge \
    scikit-learn \
    pandas

RUN pip install --no-cache-dir sagemaker-pytorch-inference==${SM_TOOLKIT_VERSION} \
    # hardcoded dependencies of sagemaker-pytorch-inference
    "scipy==1.10.1" \
    "boto3==1.28.60" \
    # solve below package version again given above hardcoded dependencies
    "awscli" \
    "botocore" \
    "s3transfer"

COPY torchserve-entrypoint.py /usr/local/bin/dockerd-entrypoint.py

RUN chmod +x /usr/local/bin/dockerd-entrypoint.py

RUN HOME_DIR=/root \
 && curl -o ${HOME_DIR}/oss_compliance.zip https://aws-dlinfra-utilities.s3.amazonaws.com/oss_compliance.zip \
 && unzip ${HOME_DIR}/oss_compliance.zip -d ${HOME_DIR}/ \
 && cp ${HOME_DIR}/oss_compliance/test/testOSSCompliance /usr/local/bin/testOSSCompliance \
 && chmod +x /usr/local/bin/testOSSCompliance \
 && chmod +x ${HOME_DIR}/oss_compliance/generate_oss_compliance.sh \
 && ${HOME_DIR}/oss_compliance/generate_oss_compliance.sh ${HOME_DIR} ${PYTHON} \
 && rm -rf ${HOME_DIR}/oss_compliance*

## Cleanup ##
RUN rm -rf /tmp/tmp* \
 &&rm -iRf /root/.cache

EXPOSE 8080 8081
ENTRYPOINT ["python", "/usr/local/bin/dockerd-entrypoint.py"]
CMD ["torchserve", "--start", "--ts-config", "/home/model-server/config.properties", "--model-store", "/home/model-server/"]<|MERGE_RESOLUTION|>--- conflicted
+++ resolved
@@ -187,10 +187,7 @@
     "pyOpenSSL>=24.0.0" \
     "cryptography>=42.0.5" \
     "ipython>=8.10.0,<9.0" \
-<<<<<<< HEAD
-=======
     "awscli<2" \
->>>>>>> da50725f
     "urllib3>=1.26.18,<2" \
     "idna>=3.7" \
     "tqdm>=4.66.3"
