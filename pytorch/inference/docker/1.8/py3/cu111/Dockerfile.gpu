FROM nvidia/cuda:11.1.1-cudnn8-devel-ubuntu18.04

# NCCL_VERSION=2.4.7, CUDNN_VERSION=7.6.2.24

LABEL maintainer="Amazon AI"
LABEL dlc_major_version="1"
LABEL com.amazonaws.sagemaker.capabilities.accept-bind-to-port=true

ARG PYTHON=python3
# Add arguments to achieve the version, python and url
ARG PYTHON_VERSION=3.6.13
ARG OPEN_MPI_VERSION=4.0.1

ARG TS_VERSION=0.4.0
ARG PT_INFERENCE_URL=https://pytorch-ei-binaries.s3-us-west-2.amazonaws.com/r1.8.1_inference/20210326-045154/0cef1489a03d1f55f692c38bfb26b5f4f6ecbfa7/gpu/torch-1.8.1-cp36-cp36m-manylinux1_x86_64.whl
ARG PT_TORCHVISION_URL=https://torchvision-build.s3-us-west-2.amazonaws.com/1.8.1ei/gpu/torchvision-0.9.1-cp36-cp36m-linux_x86_64.whl

# See http://bugs.python.org/issue19846
ENV LANG C.UTF-8
ENV LD_LIBRARY_PATH /opt/conda/lib/:$LD_LIBRARY_PATH
ENV PATH /opt/conda/bin:$PATH
ENV SAGEMAKER_SERVING_MODULE sagemaker_pytorch_serving_container.serving:main

RUN apt-get update \
    && apt-get install -y --no-install-recommends software-properties-common \
    && add-apt-repository ppa:openjdk-r/ppa \
    && apt-get update \
    && apt-get install -y --allow-downgrades --allow-change-held-packages --no-install-recommends \
    build-essential \
    ca-certificates \
    cmake \
    curl \
    emacs \
    git \
    jq \
    libgl1-mesa-glx \
    libglib2.0-0 \
    libgomp1 \
    libibverbs-dev \
    libnuma1 \
    libnuma-dev \
    libsm6 \
    libssl1.1 \
    libxext6 \
    libxrender-dev \
    openjdk-11-jdk \
    openssl \
    vim \
    wget \
    unzip \
    zlib1g-dev \
 && rm -rf /var/lib/apt/lists/* \
 && apt-get clean

# https://github.com/docker-library/openjdk/issues/261 https://github.com/docker-library/openjdk/pull/263/files
RUN keytool -importkeystore -srckeystore /etc/ssl/certs/java/cacerts -destkeystore /etc/ssl/certs/java/cacerts.jks -deststoretype JKS -srcstorepass changeit -deststorepass changeit -noprompt; \
    mv /etc/ssl/certs/java/cacerts.jks /etc/ssl/certs/java/cacerts; \
    /var/lib/dpkg/info/ca-certificates-java.postinst configure;

RUN wget https://www.open-mpi.org/software/ompi/v4.0/downloads/openmpi-$OPEN_MPI_VERSION.tar.gz \
 && gunzip -c openmpi-$OPEN_MPI_VERSION.tar.gz | tar xf - \
 && cd openmpi-$OPEN_MPI_VERSION \
 && ./configure --prefix=/home/.openmpi \
 && make all install \
 && cd .. \
 && rm openmpi-$OPEN_MPI_VERSION.tar.gz \
 && rm -rf openmpi-$OPEN_MPI_VERSION

ENV PATH="$PATH:/home/.openmpi/bin"
ENV LD_LIBRARY_PATH="$LD_LIBRARY_PATH:/home/.openmpi/lib/"

# Install OpenSSH. Allow OpenSSH to talk to containers without asking for confirmation
RUN apt-get update \
 && apt-get install -y --no-install-recommends \
    openssh-client \
    openssh-server \
 && mkdir -p /var/run/sshd \
 && cat /etc/ssh/ssh_config | grep -v StrictHostKeyChecking > /etc/ssh/ssh_config.new \
 && echo "    StrictHostKeyChecking no" >> /etc/ssh/ssh_config.new \
 && mv /etc/ssh/ssh_config.new /etc/ssh/ssh_configs \
 && rm -rf /var/lib/apt/lists/* \
 && apt-get clean

<<<<<<< HEAD

=======
>>>>>>> 2a58cadc
# py37 is the oldest python version supported by Miniconda 4.10.3, py36 is installed below and will override py37 environment
RUN curl -L -o ~/miniconda.sh https://repo.anaconda.com/miniconda/Miniconda3-py37_4.10.3-Linux-x86_64.sh \
 && chmod +x ~/miniconda.sh \
 && ~/miniconda.sh -b -p /opt/conda \
 && rm ~/miniconda.sh \
 && /opt/conda/bin/conda install -c conda-forge \
    python=$PYTHON_VERSION \
 && /opt/conda/bin/conda install -y \
    # conda 4.10.0 requires ruamel_yaml to be installed. Currently pinned at latest.
    ruamel_yaml==0.15.100 \
    cython==0.29.12 \
    ipython==7.7.0 \
    mkl-include==2019.4 \
    mkl==2019.4 \
    numpy==1.19.1 \
    parso==0.8.0 \
    scipy==1.3.0 \
    typing==3.6.4 \
 && /opt/conda/bin/conda clean -ya

RUN conda install -c \
    pytorch magma-cuda111 \
 && conda install -c \
    conda-forge \
    opencv==4.0.1 \
 && conda install -y \
    scikit-learn==0.21.2 \
    pandas==0.25.0 \
    h5py==2.9.0 \
    requests==2.22.0 \
 && conda clean -ya \
 && /opt/conda/bin/conda config --set ssl_verify False \
 && pip install --upgrade pip --trusted-host pypi.org --trusted-host files.pythonhosted.org \
 && ln -s /opt/conda/bin/pip /usr/local/bin/pip3 \
 && pip install packaging==20.4 \
    enum-compat==0.0.3 \
    "cryptography>=3.3.2"

# Uninstall and re-install torch and torchvision from the PyTorch website
RUN pip uninstall -y torch \
 && pip install --no-cache-dir -U $PT_INFERENCE_URL \
 && pip uninstall -y torchvision \
 && pip install --no-deps --no-cache-dir -U $PT_TORCHVISION_URL

RUN conda install -y -c conda-forge "pyyaml>=5.4,<5.5"
RUN pip install "pillow>=8.2.2,<8.4" "awscli<2"

RUN pip install --no-cache-dir "sagemaker-pytorch-inference>=2"

RUN pip uninstall -y model-archiver multi-model-server \
 && pip install captum \
 && pip install torchserve==$TS_VERSION \
 && pip install torch-model-archiver==$TS_VERSION

RUN cd tmp/ \
 && rm -rf tmp*

RUN useradd -m model-server \
 && mkdir -p /home/model-server/tmp /opt/ml/model \
 && chown -R model-server /home/model-server /opt/ml/model

COPY torchserve-entrypoint.py /usr/local/bin/dockerd-entrypoint.py
COPY config.properties /home/model-server

RUN chmod +x /usr/local/bin/dockerd-entrypoint.py

COPY deep_learning_container.py /usr/local/bin/deep_learning_container.py

RUN chmod +x /usr/local/bin/deep_learning_container.py

RUN HOME_DIR=/root \
 && curl -o ${HOME_DIR}/oss_compliance.zip https://aws-dlinfra-utilities.s3.amazonaws.com/oss_compliance.zip \
 && unzip ${HOME_DIR}/oss_compliance.zip -d ${HOME_DIR}/ \
 && cp ${HOME_DIR}/oss_compliance/test/testOSSCompliance /usr/local/bin/testOSSCompliance \
 && chmod +x /usr/local/bin/testOSSCompliance \
 && chmod +x ${HOME_DIR}/oss_compliance/generate_oss_compliance.sh \
 && ${HOME_DIR}/oss_compliance/generate_oss_compliance.sh ${HOME_DIR} ${PYTHON} \
 && rm -rf ${HOME_DIR}/oss_compliance*

RUN curl https://aws-dlc-licenses.s3.amazonaws.com/pytorch-1.8/license.txt -o /license.txt

EXPOSE 8080 8081
ENTRYPOINT ["python", "/usr/local/bin/dockerd-entrypoint.py"]
CMD ["torchserve", "--start", "--ts-config", "/home/model-server/config.properties", "--model-store", "/home/model-server/"]
<|MERGE_RESOLUTION|>--- conflicted
+++ resolved
@@ -81,10 +81,6 @@
  && rm -rf /var/lib/apt/lists/* \
  && apt-get clean
 
-<<<<<<< HEAD
-
-=======
->>>>>>> 2a58cadc
 # py37 is the oldest python version supported by Miniconda 4.10.3, py36 is installed below and will override py37 environment
 RUN curl -L -o ~/miniconda.sh https://repo.anaconda.com/miniconda/Miniconda3-py37_4.10.3-Linux-x86_64.sh \
  && chmod +x ~/miniconda.sh \
