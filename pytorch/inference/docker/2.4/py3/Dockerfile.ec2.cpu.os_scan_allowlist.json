--- conflicted
+++ resolved
@@ -1,7 +1,6 @@
 {
-  "linux": [
-    {
-<<<<<<< HEAD
+  "linux-libc-dev": [
+    {
       "description": "In the Linux kernel, the following vulnerability has been resolved: of/irq: Prevent device address out-of-bounds read in interrupt map walk When of_irq_parse_raw() is invoked with a device address smaller than the interrupt parent node (from #address-cells property), KASAN detects the following out-of-bounds read when populating the initial match table (dyndbg=\"func of_irq_parse_* +p\"): OF: of_irq_parse_one: dev=/soc@0/picasso/watchdog, index=0 OF: parent=/soc@0/pci@878000000000/gpio0@17,0, intsize=2 OF: intspec=4 OF: of_irq_parse_raw: ipar=/soc@0/pci@878000000000/gpio0@17,0, size=2 OF: -> addrsize=3 ================================================================== BUG: KASAN: slab-out-of-bounds in of_irq_parse_raw+0x2b8/0x8d0 Read of size 4 at addr ffffff81beca5608 by task bash/764 CPU: 1 PID: 764 Comm: bash Tainted: G O 6.1.67-484c613561-nokia_sm_arm64 #1 Hardware name: Unknown Unknown Product/Unknown Product, BIOS 2023.01-12.24.03-dirty 01/01/2023 Call trace: dump_backtrace+0xdc/0x130 show_stack+0x1c/0x30",
       "vulnerability_id": "CVE-2024-46743",
       "name": "CVE-2024-46743",
@@ -35,30 +34,2055 @@
       "vulnerability_id": "CVE-2024-44974",
       "name": "CVE-2024-44974",
       "package_name": "linux-libc-dev",
-=======
+      "package_details": {
+        "file_path": null,
+        "name": "linux-libc-dev",
+        "package_manager": "OS",
+        "version": "5.15.0",
+        "release": "122.132"
+      },
+      "remediation": {
+        "recommendation": {
+          "text": "None Provided"
+        }
+      },
+      "cvss_v3_score": 7.8,
+      "cvss_v30_score": 0.0,
+      "cvss_v31_score": 7.8,
+      "cvss_v2_score": 0.0,
+      "cvss_v3_severity": "HIGH",
+      "source_url": "https://people.canonical.com/~ubuntu-security/cve/2024/CVE-2024-44974.html",
+      "source": "UBUNTU_CVE",
+      "severity": "HIGH",
+      "status": "ACTIVE",
+      "title": "CVE-2024-44974 - linux-libc-dev, linux",
+      "reason_to_ignore": "N/A"
+    },
+    {
+      "description": "In the Linux kernel, the following vulnerability has been resolved: HID: amd_sfh: free driver_data after destroying hid device HID driver callbacks aren't called anymore once hid_destroy_device() has been called. Hence, hid driver_data should be freed only after the hid_destroy_device() function returned as driver_data is used in several callbacks. I observed a crash with kernel 6.10.0 on my T14s Gen 3, after enabling KASAN to debug memory allocation, I got this output: [ 13.050438] ================================================================== [ 13.054060] BUG: KASAN: slab-use-after-free in amd_sfh_get_report+0x3ec/0x530 [amd_sfh] [ 13.054809] psmouse serio1: trackpoint: Synaptics TrackPoint firmware: 0x02, buttons: 3/3 [ 13.056432] Read of size 8 at addr ffff88813152f408 by task (udev-worker)/479 [ 13.060970] CPU: 5 PID: 479 Comm: (udev-worker) Not tainted 6.10.0-arch1-2 #1 893bb55d7f0073f25c46adbb49eb3785fefd74b0 [ 13.063978] Hardware name: LENOVO 21CQCTO1WW/21CQCTO1WW, BIOS R22ET70W (1.40 ) 03/21/2024",
+      "vulnerability_id": "CVE-2024-46746",
+      "name": "CVE-2024-46746",
+      "package_name": "linux-libc-dev",
+      "package_details": {
+        "file_path": null,
+        "name": "linux-libc-dev",
+        "package_manager": "OS",
+        "version": "5.15.0",
+        "release": "122.132"
+      },
+      "remediation": {
+        "recommendation": {
+          "text": "None Provided"
+        }
+      },
+      "cvss_v3_score": 7.8,
+      "cvss_v30_score": 0.0,
+      "cvss_v31_score": 7.8,
+      "cvss_v2_score": 0.0,
+      "cvss_v3_severity": "HIGH",
+      "source_url": "https://people.canonical.com/~ubuntu-security/cve/2024/CVE-2024-46746.html",
+      "source": "UBUNTU_CVE",
+      "severity": "HIGH",
+      "status": "ACTIVE",
+      "title": "CVE-2024-46746 - linux-libc-dev, linux",
+      "reason_to_ignore": "N/A"
+    },
+    {
+      "description": "In the Linux kernel, the following vulnerability has been resolved: ASoC: dapm: Fix UAF for snd_soc_pcm_runtime object When using kernel with the following extra config, - CONFIG_KASAN=y - CONFIG_KASAN_GENERIC=y - CONFIG_KASAN_INLINE=y - CONFIG_KASAN_VMALLOC=y - CONFIG_FRAME_WARN=4096 kernel detects that snd_pcm_suspend_all() access a freed 'snd_soc_pcm_runtime' object when the system is suspended, which leads to a use-after-free bug: [ 52.047746] BUG: KASAN: use-after-free in snd_pcm_suspend_all+0x1a8/0x270 [ 52.047765] Read of size 1 at addr ffff0000b9434d50 by task systemd-sleep/2330 [ 52.047785] Call trace: [ 52.047787] dump_backtrace+0x0/0x3c0 [ 52.047794] show_stack+0x34/0x50 [ 52.047797] dump_stack_lvl+0x68/0x8c [ 52.047802] print_address_description.constprop.0+0x74/0x2c0 [ 52.047809] kasan_report+0x210/0x230 [ 52.047815] __asan_report_load1_noabort+0x3c/0x50 [ 52.047820] snd_pcm_suspend_all+0x1a8/0x270 [ 52.047824] snd_soc_suspend+0x19c/0x4e0 The snd_pcm_sync_stop() has a NULL check on 'substream->ru",
+      "vulnerability_id": "CVE-2024-46798",
+      "name": "CVE-2024-46798",
+      "package_name": "linux-libc-dev",
+      "package_details": {
+        "file_path": null,
+        "name": "linux-libc-dev",
+        "package_manager": "OS",
+        "version": "5.15.0",
+        "release": "122.132"
+      },
+      "remediation": {
+        "recommendation": {
+          "text": "None Provided"
+        }
+      },
+      "cvss_v3_score": 7.8,
+      "cvss_v30_score": 0.0,
+      "cvss_v31_score": 7.8,
+      "cvss_v2_score": 0.0,
+      "cvss_v3_severity": "HIGH",
+      "source_url": "https://people.canonical.com/~ubuntu-security/cve/2024/CVE-2024-46798.html",
+      "source": "UBUNTU_CVE",
+      "severity": "HIGH",
+      "status": "ACTIVE",
+      "title": "CVE-2024-46798 - linux-libc-dev, linux",
+      "reason_to_ignore": "N/A"
+    },
+    {
+      "description": "In the Linux kernel, the following vulnerability has been resolved: binder: fix UAF caused by offsets overwrite Binder objects are processed and copied individually into the target buffer during transactions. Any raw data in-between these objects is copied as well. However, this raw data copy lacks an out-of-bounds check. If the raw data exceeds the data section size then the copy overwrites the offsets section. This eventually triggers an error that attempts to unwind the processed objects. However, at this point the offsets used to index these objects are now corrupted. Unwinding with corrupted offsets can result in decrements of arbitrary nodes and lead to their premature release. Other users of such nodes are left with a dangling pointer triggering a use-after-free. This issue is made evident by the following KASAN report (trimmed): ================================================================== BUG: KASAN: slab-use-after-free in _raw_spin_lock+0xe4/0x19c Write of size 4 at addr ffff47fc91598f04 by tas",
+      "vulnerability_id": "CVE-2024-46740",
+      "name": "CVE-2024-46740",
+      "package_name": "linux-libc-dev",
+      "package_details": {
+        "file_path": null,
+        "name": "linux-libc-dev",
+        "package_manager": "OS",
+        "version": "5.15.0",
+        "release": "122.132"
+      },
+      "remediation": {
+        "recommendation": {
+          "text": "None Provided"
+        }
+      },
+      "cvss_v3_score": 7.8,
+      "cvss_v30_score": 0.0,
+      "cvss_v31_score": 7.8,
+      "cvss_v2_score": 0.0,
+      "cvss_v3_severity": "HIGH",
+      "source_url": "https://people.canonical.com/~ubuntu-security/cve/2024/CVE-2024-46740.html",
+      "source": "UBUNTU_CVE",
+      "severity": "HIGH",
+      "status": "ACTIVE",
+      "title": "CVE-2024-46740 - linux-libc-dev, linux",
+      "reason_to_ignore": "N/A"
+    },
+    {
+      "description": "In the Linux kernel, the following vulnerability has been resolved: ila: call nf_unregister_net_hooks() sooner syzbot found an use-after-free Read in ila_nf_input [1] Issue here is that ila_xlat_exit_net() frees the rhashtable, then call nf_unregister_net_hooks(). It should be done in the reverse way, with a synchronize_rcu(). This is a good match for a pre_exit() method. [1] BUG: KASAN: use-after-free in rht_key_hashfn include/linux/rhashtable.h:159 [inline] BUG: KASAN: use-after-free in __rhashtable_lookup include/linux/rhashtable.h:604 [inline] BUG: KASAN: use-after-free in rhashtable_lookup include/linux/rhashtable.h:646 [inline] BUG: KASAN: use-after-free in rhashtable_lookup_fast+0x77a/0x9b0 include/linux/rhashtable.h:672 Read of size 4 at addr ffff888064620008 by task ksoftirqd/0/16 CPU: 0 UID: 0 PID: 16 Comm: ksoftirqd/0 Not tainted 6.11.0-rc4-syzkaller-00238-g2ad6d23f465a #0 Hardware name: Google Google Compute Engine/Google Compute Engine, BIOS Google 08/06/2024 Call Trace: <TASK> __dump_stack lib/d",
+      "vulnerability_id": "CVE-2024-46782",
+      "name": "CVE-2024-46782",
+      "package_name": "linux-libc-dev",
+      "package_details": {
+        "file_path": null,
+        "name": "linux-libc-dev",
+        "package_manager": "OS",
+        "version": "5.15.0",
+        "release": "122.132"
+      },
+      "remediation": {
+        "recommendation": {
+          "text": "None Provided"
+        }
+      },
+      "cvss_v3_score": 7.8,
+      "cvss_v30_score": 0.0,
+      "cvss_v31_score": 7.8,
+      "cvss_v2_score": 0.0,
+      "cvss_v3_severity": "HIGH",
+      "source_url": "https://people.canonical.com/~ubuntu-security/cve/2024/CVE-2024-46782.html",
+      "source": "UBUNTU_CVE",
+      "severity": "HIGH",
+      "status": "ACTIVE",
+      "title": "CVE-2024-46782 - linux-libc-dev, linux",
+      "reason_to_ignore": "N/A"
+    },
+    {
+      "description": "In the Linux kernel, the following vulnerability has been resolved: hwmon: (adc128d818) Fix underflows seen when writing limit attributes DIV_ROUND_CLOSEST() after kstrtol() results in an underflow if a large negative number such as -9223372036854775808 is provided by the user. Fix it by reordering clamp_val() and DIV_ROUND_CLOSEST() operations.",
+      "vulnerability_id": "CVE-2024-46759",
+      "name": "CVE-2024-46759",
+      "package_name": "linux-libc-dev",
+      "package_details": {
+        "file_path": null,
+        "name": "linux-libc-dev",
+        "package_manager": "OS",
+        "version": "5.15.0",
+        "release": "122.132"
+      },
+      "remediation": {
+        "recommendation": {
+          "text": "None Provided"
+        }
+      },
+      "cvss_v3_score": 7.8,
+      "cvss_v30_score": 0.0,
+      "cvss_v31_score": 7.8,
+      "cvss_v2_score": 0.0,
+      "cvss_v3_severity": "HIGH",
+      "source_url": "https://people.canonical.com/~ubuntu-security/cve/2024/CVE-2024-46759.html",
+      "source": "UBUNTU_CVE",
+      "severity": "HIGH",
+      "status": "ACTIVE",
+      "title": "CVE-2024-46759 - linux-libc-dev, linux",
+      "reason_to_ignore": "N/A"
+    },
+    {
+      "description": "In the Linux kernel, the following vulnerability has been resolved: wifi: mac80211: Avoid address calculations via out of bounds array indexing req->n_channels must be set before req->channels[] can be used. This patch fixes one of the issues encountered in [1]. [ 83.964255] UBSAN: array-index-out-of-bounds in net/mac80211/scan.c:364:4 [ 83.964258] index 0 is out of range for type 'struct ieee80211_channel *[]' [...] [ 83.964264] Call Trace: [ 83.964267] <TASK> [ 83.964269] dump_stack_lvl+0x3f/0xc0 [ 83.964274] __ubsan_handle_out_of_bounds+0xec/0x110 [ 83.964278] ieee80211_prep_hw_scan+0x2db/0x4b0 [ 83.964281] __ieee80211_start_scan+0x601/0x990 [ 83.964291] nl80211_trigger_scan+0x874/0x980 [ 83.964295] genl_family_rcv_msg_doit+0xe8/0x160 [ 83.964298] genl_rcv_msg+0x240/0x270 [...] [1] https://bugzilla.kernel.org/show_bug.cgi?id=218810",
+      "vulnerability_id": "CVE-2024-41071",
+      "name": "CVE-2024-41071",
+      "package_name": "linux-libc-dev",
+      "package_details": {
+        "file_path": null,
+        "name": "linux-libc-dev",
+        "package_manager": "OS",
+        "version": "5.15.0",
+        "release": "122.132"
+      },
+      "remediation": {
+        "recommendation": {
+          "text": "None Provided"
+        }
+      },
+      "cvss_v3_score": 7.8,
+      "cvss_v30_score": 0.0,
+      "cvss_v31_score": 7.8,
+      "cvss_v2_score": 0.0,
+      "cvss_v3_severity": "HIGH",
+      "source_url": "https://people.canonical.com/~ubuntu-security/cve/2024/CVE-2024-41071.html",
+      "source": "UBUNTU_CVE",
+      "severity": "HIGH",
+      "status": "ACTIVE",
+      "title": "CVE-2024-41071 - linux-libc-dev, linux",
+      "reason_to_ignore": "N/A"
+    },
+    {
+      "description": "In the Linux kernel, the following vulnerability has been resolved: sch/netem: fix use after free in netem_dequeue If netem_dequeue() enqueues packet to inner qdisc and that qdisc returns __NET_XMIT_STOLEN. The packet is dropped but qdisc_tree_reduce_backlog() is not called to update the parent's q.qlen, leading to the similar use-after-free as Commit e04991a48dbaf382 (\"netem: fix return value if duplicate enqueue fails\") Commands to trigger KASAN UaF: ip link add type dummy ip link set lo up ip link set dummy0 up tc qdisc add dev lo parent root handle 1: drr tc filter add dev lo parent 1: basic classid 1:1 tc class add dev lo classid 1:1 drr tc qdisc add dev lo parent 1:1 handle 2: netem tc qdisc add dev lo parent 2: handle 3: drr tc filter add dev lo parent 3: basic classid 3:1 action mirred egress redirect dev dummy0 tc class add dev lo classid 3:1 drr ping -c1 -W0.01 localhost # Trigger bug tc class del dev lo classid 1:1 tc class add dev lo classid 1:1 drr ping -c1 -W0.01 localhost # UaF",
+      "vulnerability_id": "CVE-2024-46800",
+      "name": "CVE-2024-46800",
+      "package_name": "linux-libc-dev",
+      "package_details": {
+        "file_path": null,
+        "name": "linux-libc-dev",
+        "package_manager": "OS",
+        "version": "5.15.0",
+        "release": "122.132"
+      },
+      "remediation": {
+        "recommendation": {
+          "text": "None Provided"
+        }
+      },
+      "cvss_v3_score": 7.8,
+      "cvss_v30_score": 0.0,
+      "cvss_v31_score": 7.8,
+      "cvss_v2_score": 0.0,
+      "cvss_v3_severity": "HIGH",
+      "source_url": "https://people.canonical.com/~ubuntu-security/cve/2024/CVE-2024-46800.html",
+      "source": "UBUNTU_CVE",
+      "severity": "HIGH",
+      "status": "ACTIVE",
+      "title": "CVE-2024-46800 - linux-libc-dev, linux",
+      "reason_to_ignore": "N/A"
+    },
+    {
+      "description": "In the Linux kernel, the following vulnerability has been resolved: drm/amdgpu: fix ucode out-of-bounds read warning Clear warning that read ucode[] may out-of-bounds.",
+      "vulnerability_id": "CVE-2024-46723",
+      "name": "CVE-2024-46723",
+      "package_name": "linux-libc-dev",
+      "package_details": {
+        "file_path": null,
+        "name": "linux-libc-dev",
+        "package_manager": "OS",
+        "version": "5.15.0",
+        "release": "122.132"
+      },
+      "remediation": {
+        "recommendation": {
+          "text": "None Provided"
+        }
+      },
+      "cvss_v3_score": 7.1,
+      "cvss_v30_score": 0.0,
+      "cvss_v31_score": 7.1,
+      "cvss_v2_score": 0.0,
+      "cvss_v3_severity": "HIGH",
+      "source_url": "https://people.canonical.com/~ubuntu-security/cve/2024/CVE-2024-46723.html",
+      "source": "UBUNTU_CVE",
+      "severity": "HIGH",
+      "status": "ACTIVE",
+      "title": "CVE-2024-46723 - linux-libc-dev, linux",
+      "reason_to_ignore": "N/A"
+    },
+    {
+      "description": "In the Linux kernel, the following vulnerability has been resolved: VMCI: Fix use-after-free when removing resource in vmci_resource_remove() When removing a resource from vmci_resource_table in vmci_resource_remove(), the search is performed using the resource handle by comparing context and resource fields. It is possible though to create two resources with different types but same handle (same context and resource fields). When trying to remove one of the resources, vmci_resource_remove() may not remove the intended one, but the object will still be freed as in the case of the datagram type in vmci_datagram_destroy_handle(). vmci_resource_table will still hold a pointer to this freed resource leading to a use-after-free vulnerability. BUG: KASAN: use-after-free in vmci_handle_is_equal include/linux/vmw_vmci_defs.h:142 [inline] BUG: KASAN: use-after-free in vmci_resource_remove+0x3a1/0x410 drivers/misc/vmw_vmci/vmci_resource.c:147 Read of size 4 at addr ffff88801c16d800 by task syz-executor197/1592 Call Tra",
+      "vulnerability_id": "CVE-2024-46738",
+      "name": "CVE-2024-46738",
+      "package_name": "linux-libc-dev",
+      "package_details": {
+        "file_path": null,
+        "name": "linux-libc-dev",
+        "package_manager": "OS",
+        "version": "5.15.0",
+        "release": "122.132"
+      },
+      "remediation": {
+        "recommendation": {
+          "text": "None Provided"
+        }
+      },
+      "cvss_v3_score": 7.8,
+      "cvss_v30_score": 0.0,
+      "cvss_v31_score": 7.8,
+      "cvss_v2_score": 0.0,
+      "cvss_v3_severity": "HIGH",
+      "source_url": "https://people.canonical.com/~ubuntu-security/cve/2024/CVE-2024-46738.html",
+      "source": "UBUNTU_CVE",
+      "severity": "HIGH",
+      "status": "ACTIVE",
+      "title": "CVE-2024-46738 - linux-libc-dev, linux",
+      "reason_to_ignore": "N/A"
+    },
+    {
+      "description": "In the Linux kernel, the following vulnerability has been resolved: hwmon: (w83627ehf) Fix underflows seen when writing limit attributes DIV_ROUND_CLOSEST() after kstrtol() results in an underflow if a large negative number such as -9223372036854775808 is provided by the user. Fix it by reordering clamp_val() and DIV_ROUND_CLOSEST() operations.",
+      "vulnerability_id": "CVE-2024-46756",
+      "name": "CVE-2024-46756",
+      "package_name": "linux-libc-dev",
+      "package_details": {
+        "file_path": null,
+        "name": "linux-libc-dev",
+        "package_manager": "OS",
+        "version": "5.15.0",
+        "release": "122.132"
+      },
+      "remediation": {
+        "recommendation": {
+          "text": "None Provided"
+        }
+      },
+      "cvss_v3_score": 7.8,
+      "cvss_v30_score": 0.0,
+      "cvss_v31_score": 7.8,
+      "cvss_v2_score": 0.0,
+      "cvss_v3_severity": "HIGH",
+      "source_url": "https://people.canonical.com/~ubuntu-security/cve/2024/CVE-2024-46756.html",
+      "source": "UBUNTU_CVE",
+      "severity": "HIGH",
+      "status": "ACTIVE",
+      "title": "CVE-2024-46756 - linux-libc-dev, linux",
+      "reason_to_ignore": "N/A"
+    },
+    {
+      "description": "In the Linux kernel, the following vulnerability has been resolved: hwmon: (lm95234) Fix underflows seen when writing limit attributes DIV_ROUND_CLOSEST() after kstrtol() results in an underflow if a large negative number such as -9223372036854775808 is provided by the user. Fix it by reordering clamp_val() and DIV_ROUND_CLOSEST() operations.",
+      "vulnerability_id": "CVE-2024-46758",
+      "name": "CVE-2024-46758",
+      "package_name": "linux-libc-dev",
+      "package_details": {
+        "file_path": null,
+        "name": "linux-libc-dev",
+        "package_manager": "OS",
+        "version": "5.15.0",
+        "release": "122.132"
+      },
+      "remediation": {
+        "recommendation": {
+          "text": "None Provided"
+        }
+      },
+      "cvss_v3_score": 7.8,
+      "cvss_v30_score": 0.0,
+      "cvss_v31_score": 7.8,
+      "cvss_v2_score": 0.0,
+      "cvss_v3_severity": "HIGH",
+      "source_url": "https://people.canonical.com/~ubuntu-security/cve/2024/CVE-2024-46758.html",
+      "source": "UBUNTU_CVE",
+      "severity": "HIGH",
+      "status": "ACTIVE",
+      "title": "CVE-2024-46758 - linux-libc-dev, linux",
+      "reason_to_ignore": "N/A"
+    },
+    {
+      "description": "In the Linux kernel, the following vulnerability has been resolved: rcu-tasks: Fix show_rcu_tasks_trace_gp_kthread buffer overflow There is a possibility of buffer overflow in show_rcu_tasks_trace_gp_kthread() if counters, passed to sprintf() are huge. Counter numbers, needed for this are unrealistically high, but buffer overflow is still possible. Use snprintf() with buffer size instead of sprintf(). Found by Linux Verification Center (linuxtesting.org) with SVACE.",
+      "vulnerability_id": "CVE-2024-38577",
+      "name": "CVE-2024-38577",
+      "package_name": "linux-libc-dev",
+      "package_details": {
+        "file_path": null,
+        "name": "linux-libc-dev",
+        "package_manager": "OS",
+        "version": "5.15.0",
+        "release": "122.132"
+      },
+      "remediation": {
+        "recommendation": {
+          "text": "None Provided"
+        }
+      },
+      "cvss_v3_score": 7.8,
+      "cvss_v30_score": 0.0,
+      "cvss_v31_score": 7.8,
+      "cvss_v2_score": 0.0,
+      "cvss_v3_severity": "HIGH",
+      "source_url": "https://people.canonical.com/~ubuntu-security/cve/2024/CVE-2024-38577.html",
+      "source": "UBUNTU_CVE",
+      "severity": "HIGH",
+      "status": "ACTIVE",
+      "title": "CVE-2024-38577 - linux-libc-dev, linux",
+      "reason_to_ignore": "N/A"
+    },
+    {
+      "description": "In the Linux kernel, the following vulnerability has been resolved: drm/amdgpu: Fix out-of-bounds read of df_v1_7_channel_number Check the fb_channel_number range to avoid the array out-of-bounds read error",
+      "vulnerability_id": "CVE-2024-46724",
+      "name": "CVE-2024-46724",
+      "package_name": "linux-libc-dev",
+      "package_details": {
+        "file_path": null,
+        "name": "linux-libc-dev",
+        "package_manager": "OS",
+        "version": "5.15.0",
+        "release": "122.132"
+      },
+      "remediation": {
+        "recommendation": {
+          "text": "None Provided"
+        }
+      },
+      "cvss_v3_score": 7.1,
+      "cvss_v30_score": 0.0,
+      "cvss_v31_score": 7.1,
+      "cvss_v2_score": 0.0,
+      "cvss_v3_severity": "HIGH",
+      "source_url": "https://people.canonical.com/~ubuntu-security/cve/2024/CVE-2024-46724.html",
+      "source": "UBUNTU_CVE",
+      "severity": "HIGH",
+      "status": "ACTIVE",
+      "title": "CVE-2024-46724 - linux-libc-dev, linux",
+      "reason_to_ignore": "N/A"
+    },
+    {
+      "description": "In the Linux kernel, the following vulnerability has been resolved: drm/amdgpu: fix mc_data out-of-bounds read warning Clear warning that read mc_data[i-1] may out-of-bounds.",
+      "vulnerability_id": "CVE-2024-46722",
+      "name": "CVE-2024-46722",
+      "package_name": "linux-libc-dev",
+      "package_details": {
+        "file_path": null,
+        "name": "linux-libc-dev",
+        "package_manager": "OS",
+        "version": "5.15.0",
+        "release": "122.132"
+      },
+      "remediation": {
+        "recommendation": {
+          "text": "None Provided"
+        }
+      },
+      "cvss_v3_score": 7.1,
+      "cvss_v30_score": 0.0,
+      "cvss_v31_score": 7.1,
+      "cvss_v2_score": 0.0,
+      "cvss_v3_severity": "HIGH",
+      "source_url": "https://people.canonical.com/~ubuntu-security/cve/2024/CVE-2024-46722.html",
+      "source": "UBUNTU_CVE",
+      "severity": "HIGH",
+      "status": "ACTIVE",
+      "title": "CVE-2024-46722 - linux-libc-dev, linux",
+      "reason_to_ignore": "N/A"
+    },
+    {
+      "description": "In the Linux kernel, the following vulnerability has been resolved: drm/amdgpu: Fix out-of-bounds write warning Check the ring type value to fix the out-of-bounds write warning",
+      "vulnerability_id": "CVE-2024-46725",
+      "name": "CVE-2024-46725",
+      "package_name": "linux-libc-dev",
+      "package_details": {
+        "file_path": null,
+        "name": "linux-libc-dev",
+        "package_manager": "OS",
+        "version": "5.15.0",
+        "release": "122.132"
+      },
+      "remediation": {
+        "recommendation": {
+          "text": "None Provided"
+        }
+      },
+      "cvss_v3_score": 7.8,
+      "cvss_v30_score": 0.0,
+      "cvss_v31_score": 7.8,
+      "cvss_v2_score": 0.0,
+      "cvss_v3_severity": "HIGH",
+      "source_url": "https://people.canonical.com/~ubuntu-security/cve/2024/CVE-2024-46725.html",
+      "source": "UBUNTU_CVE",
+      "severity": "HIGH",
+      "status": "ACTIVE",
+      "title": "CVE-2024-46725 - linux-libc-dev, linux",
+      "reason_to_ignore": "N/A"
+    },
+    {
+      "description": "In the Linux kernel, the following vulnerability has been resolved: hwmon: (nct6775-core) Fix underflows seen when writing limit attributes DIV_ROUND_CLOSEST() after kstrtol() results in an underflow if a large negative number such as -9223372036854775808 is provided by the user. Fix it by reordering clamp_val() and DIV_ROUND_CLOSEST() operations.",
+      "vulnerability_id": "CVE-2024-46757",
+      "name": "CVE-2024-46757",
+      "package_name": "linux-libc-dev",
+      "package_details": {
+        "file_path": null,
+        "name": "linux-libc-dev",
+        "package_manager": "OS",
+        "version": "5.15.0",
+        "release": "122.132"
+      },
+      "remediation": {
+        "recommendation": {
+          "text": "None Provided"
+        }
+      },
+      "cvss_v3_score": 7.8,
+      "cvss_v30_score": 0.0,
+      "cvss_v31_score": 7.8,
+      "cvss_v2_score": 0.0,
+      "cvss_v3_severity": "HIGH",
+      "source_url": "https://people.canonical.com/~ubuntu-security/cve/2024/CVE-2024-46757.html",
+      "source": "UBUNTU_CVE",
+      "severity": "HIGH",
+      "status": "ACTIVE",
+      "title": "CVE-2024-46757 - linux-libc-dev, linux",
+      "reason_to_ignore": "N/A"
+    },
+    {
+      "description": "In the Linux kernel, the following vulnerability has been resolved: drm/amd/pm: fix the Out-of-bounds read warning using index i - 1U may beyond element index for mc_data[] when i = 0.",
+      "vulnerability_id": "CVE-2024-46731",
+      "name": "CVE-2024-46731",
+      "package_name": "linux-libc-dev",
+      "package_details": {
+        "file_path": null,
+        "name": "linux-libc-dev",
+        "package_manager": "OS",
+        "version": "5.15.0",
+        "release": "122.132"
+      },
+      "remediation": {
+        "recommendation": {
+          "text": "None Provided"
+        }
+      },
+      "cvss_v3_score": 7.1,
+      "cvss_v30_score": 0.0,
+      "cvss_v31_score": 7.1,
+      "cvss_v2_score": 0.0,
+      "cvss_v3_severity": "HIGH",
+      "source_url": "https://people.canonical.com/~ubuntu-security/cve/2024/CVE-2024-46731.html",
+      "source": "UBUNTU_CVE",
+      "severity": "HIGH",
+      "status": "ACTIVE",
+      "title": "CVE-2024-46731 - linux-libc-dev, linux",
+      "reason_to_ignore": "N/A"
+    },
+    {
+      "description": "In the Linux kernel, the following vulnerability has been resolved: HID: cougar: fix slab-out-of-bounds Read in cougar_report_fixup report_fixup for the Cougar 500k Gaming Keyboard was not verifying that the report descriptor size was correct before accessing it",
+      "vulnerability_id": "CVE-2024-46747",
+      "name": "CVE-2024-46747",
+      "package_name": "linux-libc-dev",
+      "package_details": {
+        "file_path": null,
+        "name": "linux-libc-dev",
+        "package_manager": "OS",
+        "version": "5.15.0",
+        "release": "122.132"
+      },
+      "remediation": {
+        "recommendation": {
+          "text": "None Provided"
+        }
+      },
+      "cvss_v3_score": 7.1,
+      "cvss_v30_score": 0.0,
+      "cvss_v31_score": 7.1,
+      "cvss_v2_score": 0.0,
+      "cvss_v3_severity": "HIGH",
+      "source_url": "https://people.canonical.com/~ubuntu-security/cve/2024/CVE-2024-46747.html",
+      "source": "UBUNTU_CVE",
+      "severity": "HIGH",
+      "status": "ACTIVE",
+      "title": "CVE-2024-46747 - linux-libc-dev, linux",
+      "reason_to_ignore": "N/A"
+    },
+    {
+      "description": "In the Linux kernel, the following vulnerability has been resolved: drm/amdkfd: don't allow mapping the MMIO HDP page with large pages We don't get the right offset in that case. The GPU has an unused 4K area of the register BAR space into which you can remap registers. We remap the HDP flush registers into this space to allow userspace (CPU or GPU) to flush the HDP when it updates VRAM. However, on systems with >4K pages, we end up exposing PAGE_SIZE of MMIO space.",
+      "vulnerability_id": "CVE-2024-41011",
+      "name": "CVE-2024-41011",
+      "package_name": "linux-libc-dev",
+      "package_details": {
+        "file_path": null,
+        "name": "linux-libc-dev",
+        "package_manager": "OS",
+        "version": "5.15.0",
+        "release": "122.132"
+      },
+      "remediation": {
+        "recommendation": {
+          "text": "None Provided"
+        }
+      },
+      "cvss_v3_score": 7.8,
+      "cvss_v30_score": 0.0,
+      "cvss_v31_score": 7.8,
+      "cvss_v2_score": 0.0,
+      "cvss_v3_severity": "HIGH",
+      "source_url": "https://people.canonical.com/~ubuntu-security/cve/2024/CVE-2024-41011.html",
+      "source": "UBUNTU_CVE",
+      "severity": "HIGH",
+      "status": "ACTIVE",
+      "title": "CVE-2024-41011 - linux, linux-libc-dev",
+      "reason_to_ignore": "N/A"
+    },
+    {
+      "description": "In the Linux kernel, the following vulnerability has been resolved: PCI/DPC: Fix use-after-free on concurrent DPC and hot-removal Keith reports a use-after-free when a DPC event occurs concurrently to hot-removal of the same portion of the hierarchy: The dpc_handler() awaits readiness of the secondary bus below the Downstream Port where the DPC event occurred. To do so, it polls the config space of the first child device on the secondary bus. If that child device is concurrently removed, accesses to its struct pci_dev cause the kernel to oops. That's because pci_bridge_wait_for_secondary_bus() neglects to hold a reference on the child device. Before v6.3, the function was only called on resume from system sleep or on runtime resume. Holding a reference wasn't necessary back then because the pciehp IRQ thread could never run concurrently. (On resume from system sleep, IRQs are not enabled until after the resume_noirq phase. And runtime resume is always awaited before a PCI device is removed.) However starting ",
+      "vulnerability_id": "CVE-2024-42302",
+      "name": "CVE-2024-42302",
+      "package_name": "linux-libc-dev",
+      "package_details": {
+        "file_path": null,
+        "name": "linux-libc-dev",
+        "package_manager": "OS",
+        "version": "5.15.0",
+        "release": "122.132"
+      },
+      "remediation": {
+        "recommendation": {
+          "text": "None Provided"
+        }
+      },
+      "cvss_v3_score": 7.8,
+      "cvss_v30_score": 0.0,
+      "cvss_v31_score": 7.8,
+      "cvss_v2_score": 0.0,
+      "cvss_v3_severity": "HIGH",
+      "source_url": "https://people.canonical.com/~ubuntu-security/cve/2024/CVE-2024-42302.html",
+      "source": "UBUNTU_CVE",
+      "severity": "HIGH",
+      "status": "ACTIVE",
+      "title": "CVE-2024-42302 - linux, linux-libc-dev",
+      "reason_to_ignore": "N/A"
+    },
+    {
+      "description": "In the Linux kernel, the following vulnerability has been resolved: KVM: PPC: Book3S HV: Prevent UAF in kvm_spapr_tce_attach_iommu_group() Al reported a possible use-after-free (UAF) in kvm_spapr_tce_attach_iommu_group(). It looks up `stt` from tablefd, but then continues to use it after doing fdput() on the returned fd. After the fdput() the tablefd is free to be closed by another thread. The close calls kvm_spapr_tce_release() and then release_spapr_tce_table() (via call_rcu()) which frees `stt`. Although there are calls to rcu_read_lock() in kvm_spapr_tce_attach_iommu_group() they are not sufficient to prevent the UAF, because `stt` is used outside the locked regions. With an artifcial delay after the fdput() and a userspace program which triggers the race, KASAN detects the UAF: BUG: KASAN: slab-use-after-free in kvm_spapr_tce_attach_iommu_group+0x298/0x720 [kvm] Read of size 4 at addr c000200027552c30 by task kvm-vfio/2505 CPU: 54 PID: 2505 Comm: kvm-vfio Not tainted 6.10.0-rc3-next-20240612-dirty #1 Har",
+      "vulnerability_id": "CVE-2024-41070",
+      "name": "CVE-2024-41070",
+      "package_name": "linux-libc-dev",
+      "package_details": {
+        "file_path": null,
+        "name": "linux-libc-dev",
+        "package_manager": "OS",
+        "version": "5.15.0",
+        "release": "122.132"
+      },
+      "remediation": {
+        "recommendation": {
+          "text": "None Provided"
+        }
+      },
+      "cvss_v3_score": 7.8,
+      "cvss_v30_score": 0.0,
+      "cvss_v31_score": 7.8,
+      "cvss_v2_score": 0.0,
+      "cvss_v3_severity": "HIGH",
+      "source_url": "https://people.canonical.com/~ubuntu-security/cve/2024/CVE-2024-41070.html",
+      "source": "UBUNTU_CVE",
+      "severity": "HIGH",
+      "status": "ACTIVE",
+      "title": "CVE-2024-41070 - linux, linux-libc-dev",
+      "reason_to_ignore": "N/A"
+    },
+    {
+      "description": "In the Linux kernel, the following vulnerability has been resolved: atm: idt77252: prevent use after free in dequeue_rx() We can't dereference \"skb\" after calling vcc->push() because the skb is released.",
+      "vulnerability_id": "CVE-2024-44998",
+      "name": "CVE-2024-44998",
+      "package_name": "linux-libc-dev",
+      "package_details": {
+        "file_path": null,
+        "name": "linux-libc-dev",
+        "package_manager": "OS",
+        "version": "5.15.0",
+        "release": "122.132"
+      },
+      "remediation": {
+        "recommendation": {
+          "text": "None Provided"
+        }
+      },
+      "cvss_v3_score": 7.8,
+      "cvss_v30_score": 0.0,
+      "cvss_v31_score": 7.8,
+      "cvss_v2_score": 0.0,
+      "cvss_v3_severity": "HIGH",
+      "source_url": "https://people.canonical.com/~ubuntu-security/cve/2024/CVE-2024-44998.html",
+      "source": "UBUNTU_CVE",
+      "severity": "HIGH",
+      "status": "ACTIVE",
+      "title": "CVE-2024-44998 - linux, linux-libc-dev",
+      "reason_to_ignore": "N/A"
+    },
+    {
       "description": "In the Linux kernel, the following vulnerability has been resolved: mISDN: Fix a use after free in hfcmulti_tx() Don't dereference *sp after calling dev_kfree_skb(*sp).",
       "vulnerability_id": "CVE-2024-42280",
       "name": "CVE-2024-42280",
-      "package_name": "linux",
->>>>>>> 51052178
-      "package_details": {
-        "file_path": null,
-        "name": "linux",
-        "package_manager": "OS",
-        "version": "5.15.0",
-        "release": "122.132"
-      },
-      "remediation": {
-        "recommendation": {
-          "text": "None Provided"
-        }
-      },
-      "cvss_v3_score": 7.8,
-      "cvss_v30_score": 0.0,
-      "cvss_v31_score": 7.8,
-      "cvss_v2_score": 0.0,
-      "cvss_v3_severity": "HIGH",
-<<<<<<< HEAD
+      "package_name": "linux-libc-dev",
+      "package_details": {
+        "file_path": null,
+        "name": "linux-libc-dev",
+        "package_manager": "OS",
+        "version": "5.15.0",
+        "release": "122.132"
+      },
+      "remediation": {
+        "recommendation": {
+          "text": "None Provided"
+        }
+      },
+      "cvss_v3_score": 7.8,
+      "cvss_v30_score": 0.0,
+      "cvss_v31_score": 7.8,
+      "cvss_v2_score": 0.0,
+      "cvss_v3_severity": "HIGH",
+      "source_url": "https://people.canonical.com/~ubuntu-security/cve/2024/CVE-2024-42280.html",
+      "source": "UBUNTU_CVE",
+      "severity": "HIGH",
+      "status": "ACTIVE",
+      "title": "CVE-2024-42280 - linux, linux-libc-dev",
+      "reason_to_ignore": "N/A"
+    },
+    {
+      "description": "In the Linux kernel, the following vulnerability has been resolved: RDMA/iwcm: Fix a use-after-free related to destroying CM IDs iw_conn_req_handler() associates a new struct rdma_id_private (conn_id) with an existing struct iw_cm_id (cm_id) as follows: conn_id->cm_id.iw = cm_id; cm_id->context = conn_id; cm_id->cm_handler = cma_iw_handler; rdma_destroy_id() frees both the cm_id and the struct rdma_id_private. Make sure that cm_work_handler() does not trigger a use-after-free by only freeing of the struct rdma_id_private after all pending work has finished.",
+      "vulnerability_id": "CVE-2024-42285",
+      "name": "CVE-2024-42285",
+      "package_name": "linux-libc-dev",
+      "package_details": {
+        "file_path": null,
+        "name": "linux-libc-dev",
+        "package_manager": "OS",
+        "version": "5.15.0",
+        "release": "122.132"
+      },
+      "remediation": {
+        "recommendation": {
+          "text": "None Provided"
+        }
+      },
+      "cvss_v3_score": 7.8,
+      "cvss_v30_score": 0.0,
+      "cvss_v31_score": 7.8,
+      "cvss_v2_score": 0.0,
+      "cvss_v3_severity": "HIGH",
+      "source_url": "https://people.canonical.com/~ubuntu-security/cve/2024/CVE-2024-42285.html",
+      "source": "UBUNTU_CVE",
+      "severity": "HIGH",
+      "status": "ACTIVE",
+      "title": "CVE-2024-42285 - linux, linux-libc-dev",
+      "reason_to_ignore": "N/A"
+    },
+    {
+      "description": "In the Linux kernel, the following vulnerability has been resolved: gtp: pull network headers in gtp_dev_xmit() syzbot/KMSAN reported use of uninit-value in get_dev_xmit() [1] We must make sure the IPv4 or Ipv6 header is pulled in skb->head before accessing fields in them. Use pskb_inet_may_pull() to fix this issue. [1] BUG: KMSAN: uninit-value in ipv6_pdp_find drivers/net/gtp.c:220 [inline] BUG: KMSAN: uninit-value in gtp_build_skb_ip6 drivers/net/gtp.c:1229 [inline] BUG: KMSAN: uninit-value in gtp_dev_xmit+0x1424/0x2540 drivers/net/gtp.c:1281 ipv6_pdp_find drivers/net/gtp.c:220 [inline] gtp_build_skb_ip6 drivers/net/gtp.c:1229 [inline] gtp_dev_xmit+0x1424/0x2540 drivers/net/gtp.c:1281 __netdev_start_xmit include/linux/netdevice.h:4913 [inline] netdev_start_xmit include/linux/netdevice.h:4922 [inline] xmit_one net/core/dev.c:3580 [inline] dev_hard_start_xmit+0x247/0xa20 net/core/dev.c:3596 __dev_queue_xmit+0x358c/0x5610 net/core/dev.c:4423 dev_queue_xmit include/linux/netdevice.h:3105 [inline] packet_xmit+0x",
+      "vulnerability_id": "CVE-2024-44999",
+      "name": "CVE-2024-44999",
+      "package_name": "linux-libc-dev",
+      "package_details": {
+        "file_path": null,
+        "name": "linux-libc-dev",
+        "package_manager": "OS",
+        "version": "5.15.0",
+        "release": "122.132"
+      },
+      "remediation": {
+        "recommendation": {
+          "text": "None Provided"
+        }
+      },
+      "cvss_v3_score": 7.1,
+      "cvss_v30_score": 0.0,
+      "cvss_v31_score": 7.1,
+      "cvss_v2_score": 0.0,
+      "cvss_v3_severity": "HIGH",
+      "source_url": "https://people.canonical.com/~ubuntu-security/cve/2024/CVE-2024-44999.html",
+      "source": "UBUNTU_CVE",
+      "severity": "HIGH",
+      "status": "ACTIVE",
+      "title": "CVE-2024-44999 - linux, linux-libc-dev",
+      "reason_to_ignore": "N/A"
+    },
+    {
+      "description": "In the Linux kernel, the following vulnerability has been resolved: nvme: avoid double free special payload If a discard request needs to be retried, and that retry may fail before a new special payload is added, a double free will result. Clear the RQF_SPECIAL_LOAD when the request is cleaned.",
+      "vulnerability_id": "CVE-2024-41073",
+      "name": "CVE-2024-41073",
+      "package_name": "linux-libc-dev",
+      "package_details": {
+        "file_path": null,
+        "name": "linux-libc-dev",
+        "package_manager": "OS",
+        "version": "5.15.0",
+        "release": "122.132"
+      },
+      "remediation": {
+        "recommendation": {
+          "text": "None Provided"
+        }
+      },
+      "cvss_v3_score": 7.8,
+      "cvss_v30_score": 0.0,
+      "cvss_v31_score": 7.8,
+      "cvss_v2_score": 0.0,
+      "cvss_v3_severity": "HIGH",
+      "source_url": "https://people.canonical.com/~ubuntu-security/cve/2024/CVE-2024-41073.html",
+      "source": "UBUNTU_CVE",
+      "severity": "HIGH",
+      "status": "ACTIVE",
+      "title": "CVE-2024-41073 - linux, linux-libc-dev",
+      "reason_to_ignore": "N/A"
+    },
+    {
+      "description": "In the Linux kernel, the following vulnerability has been resolved: usb: dwc3: st: fix probed platform device ref count on probe error path The probe function never performs any paltform device allocation, thus error path \"undo_platform_dev_alloc\" is entirely bogus. It drops the reference count from the platform device being probed. If error path is triggered, this will lead to unbalanced device reference counts and premature release of device resources, thus possible use-after-free when releasing remaining devm-managed resources.",
+      "vulnerability_id": "CVE-2024-46674",
+      "name": "CVE-2024-46674",
+      "package_name": "linux-libc-dev",
+      "package_details": {
+        "file_path": null,
+        "name": "linux-libc-dev",
+        "package_manager": "OS",
+        "version": "5.15.0",
+        "release": "122.132"
+      },
+      "remediation": {
+        "recommendation": {
+          "text": "None Provided"
+        }
+      },
+      "cvss_v3_score": 7.8,
+      "cvss_v30_score": 0.0,
+      "cvss_v31_score": 7.8,
+      "cvss_v2_score": 0.0,
+      "cvss_v3_severity": "HIGH",
+      "source_url": "https://people.canonical.com/~ubuntu-security/cve/2024/CVE-2024-46674.html",
+      "source": "UBUNTU_CVE",
+      "severity": "HIGH",
+      "status": "ACTIVE",
+      "title": "CVE-2024-46674 - linux, linux-libc-dev",
+      "reason_to_ignore": "N/A"
+    },
+    {
+      "description": "In the Linux kernel, the following vulnerability has been resolved: jfs: Fix array-index-out-of-bounds in diFree",
+      "vulnerability_id": "CVE-2024-43858",
+      "name": "CVE-2024-43858",
+      "package_name": "linux-libc-dev",
+      "package_details": {
+        "file_path": null,
+        "name": "linux-libc-dev",
+        "package_manager": "OS",
+        "version": "5.15.0",
+        "release": "122.132"
+      },
+      "remediation": {
+        "recommendation": {
+          "text": "None Provided"
+        }
+      },
+      "cvss_v3_score": 7.8,
+      "cvss_v30_score": 0.0,
+      "cvss_v31_score": 7.8,
+      "cvss_v2_score": 0.0,
+      "cvss_v3_severity": "HIGH",
+      "source_url": "https://people.canonical.com/~ubuntu-security/cve/2024/CVE-2024-43858.html",
+      "source": "UBUNTU_CVE",
+      "severity": "HIGH",
+      "status": "ACTIVE",
+      "title": "CVE-2024-43858 - linux, linux-libc-dev",
+      "reason_to_ignore": "N/A"
+    },
+    {
+      "description": "In the Linux kernel, the following vulnerability has been resolved: s390/dasd: fix error recovery leading to data corruption on ESE devices Extent Space Efficient (ESE) or thin provisioned volumes need to be formatted on demand during usual IO processing. The dasd_ese_needs_format function checks for error codes that signal the non existence of a proper track format. The check for incorrect length is to imprecise since other error cases leading to transport of insufficient data also have this flag set. This might lead to data corruption in certain error cases for example during a storage server warmstart. Fix by removing the check for incorrect length and replacing by explicitly checking for invalid track format in transport mode. Also remove the check for file protected since this is not a valid ESE handling case.",
+      "vulnerability_id": "CVE-2024-45026",
+      "name": "CVE-2024-45026",
+      "package_name": "linux-libc-dev",
+      "package_details": {
+        "file_path": null,
+        "name": "linux-libc-dev",
+        "package_manager": "OS",
+        "version": "5.15.0",
+        "release": "122.132"
+      },
+      "remediation": {
+        "recommendation": {
+          "text": "None Provided"
+        }
+      },
+      "cvss_v3_score": 7.8,
+      "cvss_v30_score": 0.0,
+      "cvss_v31_score": 7.8,
+      "cvss_v2_score": 0.0,
+      "cvss_v3_severity": "HIGH",
+      "source_url": "https://people.canonical.com/~ubuntu-security/cve/2024/CVE-2024-45026.html",
+      "source": "UBUNTU_CVE",
+      "severity": "HIGH",
+      "status": "ACTIVE",
+      "title": "CVE-2024-45026 - linux, linux-libc-dev",
+      "reason_to_ignore": "N/A"
+    },
+    {
+      "description": "Supraja Sridhara, Benedict Schlüter, Mark Kuhne, Andrin Bertschi, and Shweta Shinde discovered that the Confidential Computing framework in the Linux kernel for x86 platforms did not properly handle 32-bit emulation on TDX and SEV. An attacker with access to the VMM could use this to cause a denial of service (guest crash) or possibly execute arbitrary code.",
+      "vulnerability_id": "CVE-2024-25744",
+      "name": "CVE-2024-25744",
+      "package_name": "linux-libc-dev",
+      "package_details": {
+        "file_path": null,
+        "name": "linux-libc-dev",
+        "package_manager": "OS",
+        "version": "5.15.0",
+        "release": "122.132"
+      },
+      "remediation": {
+        "recommendation": {
+          "text": "None Provided"
+        }
+      },
+      "cvss_v3_score": 8.8,
+      "cvss_v30_score": 0.0,
+      "cvss_v31_score": 8.8,
+      "cvss_v2_score": 0.0,
+      "cvss_v3_severity": "HIGH",
+      "source_url": "https://people.canonical.com/~ubuntu-security/cve/2024/CVE-2024-25744.html",
+      "source": "UBUNTU_CVE",
+      "severity": "HIGH",
+      "status": "ACTIVE",
+      "title": "CVE-2024-25744 - linux, linux-libc-dev",
+      "reason_to_ignore": "N/A"
+    },
+    {
+      "description": "In the Linux kernel, the following vulnerability has been resolved: net: bridge: mcast: wait for previous gc cycles when removing port syzbot hit a use-after-free[1] which is caused because the bridge doesn't make sure that all previous garbage has been collected when removing a port. What happens is: CPU 1 CPU 2 start gc cycle remove port acquire gc lock first wait for lock call br_multicasg_gc() directly acquire lock now but free port the port can be freed while grp timers still running Make sure all previous gc cycles have finished by using flush_work before freeing the port. [1] BUG: KASAN: slab-use-after-free in br_multicast_port_group_expired+0x4c0/0x550 net/bridge/br_multicast.c:861 Read of size 8 at addr ffff888071d6d000 by task syz.5.1232/9699 CPU: 1 PID: 9699 Comm: syz.5.1232 Not tainted 6.10.0-rc5-syzkaller-00021-g24ca36a562d6 #0 Hardware name: Google Google Compute Engine/Google Compute Engine, BIOS Google 06/07/2024 Call Trace: <IRQ> __dump_stack lib/dump_stack.c:88 [inline] dump_stack_lvl+0x116/",
+      "vulnerability_id": "CVE-2024-44934",
+      "name": "CVE-2024-44934",
+      "package_name": "linux-libc-dev",
+      "package_details": {
+        "file_path": null,
+        "name": "linux-libc-dev",
+        "package_manager": "OS",
+        "version": "5.15.0",
+        "release": "122.132"
+      },
+      "remediation": {
+        "recommendation": {
+          "text": "None Provided"
+        }
+      },
+      "cvss_v3_score": 7.8,
+      "cvss_v30_score": 0.0,
+      "cvss_v31_score": 7.8,
+      "cvss_v2_score": 0.0,
+      "cvss_v3_severity": "HIGH",
+      "source_url": "https://people.canonical.com/~ubuntu-security/cve/2024/CVE-2024-44934.html",
+      "source": "UBUNTU_CVE",
+      "severity": "HIGH",
+      "status": "ACTIVE",
+      "title": "CVE-2024-44934 - linux, linux-libc-dev",
+      "reason_to_ignore": "N/A"
+    },
+    {
+      "description": "In the Linux kernel, the following vulnerability has been resolved: media: venus: fix use after free in vdec_close There appears to be a possible use after free with vdec_close(). The firmware will add buffer release work to the work queue through HFI callbacks as a normal part of decoding. Randomly closing the decoder device from userspace during normal decoding can incur a read after free for inst. Fix it by cancelling the work in vdec_close.",
+      "vulnerability_id": "CVE-2024-42313",
+      "name": "CVE-2024-42313",
+      "package_name": "linux-libc-dev",
+      "package_details": {
+        "file_path": null,
+        "name": "linux-libc-dev",
+        "package_manager": "OS",
+        "version": "5.15.0",
+        "release": "122.132"
+      },
+      "remediation": {
+        "recommendation": {
+          "text": "None Provided"
+        }
+      },
+      "cvss_v3_score": 7.8,
+      "cvss_v30_score": 0.0,
+      "cvss_v31_score": 7.8,
+      "cvss_v2_score": 0.0,
+      "cvss_v3_severity": "HIGH",
+      "source_url": "https://people.canonical.com/~ubuntu-security/cve/2024/CVE-2024-42313.html",
+      "source": "UBUNTU_CVE",
+      "severity": "HIGH",
+      "status": "ACTIVE",
+      "title": "CVE-2024-42313 - linux, linux-libc-dev",
+      "reason_to_ignore": "N/A"
+    },
+    {
+      "description": "In the Linux kernel, the following vulnerability has been resolved: dev/parport: fix the array out-of-bounds risk Fixed array out-of-bounds issues caused by sprintf by replacing it with snprintf for safer data copying, ensuring the destination buffer is not overflowed. Below is the stack trace I encountered during the actual issue: [ 66.575408s] [pid:5118,cpu4,QThread,4]Kernel panic - not syncing: stack-protector: Kernel stack is corrupted in: do_hardware_base_addr+0xcc/0xd0 [parport] [ 66.575408s] [pid:5118,cpu4,QThread,5]CPU: 4 PID: 5118 Comm: QThread Tainted: G S W O 5.10.97-arm64-desktop #7100.57021.2 [ 66.575439s] [pid:5118,cpu4,QThread,6]TGID: 5087 Comm: EFileApp [ 66.575439s] [pid:5118,cpu4,QThread,7]Hardware name: HUAWEI HUAWEI QingYun PGUX-W515x-B081/SP1PANGUXM, BIOS 1.00.07 04/29/2024 [ 66.575439s] [pid:5118,cpu4,QThread,8]Call trace: [ 66.575469s] [pid:5118,cpu4,QThread,9] dump_backtrace+0x0/0x1c0 [ 66.575469s] [pid:5118,cpu4,QThread,0] show_stack+0x14/0x20 [ 66.575469s] [pid:5118,cpu4,QThread,1] d",
+      "vulnerability_id": "CVE-2024-42301",
+      "name": "CVE-2024-42301",
+      "package_name": "linux-libc-dev",
+      "package_details": {
+        "file_path": null,
+        "name": "linux-libc-dev",
+        "package_manager": "OS",
+        "version": "5.15.0",
+        "release": "122.132"
+      },
+      "remediation": {
+        "recommendation": {
+          "text": "None Provided"
+        }
+      },
+      "cvss_v3_score": 7.8,
+      "cvss_v30_score": 0.0,
+      "cvss_v31_score": 7.8,
+      "cvss_v2_score": 0.0,
+      "cvss_v3_severity": "HIGH",
+      "source_url": "https://people.canonical.com/~ubuntu-security/cve/2024/CVE-2024-42301.html",
+      "source": "UBUNTU_CVE",
+      "severity": "HIGH",
+      "status": "ACTIVE",
+      "title": "CVE-2024-42301 - linux, linux-libc-dev",
+      "reason_to_ignore": "N/A"
+    },
+    {
+      "description": "In the Linux kernel, the following vulnerability has been resolved: exec: Fix ToCToU between perm check and set-uid/gid usage When opening a file for exec via do_filp_open(), permission checking is done against the file's metadata at that moment, and on success, a file pointer is passed back. Much later in the execve() code path, the file metadata (specifically mode, uid, and gid) is used to determine if/how to set the uid and gid. However, those values may have changed since the permissions check, meaning the execution may gain unintended privileges. For example, if a file could change permissions from executable and not set-id: ---------x 1 root root 16048 Aug 7 13:16 target to set-id and non-executable: ---S------ 1 root root 16048 Aug 7 13:16 target it is possible to gain root privileges when execution should have been disallowed. While this race condition is rare in real-world scenarios, it has been observed (and proven exploitable) when package managers are updating the setuid bits of installed programs",
+      "vulnerability_id": "CVE-2024-43882",
+      "name": "CVE-2024-43882",
+      "package_name": "linux-libc-dev",
+      "package_details": {
+        "file_path": null,
+        "name": "linux-libc-dev",
+        "package_manager": "OS",
+        "version": "5.15.0",
+        "release": "122.132"
+      },
+      "remediation": {
+        "recommendation": {
+          "text": "None Provided"
+        }
+      },
+      "cvss_v3_score": 7.0,
+      "cvss_v30_score": 0.0,
+      "cvss_v31_score": 7.0,
+      "cvss_v2_score": 0.0,
+      "cvss_v3_severity": "HIGH",
+      "source_url": "https://people.canonical.com/~ubuntu-security/cve/2024/CVE-2024-43882.html",
+      "source": "UBUNTU_CVE",
+      "severity": "HIGH",
+      "status": "ACTIVE",
+      "title": "CVE-2024-43882 - linux, linux-libc-dev",
+      "reason_to_ignore": "N/A"
+    },
+    {
+      "description": "In the Linux kernel, the following vulnerability has been resolved: net/iucv: fix use after free in iucv_sock_close() iucv_sever_path() is called from process context and from bh context. iucv->path is used as indicator whether somebody else is taking care of severing the path (or it is already removed / never existed). This needs to be done with atomic compare and swap, otherwise there is a small window where iucv_sock_close() will try to work with a path that has already been severed and freed by iucv_callback_connrej() called by iucv_tasklet_fn(). Example: [452744.123844] Call Trace: [452744.123845] ([<0000001e87f03880>] 0x1e87f03880) [452744.123966] [<00000000d593001e>] iucv_path_sever+0x96/0x138 [452744.124330] [<000003ff801ddbca>] iucv_sever_path+0xc2/0xd0 [af_iucv] [452744.124336] [<000003ff801e01b6>] iucv_sock_close+0xa6/0x310 [af_iucv] [452744.124341] [<000003ff801e08cc>] iucv_sock_release+0x3c/0xd0 [af_iucv] [452744.124345] [<00000000d574794e>] __sock_release+0x5e/0xe8 [452744.124815] [<00000000d574",
+      "vulnerability_id": "CVE-2024-42271",
+      "name": "CVE-2024-42271",
+      "package_name": "linux-libc-dev",
+      "package_details": {
+        "file_path": null,
+        "name": "linux-libc-dev",
+        "package_manager": "OS",
+        "version": "5.15.0",
+        "release": "122.132"
+      },
+      "remediation": {
+        "recommendation": {
+          "text": "None Provided"
+        }
+      },
+      "cvss_v3_score": 7.8,
+      "cvss_v30_score": 0.0,
+      "cvss_v31_score": 7.8,
+      "cvss_v2_score": 0.0,
+      "cvss_v3_severity": "HIGH",
+      "source_url": "https://people.canonical.com/~ubuntu-security/cve/2024/CVE-2024-42271.html",
+      "source": "UBUNTU_CVE",
+      "severity": "HIGH",
+      "status": "ACTIVE",
+      "title": "CVE-2024-42271 - linux, linux-libc-dev",
+      "reason_to_ignore": "N/A"
+    },
+    {
+      "description": "In the Linux kernel, the following vulnerability has been resolved: scsi: aacraid: Fix double-free on probe failure aac_probe_one() calls hardware-specific init functions through the aac_driver_ident::init pointer, all of which eventually call down to aac_init_adapter(). If aac_init_adapter() fails after allocating memory for aac_dev::queues, it frees the memory but does not clear that member. After the hardware-specific init function returns an error, aac_probe_one() goes down an error path that frees the memory pointed to by aac_dev::queues, resulting.in a double-free.",
+      "vulnerability_id": "CVE-2024-46673",
+      "name": "CVE-2024-46673",
+      "package_name": "linux-libc-dev",
+      "package_details": {
+        "file_path": null,
+        "name": "linux-libc-dev",
+        "package_manager": "OS",
+        "version": "5.15.0",
+        "release": "122.132"
+      },
+      "remediation": {
+        "recommendation": {
+          "text": "None Provided"
+        }
+      },
+      "cvss_v3_score": 7.8,
+      "cvss_v30_score": 0.0,
+      "cvss_v31_score": 7.8,
+      "cvss_v2_score": 0.0,
+      "cvss_v3_severity": "HIGH",
+      "source_url": "https://people.canonical.com/~ubuntu-security/cve/2024/CVE-2024-46673.html",
+      "source": "UBUNTU_CVE",
+      "severity": "HIGH",
+      "status": "ACTIVE",
+      "title": "CVE-2024-46673 - linux, linux-libc-dev",
+      "reason_to_ignore": "N/A"
+    },
+    {
+      "description": "In the Linux kernel, the following vulnerability has been resolved: ipv6: prevent UAF in ip6_send_skb() syzbot reported an UAF in ip6_send_skb() [1] After ip6_local_out() has returned, we no longer can safely dereference rt, unless we hold rcu_read_lock(). A similar issue has been fixed in commit a688caa34beb (\"ipv6: take rcu lock in rawv6_send_hdrinc()\") Another potential issue in ip6_finish_output2() is handled in a separate patch. [1] BUG: KASAN: slab-use-after-free in ip6_send_skb+0x18d/0x230 net/ipv6/ip6_output.c:1964 Read of size 8 at addr ffff88806dde4858 by task syz.1.380/6530 CPU: 1 UID: 0 PID: 6530 Comm: syz.1.380 Not tainted 6.11.0-rc3-syzkaller-00306-gdf6cbc62cc9b #0 Hardware name: Google Google Compute Engine/Google Compute Engine, BIOS Google 08/06/2024 Call Trace: <TASK> __dump_stack lib/dump_stack.c:93 [inline] dump_stack_lvl+0x241/0x360 lib/dump_stack.c:119 print_address_description mm/kasan/report.c:377 [inline] print_report+0x169/0x550 mm/kasan/report.c:488 kasan_report+0x143/0x180 mm/kasan",
+      "vulnerability_id": "CVE-2024-44987",
+      "name": "CVE-2024-44987",
+      "package_name": "linux-libc-dev",
+      "package_details": {
+        "file_path": null,
+        "name": "linux-libc-dev",
+        "package_manager": "OS",
+        "version": "5.15.0",
+        "release": "122.132"
+      },
+      "remediation": {
+        "recommendation": {
+          "text": "None Provided"
+        }
+      },
+      "cvss_v3_score": 7.8,
+      "cvss_v30_score": 0.0,
+      "cvss_v31_score": 7.8,
+      "cvss_v2_score": 0.0,
+      "cvss_v3_severity": "HIGH",
+      "source_url": "https://people.canonical.com/~ubuntu-security/cve/2024/CVE-2024-44987.html",
+      "source": "UBUNTU_CVE",
+      "severity": "HIGH",
+      "status": "ACTIVE",
+      "title": "CVE-2024-44987 - linux, linux-libc-dev",
+      "reason_to_ignore": "N/A"
+    },
+    {
+      "description": "In the Linux kernel, the following vulnerability has been resolved: ipv6: fix possible UAF in ip6_finish_output2() If skb_expand_head() returns NULL, skb has been freed and associated dst/idev could also have been freed. We need to hold rcu_read_lock() to make sure the dst and associated idev are alive.",
+      "vulnerability_id": "CVE-2024-44986",
+      "name": "CVE-2024-44986",
+      "package_name": "linux-libc-dev",
+      "package_details": {
+        "file_path": null,
+        "name": "linux-libc-dev",
+        "package_manager": "OS",
+        "version": "5.15.0",
+        "release": "122.132"
+      },
+      "remediation": {
+        "recommendation": {
+          "text": "None Provided"
+        }
+      },
+      "cvss_v3_score": 7.8,
+      "cvss_v30_score": 0.0,
+      "cvss_v31_score": 7.8,
+      "cvss_v2_score": 0.0,
+      "cvss_v3_severity": "HIGH",
+      "source_url": "https://people.canonical.com/~ubuntu-security/cve/2024/CVE-2024-44986.html",
+      "source": "UBUNTU_CVE",
+      "severity": "HIGH",
+      "status": "ACTIVE",
+      "title": "CVE-2024-44986 - linux, linux-libc-dev",
+      "reason_to_ignore": "N/A"
+    },
+    {
+      "description": "In the Linux kernel, the following vulnerability has been resolved: vhost/vsock: always initialize seqpacket_allow There are two issues around seqpacket_allow: 1. seqpacket_allow is not initialized when socket is created. Thus if features are never set, it will be read uninitialized. 2. if VIRTIO_VSOCK_F_SEQPACKET is set and then cleared, then seqpacket_allow will not be cleared appropriately (existing apps I know about don't usually do this but it's legal and there's no way to be sure no one relies on this). To fix: - initialize seqpacket_allow after allocation - set it unconditionally in set_features",
+      "vulnerability_id": "CVE-2024-43873",
+      "name": "CVE-2024-43873",
+      "package_name": "linux-libc-dev",
+      "package_details": {
+        "file_path": null,
+        "name": "linux-libc-dev",
+        "package_manager": "OS",
+        "version": "5.15.0",
+        "release": "122.132"
+      },
+      "remediation": {
+        "recommendation": {
+          "text": "None Provided"
+        }
+      },
+      "cvss_v3_score": 7.8,
+      "cvss_v30_score": 0.0,
+      "cvss_v31_score": 7.8,
+      "cvss_v2_score": 0.0,
+      "cvss_v3_severity": "HIGH",
+      "source_url": "https://people.canonical.com/~ubuntu-security/cve/2024/CVE-2024-43873.html",
+      "source": "UBUNTU_CVE",
+      "severity": "HIGH",
+      "status": "ACTIVE",
+      "title": "CVE-2024-43873 - linux, linux-libc-dev",
+      "reason_to_ignore": "N/A"
+    },
+    {
+      "description": "In the Linux kernel, the following vulnerability has been resolved: ipv6: prevent possible UAF in ip6_xmit() If skb_expand_head() returns NULL, skb has been freed and the associated dst/idev could also have been freed. We must use rcu_read_lock() to prevent a possible UAF.",
+      "vulnerability_id": "CVE-2024-44985",
+      "name": "CVE-2024-44985",
+      "package_name": "linux-libc-dev",
+      "package_details": {
+        "file_path": null,
+        "name": "linux-libc-dev",
+        "package_manager": "OS",
+        "version": "5.15.0",
+        "release": "122.132"
+      },
+      "remediation": {
+        "recommendation": {
+          "text": "None Provided"
+        }
+      },
+      "cvss_v3_score": 7.8,
+      "cvss_v30_score": 0.0,
+      "cvss_v31_score": 7.8,
+      "cvss_v2_score": 0.0,
+      "cvss_v3_severity": "HIGH",
+      "source_url": "https://people.canonical.com/~ubuntu-security/cve/2024/CVE-2024-44985.html",
+      "source": "UBUNTU_CVE",
+      "severity": "HIGH",
+      "status": "ACTIVE",
+      "title": "CVE-2024-44985 - linux, linux-libc-dev",
+      "reason_to_ignore": "N/A"
+    },
+    {
+      "description": "In the Linux kernel, the following vulnerability has been resolved: hfsplus: fix uninit-value in copy_name [syzbot reported] BUG: KMSAN: uninit-value in sized_strscpy+0xc4/0x160 sized_strscpy+0xc4/0x160 copy_name+0x2af/0x320 fs/hfsplus/xattr.c:411 hfsplus_listxattr+0x11e9/0x1a50 fs/hfsplus/xattr.c:750 vfs_listxattr fs/xattr.c:493 [inline] listxattr+0x1f3/0x6b0 fs/xattr.c:840 path_listxattr fs/xattr.c:864 [inline] __do_sys_listxattr fs/xattr.c:876 [inline] __se_sys_listxattr fs/xattr.c:873 [inline] __x64_sys_listxattr+0x16b/0x2f0 fs/xattr.c:873 x64_sys_call+0x2ba0/0x3b50 arch/x86/include/generated/asm/syscalls_64.h:195 do_syscall_x64 arch/x86/entry/common.c:52 [inline] do_syscall_64+0xcf/0x1e0 arch/x86/entry/common.c:83 entry_SYSCALL_64_after_hwframe+0x77/0x7f Uninit was created at: slab_post_alloc_hook mm/slub.c:3877 [inline] slab_alloc_node mm/slub.c:3918 [inline] kmalloc_trace+0x57b/0xbe0 mm/slub.c:4065 kmalloc include/linux/slab.h:628 [inline] hfsplus_listxattr+0x4cc/0x1a50 fs/hfsplus/xattr.c:699 vfs_listx",
+      "vulnerability_id": "CVE-2024-41059",
+      "name": "CVE-2024-41059",
+      "package_name": "linux-libc-dev",
+      "package_details": {
+        "file_path": null,
+        "name": "linux-libc-dev",
+        "package_manager": "OS",
+        "version": "5.15.0",
+        "release": "122.132"
+      },
+      "remediation": {
+        "recommendation": {
+          "text": "None Provided"
+        }
+      },
+      "cvss_v3_score": 7.1,
+      "cvss_v30_score": 0.0,
+      "cvss_v31_score": 7.1,
+      "cvss_v2_score": 0.0,
+      "cvss_v3_severity": "HIGH",
+      "source_url": "https://people.canonical.com/~ubuntu-security/cve/2024/CVE-2024-41059.html",
+      "source": "UBUNTU_CVE",
+      "severity": "HIGH",
+      "status": "ACTIVE",
+      "title": "CVE-2024-41059 - linux, linux-libc-dev",
+      "reason_to_ignore": "N/A"
+    },
+    {
+      "description": "In the Linux kernel, the following vulnerability has been resolved: tipc: Return non-zero value from tipc_udp_addr2str() on error tipc_udp_addr2str() should return non-zero value if the UDP media address is invalid. Otherwise, a buffer overflow access can occur in tipc_media_addr_printf(). Fix this by returning 1 on an invalid UDP media address.",
+      "vulnerability_id": "CVE-2024-42284",
+      "name": "CVE-2024-42284",
+      "package_name": "linux-libc-dev",
+      "package_details": {
+        "file_path": null,
+        "name": "linux-libc-dev",
+        "package_manager": "OS",
+        "version": "5.15.0",
+        "release": "122.132"
+      },
+      "remediation": {
+        "recommendation": {
+          "text": "None Provided"
+        }
+      },
+      "cvss_v3_score": 7.8,
+      "cvss_v30_score": 0.0,
+      "cvss_v31_score": 7.8,
+      "cvss_v2_score": 0.0,
+      "cvss_v3_severity": "HIGH",
+      "source_url": "https://people.canonical.com/~ubuntu-security/cve/2024/CVE-2024-42284.html",
+      "source": "UBUNTU_CVE",
+      "severity": "HIGH",
+      "status": "ACTIVE",
+      "title": "CVE-2024-42284 - linux, linux-libc-dev",
+      "reason_to_ignore": "N/A"
+    },
+    {
+      "description": "In the Linux kernel, the following vulnerability has been resolved: netfilter: flowtable: validate vlan header Ensure there is sufficient room to access the protocol field of the VLAN header, validate it once before the flowtable lookup. ===================================================== BUG: KMSAN: uninit-value in nf_flow_offload_inet_hook+0x45a/0x5f0 net/netfilter/nf_flow_table_inet.c:32 nf_flow_offload_inet_hook+0x45a/0x5f0 net/netfilter/nf_flow_table_inet.c:32 nf_hook_entry_hookfn include/linux/netfilter.h:154 [inline] nf_hook_slow+0xf4/0x400 net/netfilter/core.c:626 nf_hook_ingress include/linux/netfilter_netdev.h:34 [inline] nf_ingress net/core/dev.c:5440 [inline]",
+      "vulnerability_id": "CVE-2024-44983",
+      "name": "CVE-2024-44983",
+      "package_name": "linux-libc-dev",
+      "package_details": {
+        "file_path": null,
+        "name": "linux-libc-dev",
+        "package_manager": "OS",
+        "version": "5.15.0",
+        "release": "122.132"
+      },
+      "remediation": {
+        "recommendation": {
+          "text": "None Provided"
+        }
+      },
+      "cvss_v3_score": 7.1,
+      "cvss_v30_score": 0.0,
+      "cvss_v31_score": 7.1,
+      "cvss_v2_score": 0.0,
+      "cvss_v3_severity": "HIGH",
+      "source_url": "https://people.canonical.com/~ubuntu-security/cve/2024/CVE-2024-44983.html",
+      "source": "UBUNTU_CVE",
+      "severity": "HIGH",
+      "status": "ACTIVE",
+      "title": "CVE-2024-44983 - linux, linux-libc-dev",
+      "reason_to_ignore": "N/A"
+    }
+  ],
+  "linux": [
+    {
+      "description": "In the Linux kernel, the following vulnerability has been resolved: mISDN: Fix a use after free in hfcmulti_tx() Don't dereference *sp after calling dev_kfree_skb(*sp).",
+      "vulnerability_id": "CVE-2024-42280",
+      "name": "CVE-2024-42280",
+      "package_name": "linux",
+      "package_details": {
+        "file_path": null,
+        "name": "linux",
+        "package_manager": "OS",
+        "version": "5.15.0",
+        "release": "122.132"
+      },
+      "remediation": {
+        "recommendation": {
+          "text": "None Provided"
+        }
+      },
+      "cvss_v3_score": 7.8,
+      "cvss_v30_score": 0.0,
+      "cvss_v31_score": 7.8,
+      "cvss_v2_score": 0.0,
+      "cvss_v3_severity": "HIGH",
+      "source_url": "https://people.canonical.com/~ubuntu-security/cve/2024/CVE-2024-42280.html",
+      "source": "UBUNTU_CVE",
+      "severity": "HIGH",
+      "status": "ACTIVE",
+      "title": "CVE-2024-42280 - linux",
+      "reason_to_ignore": "N/A"
+    },
+    {
+      "description": "In the Linux kernel, the following vulnerability has been resolved: netfilter: flowtable: validate vlan header Ensure there is sufficient room to access the protocol field of the VLAN header, validate it once before the flowtable lookup. ===================================================== BUG: KMSAN: uninit-value in nf_flow_offload_inet_hook+0x45a/0x5f0 net/netfilter/nf_flow_table_inet.c:32 nf_flow_offload_inet_hook+0x45a/0x5f0 net/netfilter/nf_flow_table_inet.c:32 nf_hook_entry_hookfn include/linux/netfilter.h:154 [inline] nf_hook_slow+0xf4/0x400 net/netfilter/core.c:626 nf_hook_ingress include/linux/netfilter_netdev.h:34 [inline] nf_ingress net/core/dev.c:5440 [inline]",
+      "vulnerability_id": "CVE-2024-44983",
+      "name": "CVE-2024-44983",
+      "package_name": "linux",
+      "package_details": {
+        "file_path": null,
+        "name": "linux",
+        "package_manager": "OS",
+        "version": "5.15.0",
+        "release": "122.132"
+      },
+      "remediation": {
+        "recommendation": {
+          "text": "None Provided"
+        }
+      },
+      "cvss_v3_score": 7.1,
+      "cvss_v30_score": 0.0,
+      "cvss_v31_score": 7.1,
+      "cvss_v2_score": 0.0,
+      "cvss_v3_severity": "HIGH",
+      "source_url": "https://people.canonical.com/~ubuntu-security/cve/2024/CVE-2024-44983.html",
+      "source": "UBUNTU_CVE",
+      "severity": "HIGH",
+      "status": "ACTIVE",
+      "title": "CVE-2024-44983 - linux",
+      "reason_to_ignore": "N/A"
+    },
+    {
+      "description": "In the Linux kernel, the following vulnerability has been resolved: RDMA/iwcm: Fix a use-after-free related to destroying CM IDs iw_conn_req_handler() associates a new struct rdma_id_private (conn_id) with an existing struct iw_cm_id (cm_id) as follows: conn_id->cm_id.iw = cm_id; cm_id->context = conn_id; cm_id->cm_handler = cma_iw_handler; rdma_destroy_id() frees both the cm_id and the struct rdma_id_private. Make sure that cm_work_handler() does not trigger a use-after-free by only freeing of the struct rdma_id_private after all pending work has finished.",
+      "vulnerability_id": "CVE-2024-42285",
+      "name": "CVE-2024-42285",
+      "package_name": "linux",
+      "package_details": {
+        "file_path": null,
+        "name": "linux",
+        "package_manager": "OS",
+        "version": "5.15.0",
+        "release": "122.132"
+      },
+      "remediation": {
+        "recommendation": {
+          "text": "None Provided"
+        }
+      },
+      "cvss_v3_score": 7.8,
+      "cvss_v30_score": 0.0,
+      "cvss_v31_score": 7.8,
+      "cvss_v2_score": 0.0,
+      "cvss_v3_severity": "HIGH",
+      "source_url": "https://people.canonical.com/~ubuntu-security/cve/2024/CVE-2024-42285.html",
+      "source": "UBUNTU_CVE",
+      "severity": "HIGH",
+      "status": "ACTIVE",
+      "title": "CVE-2024-42285 - linux",
+      "reason_to_ignore": "N/A"
+    },
+    {
+      "description": "In the Linux kernel, the following vulnerability has been resolved: vhost/vsock: always initialize seqpacket_allow There are two issues around seqpacket_allow: 1. seqpacket_allow is not initialized when socket is created. Thus if features are never set, it will be read uninitialized. 2. if VIRTIO_VSOCK_F_SEQPACKET is set and then cleared, then seqpacket_allow will not be cleared appropriately (existing apps I know about don't usually do this but it's legal and there's no way to be sure no one relies on this). To fix: - initialize seqpacket_allow after allocation - set it unconditionally in set_features",
+      "vulnerability_id": "CVE-2024-43873",
+      "name": "CVE-2024-43873",
+      "package_name": "linux",
+      "package_details": {
+        "file_path": null,
+        "name": "linux",
+        "package_manager": "OS",
+        "version": "5.15.0",
+        "release": "122.132"
+      },
+      "remediation": {
+        "recommendation": {
+          "text": "None Provided"
+        }
+      },
+      "cvss_v3_score": 7.8,
+      "cvss_v30_score": 0.0,
+      "cvss_v31_score": 7.8,
+      "cvss_v2_score": 0.0,
+      "cvss_v3_severity": "HIGH",
+      "source_url": "https://people.canonical.com/~ubuntu-security/cve/2024/CVE-2024-43873.html",
+      "source": "UBUNTU_CVE",
+      "severity": "HIGH",
+      "status": "ACTIVE",
+      "title": "CVE-2024-43873 - linux",
+      "reason_to_ignore": "N/A"
+    },
+    {
+      "description": "In the Linux kernel, the following vulnerability has been resolved: media: venus: fix use after free in vdec_close There appears to be a possible use after free with vdec_close(). The firmware will add buffer release work to the work queue through HFI callbacks as a normal part of decoding. Randomly closing the decoder device from userspace during normal decoding can incur a read after free for inst. Fix it by cancelling the work in vdec_close.",
+      "vulnerability_id": "CVE-2024-42313",
+      "name": "CVE-2024-42313",
+      "package_name": "linux",
+      "package_details": {
+        "file_path": null,
+        "name": "linux",
+        "package_manager": "OS",
+        "version": "5.15.0",
+        "release": "122.132"
+      },
+      "remediation": {
+        "recommendation": {
+          "text": "None Provided"
+        }
+      },
+      "cvss_v3_score": 7.8,
+      "cvss_v30_score": 0.0,
+      "cvss_v31_score": 7.8,
+      "cvss_v2_score": 0.0,
+      "cvss_v3_severity": "HIGH",
+      "source_url": "https://people.canonical.com/~ubuntu-security/cve/2024/CVE-2024-42313.html",
+      "source": "UBUNTU_CVE",
+      "severity": "HIGH",
+      "status": "ACTIVE",
+      "title": "CVE-2024-42313 - linux",
+      "reason_to_ignore": "N/A"
+    },
+    {
+      "description": "In the Linux kernel, the following vulnerability has been resolved: PCI/DPC: Fix use-after-free on concurrent DPC and hot-removal Keith reports a use-after-free when a DPC event occurs concurrently to hot-removal of the same portion of the hierarchy: The dpc_handler() awaits readiness of the secondary bus below the Downstream Port where the DPC event occurred. To do so, it polls the config space of the first child device on the secondary bus. If that child device is concurrently removed, accesses to its struct pci_dev cause the kernel to oops. That's because pci_bridge_wait_for_secondary_bus() neglects to hold a reference on the child device. Before v6.3, the function was only called on resume from system sleep or on runtime resume. Holding a reference wasn't necessary back then because the pciehp IRQ thread could never run concurrently. (On resume from system sleep, IRQs are not enabled until after the resume_noirq phase. And runtime resume is always awaited before a PCI device is removed.) However starting ",
+      "vulnerability_id": "CVE-2024-42302",
+      "name": "CVE-2024-42302",
+      "package_name": "linux",
+      "package_details": {
+        "file_path": null,
+        "name": "linux",
+        "package_manager": "OS",
+        "version": "5.15.0",
+        "release": "122.132"
+      },
+      "remediation": {
+        "recommendation": {
+          "text": "None Provided"
+        }
+      },
+      "cvss_v3_score": 7.8,
+      "cvss_v30_score": 0.0,
+      "cvss_v31_score": 7.8,
+      "cvss_v2_score": 0.0,
+      "cvss_v3_severity": "HIGH",
+      "source_url": "https://people.canonical.com/~ubuntu-security/cve/2024/CVE-2024-42302.html",
+      "source": "UBUNTU_CVE",
+      "severity": "HIGH",
+      "status": "ACTIVE",
+      "title": "CVE-2024-42302 - linux",
+      "reason_to_ignore": "N/A"
+    },
+    {
+      "description": "In the Linux kernel, the following vulnerability has been resolved: nvme: avoid double free special payload If a discard request needs to be retried, and that retry may fail before a new special payload is added, a double free will result. Clear the RQF_SPECIAL_LOAD when the request is cleaned.",
+      "vulnerability_id": "CVE-2024-41073",
+      "name": "CVE-2024-41073",
+      "package_name": "linux",
+      "package_details": {
+        "file_path": null,
+        "name": "linux",
+        "package_manager": "OS",
+        "version": "5.15.0",
+        "release": "122.132"
+      },
+      "remediation": {
+        "recommendation": {
+          "text": "None Provided"
+        }
+      },
+      "cvss_v3_score": 7.8,
+      "cvss_v30_score": 0.0,
+      "cvss_v31_score": 7.8,
+      "cvss_v2_score": 0.0,
+      "cvss_v3_severity": "HIGH",
+      "source_url": "https://people.canonical.com/~ubuntu-security/cve/2024/CVE-2024-41073.html",
+      "source": "UBUNTU_CVE",
+      "severity": "HIGH",
+      "status": "ACTIVE",
+      "title": "CVE-2024-41073 - linux",
+      "reason_to_ignore": "N/A"
+    },
+    {
+      "description": "In the Linux kernel, the following vulnerability has been resolved: tipc: Return non-zero value from tipc_udp_addr2str() on error tipc_udp_addr2str() should return non-zero value if the UDP media address is invalid. Otherwise, a buffer overflow access can occur in tipc_media_addr_printf(). Fix this by returning 1 on an invalid UDP media address.",
+      "vulnerability_id": "CVE-2024-42284",
+      "name": "CVE-2024-42284",
+      "package_name": "linux",
+      "package_details": {
+        "file_path": null,
+        "name": "linux",
+        "package_manager": "OS",
+        "version": "5.15.0",
+        "release": "122.132"
+      },
+      "remediation": {
+        "recommendation": {
+          "text": "None Provided"
+        }
+      },
+      "cvss_v3_score": 7.8,
+      "cvss_v30_score": 0.0,
+      "cvss_v31_score": 7.8,
+      "cvss_v2_score": 0.0,
+      "cvss_v3_severity": "HIGH",
+      "source_url": "https://people.canonical.com/~ubuntu-security/cve/2024/CVE-2024-42284.html",
+      "source": "UBUNTU_CVE",
+      "severity": "HIGH",
+      "status": "ACTIVE",
+      "title": "CVE-2024-42284 - linux",
+      "reason_to_ignore": "N/A"
+    },
+    {
+      "description": "In the Linux kernel, the following vulnerability has been resolved: drm/amdkfd: don't allow mapping the MMIO HDP page with large pages We don't get the right offset in that case. The GPU has an unused 4K area of the register BAR space into which you can remap registers. We remap the HDP flush registers into this space to allow userspace (CPU or GPU) to flush the HDP when it updates VRAM. However, on systems with >4K pages, we end up exposing PAGE_SIZE of MMIO space.",
+      "vulnerability_id": "CVE-2024-41011",
+      "name": "CVE-2024-41011",
+      "package_name": "linux",
+      "package_details": {
+        "file_path": null,
+        "name": "linux",
+        "package_manager": "OS",
+        "version": "5.15.0",
+        "release": "122.132"
+      },
+      "remediation": {
+        "recommendation": {
+          "text": "None Provided"
+        }
+      },
+      "cvss_v3_score": 7.8,
+      "cvss_v30_score": 0.0,
+      "cvss_v31_score": 7.8,
+      "cvss_v2_score": 0.0,
+      "cvss_v3_severity": "HIGH",
+      "source_url": "https://people.canonical.com/~ubuntu-security/cve/2024/CVE-2024-41011.html",
+      "source": "UBUNTU_CVE",
+      "severity": "HIGH",
+      "status": "ACTIVE",
+      "title": "CVE-2024-41011 - linux",
+      "reason_to_ignore": "N/A"
+    },
+    {
+      "description": "In the Linux kernel, the following vulnerability has been resolved: KVM: PPC: Book3S HV: Prevent UAF in kvm_spapr_tce_attach_iommu_group() Al reported a possible use-after-free (UAF) in kvm_spapr_tce_attach_iommu_group(). It looks up `stt` from tablefd, but then continues to use it after doing fdput() on the returned fd. After the fdput() the tablefd is free to be closed by another thread. The close calls kvm_spapr_tce_release() and then release_spapr_tce_table() (via call_rcu()) which frees `stt`. Although there are calls to rcu_read_lock() in kvm_spapr_tce_attach_iommu_group() they are not sufficient to prevent the UAF, because `stt` is used outside the locked regions. With an artifcial delay after the fdput() and a userspace program which triggers the race, KASAN detects the UAF: BUG: KASAN: slab-use-after-free in kvm_spapr_tce_attach_iommu_group+0x298/0x720 [kvm] Read of size 4 at addr c000200027552c30 by task kvm-vfio/2505 CPU: 54 PID: 2505 Comm: kvm-vfio Not tainted 6.10.0-rc3-next-20240612-dirty #1 Har",
+      "vulnerability_id": "CVE-2024-41070",
+      "name": "CVE-2024-41070",
+      "package_name": "linux",
+      "package_details": {
+        "file_path": null,
+        "name": "linux",
+        "package_manager": "OS",
+        "version": "5.15.0",
+        "release": "122.132"
+      },
+      "remediation": {
+        "recommendation": {
+          "text": "None Provided"
+        }
+      },
+      "cvss_v3_score": 7.8,
+      "cvss_v30_score": 0.0,
+      "cvss_v31_score": 7.8,
+      "cvss_v2_score": 0.0,
+      "cvss_v3_severity": "HIGH",
+      "source_url": "https://people.canonical.com/~ubuntu-security/cve/2024/CVE-2024-41070.html",
+      "source": "UBUNTU_CVE",
+      "severity": "HIGH",
+      "status": "ACTIVE",
+      "title": "CVE-2024-41070 - linux",
+      "reason_to_ignore": "N/A"
+    },
+    {
+      "description": "In the Linux kernel, the following vulnerability has been resolved: hfsplus: fix uninit-value in copy_name [syzbot reported] BUG: KMSAN: uninit-value in sized_strscpy+0xc4/0x160 sized_strscpy+0xc4/0x160 copy_name+0x2af/0x320 fs/hfsplus/xattr.c:411 hfsplus_listxattr+0x11e9/0x1a50 fs/hfsplus/xattr.c:750 vfs_listxattr fs/xattr.c:493 [inline] listxattr+0x1f3/0x6b0 fs/xattr.c:840 path_listxattr fs/xattr.c:864 [inline] __do_sys_listxattr fs/xattr.c:876 [inline] __se_sys_listxattr fs/xattr.c:873 [inline] __x64_sys_listxattr+0x16b/0x2f0 fs/xattr.c:873 x64_sys_call+0x2ba0/0x3b50 arch/x86/include/generated/asm/syscalls_64.h:195 do_syscall_x64 arch/x86/entry/common.c:52 [inline] do_syscall_64+0xcf/0x1e0 arch/x86/entry/common.c:83 entry_SYSCALL_64_after_hwframe+0x77/0x7f Uninit was created at: slab_post_alloc_hook mm/slub.c:3877 [inline] slab_alloc_node mm/slub.c:3918 [inline] kmalloc_trace+0x57b/0xbe0 mm/slub.c:4065 kmalloc include/linux/slab.h:628 [inline] hfsplus_listxattr+0x4cc/0x1a50 fs/hfsplus/xattr.c:699 vfs_listx",
+      "vulnerability_id": "CVE-2024-41059",
+      "name": "CVE-2024-41059",
+      "package_name": "linux",
+      "package_details": {
+        "file_path": null,
+        "name": "linux",
+        "package_manager": "OS",
+        "version": "5.15.0",
+        "release": "122.132"
+      },
+      "remediation": {
+        "recommendation": {
+          "text": "None Provided"
+        }
+      },
+      "cvss_v3_score": 7.1,
+      "cvss_v30_score": 0.0,
+      "cvss_v31_score": 7.1,
+      "cvss_v2_score": 0.0,
+      "cvss_v3_severity": "HIGH",
+      "source_url": "https://people.canonical.com/~ubuntu-security/cve/2024/CVE-2024-41059.html",
+      "source": "UBUNTU_CVE",
+      "severity": "HIGH",
+      "status": "ACTIVE",
+      "title": "CVE-2024-41059 - linux",
+      "reason_to_ignore": "N/A"
+    },
+    {
+      "description": "In the Linux kernel, the following vulnerability has been resolved: exec: Fix ToCToU between perm check and set-uid/gid usage When opening a file for exec via do_filp_open(), permission checking is done against the file's metadata at that moment, and on success, a file pointer is passed back. Much later in the execve() code path, the file metadata (specifically mode, uid, and gid) is used to determine if/how to set the uid and gid. However, those values may have changed since the permissions check, meaning the execution may gain unintended privileges. For example, if a file could change permissions from executable and not set-id: ---------x 1 root root 16048 Aug 7 13:16 target to set-id and non-executable: ---S------ 1 root root 16048 Aug 7 13:16 target it is possible to gain root privileges when execution should have been disallowed. While this race condition is rare in real-world scenarios, it has been observed (and proven exploitable) when package managers are updating the setuid bits of installed programs",
+      "vulnerability_id": "CVE-2024-43882",
+      "name": "CVE-2024-43882",
+      "package_name": "linux",
+      "package_details": {
+        "file_path": null,
+        "name": "linux",
+        "package_manager": "OS",
+        "version": "5.15.0",
+        "release": "122.132"
+      },
+      "remediation": {
+        "recommendation": {
+          "text": "None Provided"
+        }
+      },
+      "cvss_v3_score": 7.0,
+      "cvss_v30_score": 0.0,
+      "cvss_v31_score": 7.0,
+      "cvss_v2_score": 0.0,
+      "cvss_v3_severity": "HIGH",
+      "source_url": "https://people.canonical.com/~ubuntu-security/cve/2024/CVE-2024-43882.html",
+      "source": "UBUNTU_CVE",
+      "severity": "HIGH",
+      "status": "ACTIVE",
+      "title": "CVE-2024-43882 - linux",
+      "reason_to_ignore": "N/A"
+    },
+    {
+      "description": "In the Linux kernel, the following vulnerability has been resolved: ipv6: prevent possible UAF in ip6_xmit() If skb_expand_head() returns NULL, skb has been freed and the associated dst/idev could also have been freed. We must use rcu_read_lock() to prevent a possible UAF.",
+      "vulnerability_id": "CVE-2024-44985",
+      "name": "CVE-2024-44985",
+      "package_name": "linux",
+      "package_details": {
+        "file_path": null,
+        "name": "linux",
+        "package_manager": "OS",
+        "version": "5.15.0",
+        "release": "122.132"
+      },
+      "remediation": {
+        "recommendation": {
+          "text": "None Provided"
+        }
+      },
+      "cvss_v3_score": 7.8,
+      "cvss_v30_score": 0.0,
+      "cvss_v31_score": 7.8,
+      "cvss_v2_score": 0.0,
+      "cvss_v3_severity": "HIGH",
+      "source_url": "https://people.canonical.com/~ubuntu-security/cve/2024/CVE-2024-44985.html",
+      "source": "UBUNTU_CVE",
+      "severity": "HIGH",
+      "status": "ACTIVE",
+      "title": "CVE-2024-44985 - linux",
+      "reason_to_ignore": "N/A"
+    },
+    {
+      "description": "In the Linux kernel, the following vulnerability has been resolved: dev/parport: fix the array out-of-bounds risk Fixed array out-of-bounds issues caused by sprintf by replacing it with snprintf for safer data copying, ensuring the destination buffer is not overflowed. Below is the stack trace I encountered during the actual issue: [ 66.575408s] [pid:5118,cpu4,QThread,4]Kernel panic - not syncing: stack-protector: Kernel stack is corrupted in: do_hardware_base_addr+0xcc/0xd0 [parport] [ 66.575408s] [pid:5118,cpu4,QThread,5]CPU: 4 PID: 5118 Comm: QThread Tainted: G S W O 5.10.97-arm64-desktop #7100.57021.2 [ 66.575439s] [pid:5118,cpu4,QThread,6]TGID: 5087 Comm: EFileApp [ 66.575439s] [pid:5118,cpu4,QThread,7]Hardware name: HUAWEI HUAWEI QingYun PGUX-W515x-B081/SP1PANGUXM, BIOS 1.00.07 04/29/2024 [ 66.575439s] [pid:5118,cpu4,QThread,8]Call trace: [ 66.575469s] [pid:5118,cpu4,QThread,9] dump_backtrace+0x0/0x1c0 [ 66.575469s] [pid:5118,cpu4,QThread,0] show_stack+0x14/0x20 [ 66.575469s] [pid:5118,cpu4,QThread,1] d",
+      "vulnerability_id": "CVE-2024-42301",
+      "name": "CVE-2024-42301",
+      "package_name": "linux",
+      "package_details": {
+        "file_path": null,
+        "name": "linux",
+        "package_manager": "OS",
+        "version": "5.15.0",
+        "release": "122.132"
+      },
+      "remediation": {
+        "recommendation": {
+          "text": "None Provided"
+        }
+      },
+      "cvss_v3_score": 7.8,
+      "cvss_v30_score": 0.0,
+      "cvss_v31_score": 7.8,
+      "cvss_v2_score": 0.0,
+      "cvss_v3_severity": "HIGH",
+      "source_url": "https://people.canonical.com/~ubuntu-security/cve/2024/CVE-2024-42301.html",
+      "source": "UBUNTU_CVE",
+      "severity": "HIGH",
+      "status": "ACTIVE",
+      "title": "CVE-2024-42301 - linux",
+      "reason_to_ignore": "N/A"
+    },
+    {
+      "description": "Supraja Sridhara, Benedict Schlüter, Mark Kuhne, Andrin Bertschi, and Shweta Shinde discovered that the Confidential Computing framework in the Linux kernel for x86 platforms did not properly handle 32-bit emulation on TDX and SEV. An attacker with access to the VMM could use this to cause a denial of service (guest crash) or possibly execute arbitrary code.",
+      "vulnerability_id": "CVE-2024-25744",
+      "name": "CVE-2024-25744",
+      "package_name": "linux",
+      "package_details": {
+        "file_path": null,
+        "name": "linux",
+        "package_manager": "OS",
+        "version": "5.15.0",
+        "release": "122.132"
+      },
+      "remediation": {
+        "recommendation": {
+          "text": "None Provided"
+        }
+      },
+      "cvss_v3_score": 8.8,
+      "cvss_v30_score": 0.0,
+      "cvss_v31_score": 8.8,
+      "cvss_v2_score": 0.0,
+      "cvss_v3_severity": "HIGH",
+      "source_url": "https://people.canonical.com/~ubuntu-security/cve/2024/CVE-2024-25744.html",
+      "source": "UBUNTU_CVE",
+      "severity": "HIGH",
+      "status": "ACTIVE",
+      "title": "CVE-2024-25744 - linux",
+      "reason_to_ignore": "N/A"
+    },
+    {
+      "description": "In the Linux kernel, the following vulnerability has been resolved: scsi: aacraid: Fix double-free on probe failure aac_probe_one() calls hardware-specific init functions through the aac_driver_ident::init pointer, all of which eventually call down to aac_init_adapter(). If aac_init_adapter() fails after allocating memory for aac_dev::queues, it frees the memory but does not clear that member. After the hardware-specific init function returns an error, aac_probe_one() goes down an error path that frees the memory pointed to by aac_dev::queues, resulting.in a double-free.",
+      "vulnerability_id": "CVE-2024-46673",
+      "name": "CVE-2024-46673",
+      "package_name": "linux",
+      "package_details": {
+        "file_path": null,
+        "name": "linux",
+        "package_manager": "OS",
+        "version": "5.15.0",
+        "release": "122.132"
+      },
+      "remediation": {
+        "recommendation": {
+          "text": "None Provided"
+        }
+      },
+      "cvss_v3_score": 7.8,
+      "cvss_v30_score": 0.0,
+      "cvss_v31_score": 7.8,
+      "cvss_v2_score": 0.0,
+      "cvss_v3_severity": "HIGH",
+      "source_url": "https://people.canonical.com/~ubuntu-security/cve/2024/CVE-2024-46673.html",
+      "source": "UBUNTU_CVE",
+      "severity": "HIGH",
+      "status": "ACTIVE",
+      "title": "CVE-2024-46673 - linux",
+      "reason_to_ignore": "N/A"
+    },
+    {
+      "description": "In the Linux kernel, the following vulnerability has been resolved: jfs: Fix array-index-out-of-bounds in diFree",
+      "vulnerability_id": "CVE-2024-43858",
+      "name": "CVE-2024-43858",
+      "package_name": "linux",
+      "package_details": {
+        "file_path": null,
+        "name": "linux",
+        "package_manager": "OS",
+        "version": "5.15.0",
+        "release": "122.132"
+      },
+      "remediation": {
+        "recommendation": {
+          "text": "None Provided"
+        }
+      },
+      "cvss_v3_score": 7.8,
+      "cvss_v30_score": 0.0,
+      "cvss_v31_score": 7.8,
+      "cvss_v2_score": 0.0,
+      "cvss_v3_severity": "HIGH",
+      "source_url": "https://people.canonical.com/~ubuntu-security/cve/2024/CVE-2024-43858.html",
+      "source": "UBUNTU_CVE",
+      "severity": "HIGH",
+      "status": "ACTIVE",
+      "title": "CVE-2024-43858 - linux",
+      "reason_to_ignore": "N/A"
+    },
+    {
+      "description": "In the Linux kernel, the following vulnerability has been resolved: gtp: pull network headers in gtp_dev_xmit() syzbot/KMSAN reported use of uninit-value in get_dev_xmit() [1] We must make sure the IPv4 or Ipv6 header is pulled in skb->head before accessing fields in them. Use pskb_inet_may_pull() to fix this issue. [1] BUG: KMSAN: uninit-value in ipv6_pdp_find drivers/net/gtp.c:220 [inline] BUG: KMSAN: uninit-value in gtp_build_skb_ip6 drivers/net/gtp.c:1229 [inline] BUG: KMSAN: uninit-value in gtp_dev_xmit+0x1424/0x2540 drivers/net/gtp.c:1281 ipv6_pdp_find drivers/net/gtp.c:220 [inline] gtp_build_skb_ip6 drivers/net/gtp.c:1229 [inline] gtp_dev_xmit+0x1424/0x2540 drivers/net/gtp.c:1281 __netdev_start_xmit include/linux/netdevice.h:4913 [inline] netdev_start_xmit include/linux/netdevice.h:4922 [inline] xmit_one net/core/dev.c:3580 [inline] dev_hard_start_xmit+0x247/0xa20 net/core/dev.c:3596 __dev_queue_xmit+0x358c/0x5610 net/core/dev.c:4423 dev_queue_xmit include/linux/netdevice.h:3105 [inline] packet_xmit+0x",
+      "vulnerability_id": "CVE-2024-44999",
+      "name": "CVE-2024-44999",
+      "package_name": "linux",
+      "package_details": {
+        "file_path": null,
+        "name": "linux",
+        "package_manager": "OS",
+        "version": "5.15.0",
+        "release": "122.132"
+      },
+      "remediation": {
+        "recommendation": {
+          "text": "None Provided"
+        }
+      },
+      "cvss_v3_score": 7.1,
+      "cvss_v30_score": 0.0,
+      "cvss_v31_score": 7.1,
+      "cvss_v2_score": 0.0,
+      "cvss_v3_severity": "HIGH",
+      "source_url": "https://people.canonical.com/~ubuntu-security/cve/2024/CVE-2024-44999.html",
+      "source": "UBUNTU_CVE",
+      "severity": "HIGH",
+      "status": "ACTIVE",
+      "title": "CVE-2024-44999 - linux",
+      "reason_to_ignore": "N/A"
+    },
+    {
+      "description": "In the Linux kernel, the following vulnerability has been resolved: ipv6: fix possible UAF in ip6_finish_output2() If skb_expand_head() returns NULL, skb has been freed and associated dst/idev could also have been freed. We need to hold rcu_read_lock() to make sure the dst and associated idev are alive.",
+      "vulnerability_id": "CVE-2024-44986",
+      "name": "CVE-2024-44986",
+      "package_name": "linux",
+      "package_details": {
+        "file_path": null,
+        "name": "linux",
+        "package_manager": "OS",
+        "version": "5.15.0",
+        "release": "122.132"
+      },
+      "remediation": {
+        "recommendation": {
+          "text": "None Provided"
+        }
+      },
+      "cvss_v3_score": 7.8,
+      "cvss_v30_score": 0.0,
+      "cvss_v31_score": 7.8,
+      "cvss_v2_score": 0.0,
+      "cvss_v3_severity": "HIGH",
+      "source_url": "https://people.canonical.com/~ubuntu-security/cve/2024/CVE-2024-44986.html",
+      "source": "UBUNTU_CVE",
+      "severity": "HIGH",
+      "status": "ACTIVE",
+      "title": "CVE-2024-44986 - linux",
+      "reason_to_ignore": "N/A"
+    },
+    {
+      "description": "In the Linux kernel, the following vulnerability has been resolved: atm: idt77252: prevent use after free in dequeue_rx() We can't dereference \"skb\" after calling vcc->push() because the skb is released.",
+      "vulnerability_id": "CVE-2024-44998",
+      "name": "CVE-2024-44998",
+      "package_name": "linux",
+      "package_details": {
+        "file_path": null,
+        "name": "linux",
+        "package_manager": "OS",
+        "version": "5.15.0",
+        "release": "122.132"
+      },
+      "remediation": {
+        "recommendation": {
+          "text": "None Provided"
+        }
+      },
+      "cvss_v3_score": 7.8,
+      "cvss_v30_score": 0.0,
+      "cvss_v31_score": 7.8,
+      "cvss_v2_score": 0.0,
+      "cvss_v3_severity": "HIGH",
+      "source_url": "https://people.canonical.com/~ubuntu-security/cve/2024/CVE-2024-44998.html",
+      "source": "UBUNTU_CVE",
+      "severity": "HIGH",
+      "status": "ACTIVE",
+      "title": "CVE-2024-44998 - linux",
+      "reason_to_ignore": "N/A"
+    },
+    {
+      "description": "In the Linux kernel, the following vulnerability has been resolved: usb: dwc3: st: fix probed platform device ref count on probe error path The probe function never performs any paltform device allocation, thus error path \"undo_platform_dev_alloc\" is entirely bogus. It drops the reference count from the platform device being probed. If error path is triggered, this will lead to unbalanced device reference counts and premature release of device resources, thus possible use-after-free when releasing remaining devm-managed resources.",
+      "vulnerability_id": "CVE-2024-46674",
+      "name": "CVE-2024-46674",
+      "package_name": "linux",
+      "package_details": {
+        "file_path": null,
+        "name": "linux",
+        "package_manager": "OS",
+        "version": "5.15.0",
+        "release": "122.132"
+      },
+      "remediation": {
+        "recommendation": {
+          "text": "None Provided"
+        }
+      },
+      "cvss_v3_score": 7.8,
+      "cvss_v30_score": 0.0,
+      "cvss_v31_score": 7.8,
+      "cvss_v2_score": 0.0,
+      "cvss_v3_severity": "HIGH",
+      "source_url": "https://people.canonical.com/~ubuntu-security/cve/2024/CVE-2024-46674.html",
+      "source": "UBUNTU_CVE",
+      "severity": "HIGH",
+      "status": "ACTIVE",
+      "title": "CVE-2024-46674 - linux",
+      "reason_to_ignore": "N/A"
+    },
+    {
+      "description": "In the Linux kernel, the following vulnerability has been resolved: s390/dasd: fix error recovery leading to data corruption on ESE devices Extent Space Efficient (ESE) or thin provisioned volumes need to be formatted on demand during usual IO processing. The dasd_ese_needs_format function checks for error codes that signal the non existence of a proper track format. The check for incorrect length is to imprecise since other error cases leading to transport of insufficient data also have this flag set. This might lead to data corruption in certain error cases for example during a storage server warmstart. Fix by removing the check for incorrect length and replacing by explicitly checking for invalid track format in transport mode. Also remove the check for file protected since this is not a valid ESE handling case.",
+      "vulnerability_id": "CVE-2024-45026",
+      "name": "CVE-2024-45026",
+      "package_name": "linux",
+      "package_details": {
+        "file_path": null,
+        "name": "linux",
+        "package_manager": "OS",
+        "version": "5.15.0",
+        "release": "122.132"
+      },
+      "remediation": {
+        "recommendation": {
+          "text": "None Provided"
+        }
+      },
+      "cvss_v3_score": 7.8,
+      "cvss_v30_score": 0.0,
+      "cvss_v31_score": 7.8,
+      "cvss_v2_score": 0.0,
+      "cvss_v3_severity": "HIGH",
+      "source_url": "https://people.canonical.com/~ubuntu-security/cve/2024/CVE-2024-45026.html",
+      "source": "UBUNTU_CVE",
+      "severity": "HIGH",
+      "status": "ACTIVE",
+      "title": "CVE-2024-45026 - linux",
+      "reason_to_ignore": "N/A"
+    },
+    {
+      "description": "In the Linux kernel, the following vulnerability has been resolved: net/iucv: fix use after free in iucv_sock_close() iucv_sever_path() is called from process context and from bh context. iucv->path is used as indicator whether somebody else is taking care of severing the path (or it is already removed / never existed). This needs to be done with atomic compare and swap, otherwise there is a small window where iucv_sock_close() will try to work with a path that has already been severed and freed by iucv_callback_connrej() called by iucv_tasklet_fn(). Example: [452744.123844] Call Trace: [452744.123845] ([<0000001e87f03880>] 0x1e87f03880) [452744.123966] [<00000000d593001e>] iucv_path_sever+0x96/0x138 [452744.124330] [<000003ff801ddbca>] iucv_sever_path+0xc2/0xd0 [af_iucv] [452744.124336] [<000003ff801e01b6>] iucv_sock_close+0xa6/0x310 [af_iucv] [452744.124341] [<000003ff801e08cc>] iucv_sock_release+0x3c/0xd0 [af_iucv] [452744.124345] [<00000000d574794e>] __sock_release+0x5e/0xe8 [452744.124815] [<00000000d574",
+      "vulnerability_id": "CVE-2024-42271",
+      "name": "CVE-2024-42271",
+      "package_name": "linux",
+      "package_details": {
+        "file_path": null,
+        "name": "linux",
+        "package_manager": "OS",
+        "version": "5.15.0",
+        "release": "122.132"
+      },
+      "remediation": {
+        "recommendation": {
+          "text": "None Provided"
+        }
+      },
+      "cvss_v3_score": 7.8,
+      "cvss_v30_score": 0.0,
+      "cvss_v31_score": 7.8,
+      "cvss_v2_score": 0.0,
+      "cvss_v3_severity": "HIGH",
+      "source_url": "https://people.canonical.com/~ubuntu-security/cve/2024/CVE-2024-42271.html",
+      "source": "UBUNTU_CVE",
+      "severity": "HIGH",
+      "status": "ACTIVE",
+      "title": "CVE-2024-42271 - linux",
+      "reason_to_ignore": "N/A"
+    },
+    {
+      "description": "In the Linux kernel, the following vulnerability has been resolved: net: bridge: mcast: wait for previous gc cycles when removing port syzbot hit a use-after-free[1] which is caused because the bridge doesn't make sure that all previous garbage has been collected when removing a port. What happens is: CPU 1 CPU 2 start gc cycle remove port acquire gc lock first wait for lock call br_multicasg_gc() directly acquire lock now but free port the port can be freed while grp timers still running Make sure all previous gc cycles have finished by using flush_work before freeing the port. [1] BUG: KASAN: slab-use-after-free in br_multicast_port_group_expired+0x4c0/0x550 net/bridge/br_multicast.c:861 Read of size 8 at addr ffff888071d6d000 by task syz.5.1232/9699 CPU: 1 PID: 9699 Comm: syz.5.1232 Not tainted 6.10.0-rc5-syzkaller-00021-g24ca36a562d6 #0 Hardware name: Google Google Compute Engine/Google Compute Engine, BIOS Google 06/07/2024 Call Trace: <IRQ> __dump_stack lib/dump_stack.c:88 [inline] dump_stack_lvl+0x116/",
+      "vulnerability_id": "CVE-2024-44934",
+      "name": "CVE-2024-44934",
+      "package_name": "linux",
+      "package_details": {
+        "file_path": null,
+        "name": "linux",
+        "package_manager": "OS",
+        "version": "5.15.0",
+        "release": "122.132"
+      },
+      "remediation": {
+        "recommendation": {
+          "text": "None Provided"
+        }
+      },
+      "cvss_v3_score": 7.8,
+      "cvss_v30_score": 0.0,
+      "cvss_v31_score": 7.8,
+      "cvss_v2_score": 0.0,
+      "cvss_v3_severity": "HIGH",
+      "source_url": "https://people.canonical.com/~ubuntu-security/cve/2024/CVE-2024-44934.html",
+      "source": "UBUNTU_CVE",
+      "severity": "HIGH",
+      "status": "ACTIVE",
+      "title": "CVE-2024-44934 - linux",
+      "reason_to_ignore": "N/A"
+    },
+    {
+      "description": "In the Linux kernel, the following vulnerability has been resolved: ipv6: prevent UAF in ip6_send_skb() syzbot reported an UAF in ip6_send_skb() [1] After ip6_local_out() has returned, we no longer can safely dereference rt, unless we hold rcu_read_lock(). A similar issue has been fixed in commit a688caa34beb (\"ipv6: take rcu lock in rawv6_send_hdrinc()\") Another potential issue in ip6_finish_output2() is handled in a separate patch. [1] BUG: KASAN: slab-use-after-free in ip6_send_skb+0x18d/0x230 net/ipv6/ip6_output.c:1964 Read of size 8 at addr ffff88806dde4858 by task syz.1.380/6530 CPU: 1 UID: 0 PID: 6530 Comm: syz.1.380 Not tainted 6.11.0-rc3-syzkaller-00306-gdf6cbc62cc9b #0 Hardware name: Google Google Compute Engine/Google Compute Engine, BIOS Google 08/06/2024 Call Trace: <TASK> __dump_stack lib/dump_stack.c:93 [inline] dump_stack_lvl+0x241/0x360 lib/dump_stack.c:119 print_address_description mm/kasan/report.c:377 [inline] print_report+0x169/0x550 mm/kasan/report.c:488 kasan_report+0x143/0x180 mm/kasan",
+      "vulnerability_id": "CVE-2024-44987",
+      "name": "CVE-2024-44987",
+      "package_name": "linux",
+      "package_details": {
+        "file_path": null,
+        "name": "linux",
+        "package_manager": "OS",
+        "version": "5.15.0",
+        "release": "122.132"
+      },
+      "remediation": {
+        "recommendation": {
+          "text": "None Provided"
+        }
+      },
+      "cvss_v3_score": 7.8,
+      "cvss_v30_score": 0.0,
+      "cvss_v31_score": 7.8,
+      "cvss_v2_score": 0.0,
+      "cvss_v3_severity": "HIGH",
+      "source_url": "https://people.canonical.com/~ubuntu-security/cve/2024/CVE-2024-44987.html",
+      "source": "UBUNTU_CVE",
+      "severity": "HIGH",
+      "status": "ACTIVE",
+      "title": "CVE-2024-44987 - linux",
+      "reason_to_ignore": "N/A"
+    },
+    {
+      "description": "In the Linux kernel, the following vulnerability has been resolved: of/irq: Prevent device address out-of-bounds read in interrupt map walk When of_irq_parse_raw() is invoked with a device address smaller than the interrupt parent node (from #address-cells property), KASAN detects the following out-of-bounds read when populating the initial match table (dyndbg=\"func of_irq_parse_* +p\"): OF: of_irq_parse_one: dev=/soc@0/picasso/watchdog, index=0 OF: parent=/soc@0/pci@878000000000/gpio0@17,0, intsize=2 OF: intspec=4 OF: of_irq_parse_raw: ipar=/soc@0/pci@878000000000/gpio0@17,0, size=2 OF: -> addrsize=3 ================================================================== BUG: KASAN: slab-out-of-bounds in of_irq_parse_raw+0x2b8/0x8d0 Read of size 4 at addr ffffff81beca5608 by task bash/764 CPU: 1 PID: 764 Comm: bash Tainted: G O 6.1.67-484c613561-nokia_sm_arm64 #1 Hardware name: Unknown Unknown Product/Unknown Product, BIOS 2023.01-12.24.03-dirty 01/01/2023 Call trace: dump_backtrace+0xdc/0x130 show_stack+0x1c/0x30",
+      "vulnerability_id": "CVE-2024-46743",
+      "name": "CVE-2024-46743",
+      "package_name": "linux",
+      "package_details": {
+        "file_path": null,
+        "name": "linux",
+        "package_manager": "OS",
+        "version": "5.15.0",
+        "release": "122.132"
+      },
+      "remediation": {
+        "recommendation": {
+          "text": "None Provided"
+        }
+      },
+      "cvss_v3_score": 7.1,
+      "cvss_v30_score": 0.0,
+      "cvss_v31_score": 7.1,
+      "cvss_v2_score": 0.0,
+      "cvss_v3_severity": "HIGH",
+      "source_url": "https://people.canonical.com/~ubuntu-security/cve/2024/CVE-2024-46743.html",
+      "source": "UBUNTU_CVE",
+      "severity": "HIGH",
+      "status": "ACTIVE",
+      "title": "CVE-2024-46743 - linux-libc-dev, linux",
+      "reason_to_ignore": "N/A"
+    },
+    {
+      "description": "In the Linux kernel, the following vulnerability has been resolved: mptcp: pm: avoid possible UaF when selecting endp select_local_address() and select_signal_address() both select an endpoint entry from the list inside an RCU protected section, but return a reference to it, to be read later on. If the entry is dereferenced after the RCU unlock, reading info could cause a Use-after-Free. A simple solution is to copy the required info while inside the RCU protected section to avoid any risk of UaF later. The address ID might need to be modified later to handle the ID0 case later, so a copy seems OK to deal with.",
+      "vulnerability_id": "CVE-2024-44974",
+      "name": "CVE-2024-44974",
+      "package_name": "linux",
+      "package_details": {
+        "file_path": null,
+        "name": "linux",
+        "package_manager": "OS",
+        "version": "5.15.0",
+        "release": "122.132"
+      },
+      "remediation": {
+        "recommendation": {
+          "text": "None Provided"
+        }
+      },
+      "cvss_v3_score": 7.8,
+      "cvss_v30_score": 0.0,
+      "cvss_v31_score": 7.8,
+      "cvss_v2_score": 0.0,
+      "cvss_v3_severity": "HIGH",
       "source_url": "https://people.canonical.com/~ubuntu-security/cve/2024/CVE-2024-44974.html",
       "source": "UBUNTU_CVE",
       "severity": "HIGH",
@@ -70,24 +2094,1230 @@
       "description": "In the Linux kernel, the following vulnerability has been resolved: HID: amd_sfh: free driver_data after destroying hid device HID driver callbacks aren't called anymore once hid_destroy_device() has been called. Hence, hid driver_data should be freed only after the hid_destroy_device() function returned as driver_data is used in several callbacks. I observed a crash with kernel 6.10.0 on my T14s Gen 3, after enabling KASAN to debug memory allocation, I got this output: [ 13.050438] ================================================================== [ 13.054060] BUG: KASAN: slab-use-after-free in amd_sfh_get_report+0x3ec/0x530 [amd_sfh] [ 13.054809] psmouse serio1: trackpoint: Synaptics TrackPoint firmware: 0x02, buttons: 3/3 [ 13.056432] Read of size 8 at addr ffff88813152f408 by task (udev-worker)/479 [ 13.060970] CPU: 5 PID: 479 Comm: (udev-worker) Not tainted 6.10.0-arch1-2 #1 893bb55d7f0073f25c46adbb49eb3785fefd74b0 [ 13.063978] Hardware name: LENOVO 21CQCTO1WW/21CQCTO1WW, BIOS R22ET70W (1.40 ) 03/21/2024",
       "vulnerability_id": "CVE-2024-46746",
       "name": "CVE-2024-46746",
-      "package_name": "linux-libc-dev",
-=======
+      "package_name": "linux",
+      "package_details": {
+        "file_path": null,
+        "name": "linux",
+        "package_manager": "OS",
+        "version": "5.15.0",
+        "release": "122.132"
+      },
+      "remediation": {
+        "recommendation": {
+          "text": "None Provided"
+        }
+      },
+      "cvss_v3_score": 7.8,
+      "cvss_v30_score": 0.0,
+      "cvss_v31_score": 7.8,
+      "cvss_v2_score": 0.0,
+      "cvss_v3_severity": "HIGH",
+      "source_url": "https://people.canonical.com/~ubuntu-security/cve/2024/CVE-2024-46746.html",
+      "source": "UBUNTU_CVE",
+      "severity": "HIGH",
+      "status": "ACTIVE",
+      "title": "CVE-2024-46746 - linux-libc-dev, linux",
+      "reason_to_ignore": "N/A"
+    },
+    {
+      "description": "In the Linux kernel, the following vulnerability has been resolved: ASoC: dapm: Fix UAF for snd_soc_pcm_runtime object When using kernel with the following extra config, - CONFIG_KASAN=y - CONFIG_KASAN_GENERIC=y - CONFIG_KASAN_INLINE=y - CONFIG_KASAN_VMALLOC=y - CONFIG_FRAME_WARN=4096 kernel detects that snd_pcm_suspend_all() access a freed 'snd_soc_pcm_runtime' object when the system is suspended, which leads to a use-after-free bug: [ 52.047746] BUG: KASAN: use-after-free in snd_pcm_suspend_all+0x1a8/0x270 [ 52.047765] Read of size 1 at addr ffff0000b9434d50 by task systemd-sleep/2330 [ 52.047785] Call trace: [ 52.047787] dump_backtrace+0x0/0x3c0 [ 52.047794] show_stack+0x34/0x50 [ 52.047797] dump_stack_lvl+0x68/0x8c [ 52.047802] print_address_description.constprop.0+0x74/0x2c0 [ 52.047809] kasan_report+0x210/0x230 [ 52.047815] __asan_report_load1_noabort+0x3c/0x50 [ 52.047820] snd_pcm_suspend_all+0x1a8/0x270 [ 52.047824] snd_soc_suspend+0x19c/0x4e0 The snd_pcm_sync_stop() has a NULL check on 'substream->ru",
+      "vulnerability_id": "CVE-2024-46798",
+      "name": "CVE-2024-46798",
+      "package_name": "linux",
+      "package_details": {
+        "file_path": null,
+        "name": "linux",
+        "package_manager": "OS",
+        "version": "5.15.0",
+        "release": "122.132"
+      },
+      "remediation": {
+        "recommendation": {
+          "text": "None Provided"
+        }
+      },
+      "cvss_v3_score": 7.8,
+      "cvss_v30_score": 0.0,
+      "cvss_v31_score": 7.8,
+      "cvss_v2_score": 0.0,
+      "cvss_v3_severity": "HIGH",
+      "source_url": "https://people.canonical.com/~ubuntu-security/cve/2024/CVE-2024-46798.html",
+      "source": "UBUNTU_CVE",
+      "severity": "HIGH",
+      "status": "ACTIVE",
+      "title": "CVE-2024-46798 - linux-libc-dev, linux",
+      "reason_to_ignore": "N/A"
+    },
+    {
+      "description": "In the Linux kernel, the following vulnerability has been resolved: binder: fix UAF caused by offsets overwrite Binder objects are processed and copied individually into the target buffer during transactions. Any raw data in-between these objects is copied as well. However, this raw data copy lacks an out-of-bounds check. If the raw data exceeds the data section size then the copy overwrites the offsets section. This eventually triggers an error that attempts to unwind the processed objects. However, at this point the offsets used to index these objects are now corrupted. Unwinding with corrupted offsets can result in decrements of arbitrary nodes and lead to their premature release. Other users of such nodes are left with a dangling pointer triggering a use-after-free. This issue is made evident by the following KASAN report (trimmed): ================================================================== BUG: KASAN: slab-use-after-free in _raw_spin_lock+0xe4/0x19c Write of size 4 at addr ffff47fc91598f04 by tas",
+      "vulnerability_id": "CVE-2024-46740",
+      "name": "CVE-2024-46740",
+      "package_name": "linux",
+      "package_details": {
+        "file_path": null,
+        "name": "linux",
+        "package_manager": "OS",
+        "version": "5.15.0",
+        "release": "122.132"
+      },
+      "remediation": {
+        "recommendation": {
+          "text": "None Provided"
+        }
+      },
+      "cvss_v3_score": 7.8,
+      "cvss_v30_score": 0.0,
+      "cvss_v31_score": 7.8,
+      "cvss_v2_score": 0.0,
+      "cvss_v3_severity": "HIGH",
+      "source_url": "https://people.canonical.com/~ubuntu-security/cve/2024/CVE-2024-46740.html",
+      "source": "UBUNTU_CVE",
+      "severity": "HIGH",
+      "status": "ACTIVE",
+      "title": "CVE-2024-46740 - linux-libc-dev, linux",
+      "reason_to_ignore": "N/A"
+    },
+    {
+      "description": "In the Linux kernel, the following vulnerability has been resolved: ila: call nf_unregister_net_hooks() sooner syzbot found an use-after-free Read in ila_nf_input [1] Issue here is that ila_xlat_exit_net() frees the rhashtable, then call nf_unregister_net_hooks(). It should be done in the reverse way, with a synchronize_rcu(). This is a good match for a pre_exit() method. [1] BUG: KASAN: use-after-free in rht_key_hashfn include/linux/rhashtable.h:159 [inline] BUG: KASAN: use-after-free in __rhashtable_lookup include/linux/rhashtable.h:604 [inline] BUG: KASAN: use-after-free in rhashtable_lookup include/linux/rhashtable.h:646 [inline] BUG: KASAN: use-after-free in rhashtable_lookup_fast+0x77a/0x9b0 include/linux/rhashtable.h:672 Read of size 4 at addr ffff888064620008 by task ksoftirqd/0/16 CPU: 0 UID: 0 PID: 16 Comm: ksoftirqd/0 Not tainted 6.11.0-rc4-syzkaller-00238-g2ad6d23f465a #0 Hardware name: Google Google Compute Engine/Google Compute Engine, BIOS Google 08/06/2024 Call Trace: <TASK> __dump_stack lib/d",
+      "vulnerability_id": "CVE-2024-46782",
+      "name": "CVE-2024-46782",
+      "package_name": "linux",
+      "package_details": {
+        "file_path": null,
+        "name": "linux",
+        "package_manager": "OS",
+        "version": "5.15.0",
+        "release": "122.132"
+      },
+      "remediation": {
+        "recommendation": {
+          "text": "None Provided"
+        }
+      },
+      "cvss_v3_score": 7.8,
+      "cvss_v30_score": 0.0,
+      "cvss_v31_score": 7.8,
+      "cvss_v2_score": 0.0,
+      "cvss_v3_severity": "HIGH",
+      "source_url": "https://people.canonical.com/~ubuntu-security/cve/2024/CVE-2024-46782.html",
+      "source": "UBUNTU_CVE",
+      "severity": "HIGH",
+      "status": "ACTIVE",
+      "title": "CVE-2024-46782 - linux-libc-dev, linux",
+      "reason_to_ignore": "N/A"
+    },
+    {
+      "description": "In the Linux kernel, the following vulnerability has been resolved: hwmon: (adc128d818) Fix underflows seen when writing limit attributes DIV_ROUND_CLOSEST() after kstrtol() results in an underflow if a large negative number such as -9223372036854775808 is provided by the user. Fix it by reordering clamp_val() and DIV_ROUND_CLOSEST() operations.",
+      "vulnerability_id": "CVE-2024-46759",
+      "name": "CVE-2024-46759",
+      "package_name": "linux",
+      "package_details": {
+        "file_path": null,
+        "name": "linux",
+        "package_manager": "OS",
+        "version": "5.15.0",
+        "release": "122.132"
+      },
+      "remediation": {
+        "recommendation": {
+          "text": "None Provided"
+        }
+      },
+      "cvss_v3_score": 7.8,
+      "cvss_v30_score": 0.0,
+      "cvss_v31_score": 7.8,
+      "cvss_v2_score": 0.0,
+      "cvss_v3_severity": "HIGH",
+      "source_url": "https://people.canonical.com/~ubuntu-security/cve/2024/CVE-2024-46759.html",
+      "source": "UBUNTU_CVE",
+      "severity": "HIGH",
+      "status": "ACTIVE",
+      "title": "CVE-2024-46759 - linux-libc-dev, linux",
+      "reason_to_ignore": "N/A"
+    },
+    {
+      "description": "In the Linux kernel, the following vulnerability has been resolved: wifi: mac80211: Avoid address calculations via out of bounds array indexing req->n_channels must be set before req->channels[] can be used. This patch fixes one of the issues encountered in [1]. [ 83.964255] UBSAN: array-index-out-of-bounds in net/mac80211/scan.c:364:4 [ 83.964258] index 0 is out of range for type 'struct ieee80211_channel *[]' [...] [ 83.964264] Call Trace: [ 83.964267] <TASK> [ 83.964269] dump_stack_lvl+0x3f/0xc0 [ 83.964274] __ubsan_handle_out_of_bounds+0xec/0x110 [ 83.964278] ieee80211_prep_hw_scan+0x2db/0x4b0 [ 83.964281] __ieee80211_start_scan+0x601/0x990 [ 83.964291] nl80211_trigger_scan+0x874/0x980 [ 83.964295] genl_family_rcv_msg_doit+0xe8/0x160 [ 83.964298] genl_rcv_msg+0x240/0x270 [...] [1] https://bugzilla.kernel.org/show_bug.cgi?id=218810",
+      "vulnerability_id": "CVE-2024-41071",
+      "name": "CVE-2024-41071",
+      "package_name": "linux",
+      "package_details": {
+        "file_path": null,
+        "name": "linux",
+        "package_manager": "OS",
+        "version": "5.15.0",
+        "release": "122.132"
+      },
+      "remediation": {
+        "recommendation": {
+          "text": "None Provided"
+        }
+      },
+      "cvss_v3_score": 7.8,
+      "cvss_v30_score": 0.0,
+      "cvss_v31_score": 7.8,
+      "cvss_v2_score": 0.0,
+      "cvss_v3_severity": "HIGH",
+      "source_url": "https://people.canonical.com/~ubuntu-security/cve/2024/CVE-2024-41071.html",
+      "source": "UBUNTU_CVE",
+      "severity": "HIGH",
+      "status": "ACTIVE",
+      "title": "CVE-2024-41071 - linux-libc-dev, linux",
+      "reason_to_ignore": "N/A"
+    },
+    {
+      "description": "In the Linux kernel, the following vulnerability has been resolved: sch/netem: fix use after free in netem_dequeue If netem_dequeue() enqueues packet to inner qdisc and that qdisc returns __NET_XMIT_STOLEN. The packet is dropped but qdisc_tree_reduce_backlog() is not called to update the parent's q.qlen, leading to the similar use-after-free as Commit e04991a48dbaf382 (\"netem: fix return value if duplicate enqueue fails\") Commands to trigger KASAN UaF: ip link add type dummy ip link set lo up ip link set dummy0 up tc qdisc add dev lo parent root handle 1: drr tc filter add dev lo parent 1: basic classid 1:1 tc class add dev lo classid 1:1 drr tc qdisc add dev lo parent 1:1 handle 2: netem tc qdisc add dev lo parent 2: handle 3: drr tc filter add dev lo parent 3: basic classid 3:1 action mirred egress redirect dev dummy0 tc class add dev lo classid 3:1 drr ping -c1 -W0.01 localhost # Trigger bug tc class del dev lo classid 1:1 tc class add dev lo classid 1:1 drr ping -c1 -W0.01 localhost # UaF",
+      "vulnerability_id": "CVE-2024-46800",
+      "name": "CVE-2024-46800",
+      "package_name": "linux",
+      "package_details": {
+        "file_path": null,
+        "name": "linux",
+        "package_manager": "OS",
+        "version": "5.15.0",
+        "release": "122.132"
+      },
+      "remediation": {
+        "recommendation": {
+          "text": "None Provided"
+        }
+      },
+      "cvss_v3_score": 7.8,
+      "cvss_v30_score": 0.0,
+      "cvss_v31_score": 7.8,
+      "cvss_v2_score": 0.0,
+      "cvss_v3_severity": "HIGH",
+      "source_url": "https://people.canonical.com/~ubuntu-security/cve/2024/CVE-2024-46800.html",
+      "source": "UBUNTU_CVE",
+      "severity": "HIGH",
+      "status": "ACTIVE",
+      "title": "CVE-2024-46800 - linux-libc-dev, linux",
+      "reason_to_ignore": "N/A"
+    },
+    {
+      "description": "In the Linux kernel, the following vulnerability has been resolved: drm/amdgpu: fix ucode out-of-bounds read warning Clear warning that read ucode[] may out-of-bounds.",
+      "vulnerability_id": "CVE-2024-46723",
+      "name": "CVE-2024-46723",
+      "package_name": "linux",
+      "package_details": {
+        "file_path": null,
+        "name": "linux",
+        "package_manager": "OS",
+        "version": "5.15.0",
+        "release": "122.132"
+      },
+      "remediation": {
+        "recommendation": {
+          "text": "None Provided"
+        }
+      },
+      "cvss_v3_score": 7.1,
+      "cvss_v30_score": 0.0,
+      "cvss_v31_score": 7.1,
+      "cvss_v2_score": 0.0,
+      "cvss_v3_severity": "HIGH",
+      "source_url": "https://people.canonical.com/~ubuntu-security/cve/2024/CVE-2024-46723.html",
+      "source": "UBUNTU_CVE",
+      "severity": "HIGH",
+      "status": "ACTIVE",
+      "title": "CVE-2024-46723 - linux-libc-dev, linux",
+      "reason_to_ignore": "N/A"
+    },
+    {
+      "description": "In the Linux kernel, the following vulnerability has been resolved: VMCI: Fix use-after-free when removing resource in vmci_resource_remove() When removing a resource from vmci_resource_table in vmci_resource_remove(), the search is performed using the resource handle by comparing context and resource fields. It is possible though to create two resources with different types but same handle (same context and resource fields). When trying to remove one of the resources, vmci_resource_remove() may not remove the intended one, but the object will still be freed as in the case of the datagram type in vmci_datagram_destroy_handle(). vmci_resource_table will still hold a pointer to this freed resource leading to a use-after-free vulnerability. BUG: KASAN: use-after-free in vmci_handle_is_equal include/linux/vmw_vmci_defs.h:142 [inline] BUG: KASAN: use-after-free in vmci_resource_remove+0x3a1/0x410 drivers/misc/vmw_vmci/vmci_resource.c:147 Read of size 4 at addr ffff88801c16d800 by task syz-executor197/1592 Call Tra",
+      "vulnerability_id": "CVE-2024-46738",
+      "name": "CVE-2024-46738",
+      "package_name": "linux",
+      "package_details": {
+        "file_path": null,
+        "name": "linux",
+        "package_manager": "OS",
+        "version": "5.15.0",
+        "release": "122.132"
+      },
+      "remediation": {
+        "recommendation": {
+          "text": "None Provided"
+        }
+      },
+      "cvss_v3_score": 7.8,
+      "cvss_v30_score": 0.0,
+      "cvss_v31_score": 7.8,
+      "cvss_v2_score": 0.0,
+      "cvss_v3_severity": "HIGH",
+      "source_url": "https://people.canonical.com/~ubuntu-security/cve/2024/CVE-2024-46738.html",
+      "source": "UBUNTU_CVE",
+      "severity": "HIGH",
+      "status": "ACTIVE",
+      "title": "CVE-2024-46738 - linux-libc-dev, linux",
+      "reason_to_ignore": "N/A"
+    },
+    {
+      "description": "In the Linux kernel, the following vulnerability has been resolved: hwmon: (w83627ehf) Fix underflows seen when writing limit attributes DIV_ROUND_CLOSEST() after kstrtol() results in an underflow if a large negative number such as -9223372036854775808 is provided by the user. Fix it by reordering clamp_val() and DIV_ROUND_CLOSEST() operations.",
+      "vulnerability_id": "CVE-2024-46756",
+      "name": "CVE-2024-46756",
+      "package_name": "linux",
+      "package_details": {
+        "file_path": null,
+        "name": "linux",
+        "package_manager": "OS",
+        "version": "5.15.0",
+        "release": "122.132"
+      },
+      "remediation": {
+        "recommendation": {
+          "text": "None Provided"
+        }
+      },
+      "cvss_v3_score": 7.8,
+      "cvss_v30_score": 0.0,
+      "cvss_v31_score": 7.8,
+      "cvss_v2_score": 0.0,
+      "cvss_v3_severity": "HIGH",
+      "source_url": "https://people.canonical.com/~ubuntu-security/cve/2024/CVE-2024-46756.html",
+      "source": "UBUNTU_CVE",
+      "severity": "HIGH",
+      "status": "ACTIVE",
+      "title": "CVE-2024-46756 - linux-libc-dev, linux",
+      "reason_to_ignore": "N/A"
+    },
+    {
+      "description": "In the Linux kernel, the following vulnerability has been resolved: hwmon: (lm95234) Fix underflows seen when writing limit attributes DIV_ROUND_CLOSEST() after kstrtol() results in an underflow if a large negative number such as -9223372036854775808 is provided by the user. Fix it by reordering clamp_val() and DIV_ROUND_CLOSEST() operations.",
+      "vulnerability_id": "CVE-2024-46758",
+      "name": "CVE-2024-46758",
+      "package_name": "linux",
+      "package_details": {
+        "file_path": null,
+        "name": "linux",
+        "package_manager": "OS",
+        "version": "5.15.0",
+        "release": "122.132"
+      },
+      "remediation": {
+        "recommendation": {
+          "text": "None Provided"
+        }
+      },
+      "cvss_v3_score": 7.8,
+      "cvss_v30_score": 0.0,
+      "cvss_v31_score": 7.8,
+      "cvss_v2_score": 0.0,
+      "cvss_v3_severity": "HIGH",
+      "source_url": "https://people.canonical.com/~ubuntu-security/cve/2024/CVE-2024-46758.html",
+      "source": "UBUNTU_CVE",
+      "severity": "HIGH",
+      "status": "ACTIVE",
+      "title": "CVE-2024-46758 - linux-libc-dev, linux",
+      "reason_to_ignore": "N/A"
+    },
+    {
+      "description": "In the Linux kernel, the following vulnerability has been resolved: rcu-tasks: Fix show_rcu_tasks_trace_gp_kthread buffer overflow There is a possibility of buffer overflow in show_rcu_tasks_trace_gp_kthread() if counters, passed to sprintf() are huge. Counter numbers, needed for this are unrealistically high, but buffer overflow is still possible. Use snprintf() with buffer size instead of sprintf(). Found by Linux Verification Center (linuxtesting.org) with SVACE.",
+      "vulnerability_id": "CVE-2024-38577",
+      "name": "CVE-2024-38577",
+      "package_name": "linux",
+      "package_details": {
+        "file_path": null,
+        "name": "linux",
+        "package_manager": "OS",
+        "version": "5.15.0",
+        "release": "122.132"
+      },
+      "remediation": {
+        "recommendation": {
+          "text": "None Provided"
+        }
+      },
+      "cvss_v3_score": 7.8,
+      "cvss_v30_score": 0.0,
+      "cvss_v31_score": 7.8,
+      "cvss_v2_score": 0.0,
+      "cvss_v3_severity": "HIGH",
+      "source_url": "https://people.canonical.com/~ubuntu-security/cve/2024/CVE-2024-38577.html",
+      "source": "UBUNTU_CVE",
+      "severity": "HIGH",
+      "status": "ACTIVE",
+      "title": "CVE-2024-38577 - linux-libc-dev, linux",
+      "reason_to_ignore": "N/A"
+    },
+    {
+      "description": "In the Linux kernel, the following vulnerability has been resolved: drm/amdgpu: Fix out-of-bounds read of df_v1_7_channel_number Check the fb_channel_number range to avoid the array out-of-bounds read error",
+      "vulnerability_id": "CVE-2024-46724",
+      "name": "CVE-2024-46724",
+      "package_name": "linux",
+      "package_details": {
+        "file_path": null,
+        "name": "linux",
+        "package_manager": "OS",
+        "version": "5.15.0",
+        "release": "122.132"
+      },
+      "remediation": {
+        "recommendation": {
+          "text": "None Provided"
+        }
+      },
+      "cvss_v3_score": 7.1,
+      "cvss_v30_score": 0.0,
+      "cvss_v31_score": 7.1,
+      "cvss_v2_score": 0.0,
+      "cvss_v3_severity": "HIGH",
+      "source_url": "https://people.canonical.com/~ubuntu-security/cve/2024/CVE-2024-46724.html",
+      "source": "UBUNTU_CVE",
+      "severity": "HIGH",
+      "status": "ACTIVE",
+      "title": "CVE-2024-46724 - linux-libc-dev, linux",
+      "reason_to_ignore": "N/A"
+    },
+    {
+      "description": "In the Linux kernel, the following vulnerability has been resolved: drm/amdgpu: fix mc_data out-of-bounds read warning Clear warning that read mc_data[i-1] may out-of-bounds.",
+      "vulnerability_id": "CVE-2024-46722",
+      "name": "CVE-2024-46722",
+      "package_name": "linux",
+      "package_details": {
+        "file_path": null,
+        "name": "linux",
+        "package_manager": "OS",
+        "version": "5.15.0",
+        "release": "122.132"
+      },
+      "remediation": {
+        "recommendation": {
+          "text": "None Provided"
+        }
+      },
+      "cvss_v3_score": 7.1,
+      "cvss_v30_score": 0.0,
+      "cvss_v31_score": 7.1,
+      "cvss_v2_score": 0.0,
+      "cvss_v3_severity": "HIGH",
+      "source_url": "https://people.canonical.com/~ubuntu-security/cve/2024/CVE-2024-46722.html",
+      "source": "UBUNTU_CVE",
+      "severity": "HIGH",
+      "status": "ACTIVE",
+      "title": "CVE-2024-46722 - linux-libc-dev, linux",
+      "reason_to_ignore": "N/A"
+    },
+    {
+      "description": "In the Linux kernel, the following vulnerability has been resolved: drm/amdgpu: Fix out-of-bounds write warning Check the ring type value to fix the out-of-bounds write warning",
+      "vulnerability_id": "CVE-2024-46725",
+      "name": "CVE-2024-46725",
+      "package_name": "linux",
+      "package_details": {
+        "file_path": null,
+        "name": "linux",
+        "package_manager": "OS",
+        "version": "5.15.0",
+        "release": "122.132"
+      },
+      "remediation": {
+        "recommendation": {
+          "text": "None Provided"
+        }
+      },
+      "cvss_v3_score": 7.8,
+      "cvss_v30_score": 0.0,
+      "cvss_v31_score": 7.8,
+      "cvss_v2_score": 0.0,
+      "cvss_v3_severity": "HIGH",
+      "source_url": "https://people.canonical.com/~ubuntu-security/cve/2024/CVE-2024-46725.html",
+      "source": "UBUNTU_CVE",
+      "severity": "HIGH",
+      "status": "ACTIVE",
+      "title": "CVE-2024-46725 - linux-libc-dev, linux",
+      "reason_to_ignore": "N/A"
+    },
+    {
+      "description": "In the Linux kernel, the following vulnerability has been resolved: hwmon: (nct6775-core) Fix underflows seen when writing limit attributes DIV_ROUND_CLOSEST() after kstrtol() results in an underflow if a large negative number such as -9223372036854775808 is provided by the user. Fix it by reordering clamp_val() and DIV_ROUND_CLOSEST() operations.",
+      "vulnerability_id": "CVE-2024-46757",
+      "name": "CVE-2024-46757",
+      "package_name": "linux",
+      "package_details": {
+        "file_path": null,
+        "name": "linux",
+        "package_manager": "OS",
+        "version": "5.15.0",
+        "release": "122.132"
+      },
+      "remediation": {
+        "recommendation": {
+          "text": "None Provided"
+        }
+      },
+      "cvss_v3_score": 7.8,
+      "cvss_v30_score": 0.0,
+      "cvss_v31_score": 7.8,
+      "cvss_v2_score": 0.0,
+      "cvss_v3_severity": "HIGH",
+      "source_url": "https://people.canonical.com/~ubuntu-security/cve/2024/CVE-2024-46757.html",
+      "source": "UBUNTU_CVE",
+      "severity": "HIGH",
+      "status": "ACTIVE",
+      "title": "CVE-2024-46757 - linux-libc-dev, linux",
+      "reason_to_ignore": "N/A"
+    },
+    {
+      "description": "In the Linux kernel, the following vulnerability has been resolved: drm/amd/pm: fix the Out-of-bounds read warning using index i - 1U may beyond element index for mc_data[] when i = 0.",
+      "vulnerability_id": "CVE-2024-46731",
+      "name": "CVE-2024-46731",
+      "package_name": "linux",
+      "package_details": {
+        "file_path": null,
+        "name": "linux",
+        "package_manager": "OS",
+        "version": "5.15.0",
+        "release": "122.132"
+      },
+      "remediation": {
+        "recommendation": {
+          "text": "None Provided"
+        }
+      },
+      "cvss_v3_score": 7.1,
+      "cvss_v30_score": 0.0,
+      "cvss_v31_score": 7.1,
+      "cvss_v2_score": 0.0,
+      "cvss_v3_severity": "HIGH",
+      "source_url": "https://people.canonical.com/~ubuntu-security/cve/2024/CVE-2024-46731.html",
+      "source": "UBUNTU_CVE",
+      "severity": "HIGH",
+      "status": "ACTIVE",
+      "title": "CVE-2024-46731 - linux-libc-dev, linux",
+      "reason_to_ignore": "N/A"
+    },
+    {
+      "description": "In the Linux kernel, the following vulnerability has been resolved: HID: cougar: fix slab-out-of-bounds Read in cougar_report_fixup report_fixup for the Cougar 500k Gaming Keyboard was not verifying that the report descriptor size was correct before accessing it",
+      "vulnerability_id": "CVE-2024-46747",
+      "name": "CVE-2024-46747",
+      "package_name": "linux",
+      "package_details": {
+        "file_path": null,
+        "name": "linux",
+        "package_manager": "OS",
+        "version": "5.15.0",
+        "release": "122.132"
+      },
+      "remediation": {
+        "recommendation": {
+          "text": "None Provided"
+        }
+      },
+      "cvss_v3_score": 7.1,
+      "cvss_v30_score": 0.0,
+      "cvss_v31_score": 7.1,
+      "cvss_v2_score": 0.0,
+      "cvss_v3_severity": "HIGH",
+      "source_url": "https://people.canonical.com/~ubuntu-security/cve/2024/CVE-2024-46747.html",
+      "source": "UBUNTU_CVE",
+      "severity": "HIGH",
+      "status": "ACTIVE",
+      "title": "CVE-2024-46747 - linux-libc-dev, linux",
+      "reason_to_ignore": "N/A"
+    }
+  ],
+  "linux-libc-dev": [
+    {
+      "description": "In the Linux kernel, the following vulnerability has been resolved: drm/amdkfd: don't allow mapping the MMIO HDP page with large pages We don't get the right offset in that case. The GPU has an unused 4K area of the register BAR space into which you can remap registers. We remap the HDP flush registers into this space to allow userspace (CPU or GPU) to flush the HDP when it updates VRAM. However, on systems with >4K pages, we end up exposing PAGE_SIZE of MMIO space.",
+      "vulnerability_id": "CVE-2024-41011",
+      "name": "CVE-2024-41011",
+      "package_name": "linux-libc-dev",
+      "package_details": {
+        "file_path": null,
+        "name": "linux-libc-dev",
+        "package_manager": "OS",
+        "version": "5.15.0",
+        "release": "122.132"
+      },
+      "remediation": {
+        "recommendation": {
+          "text": "None Provided"
+        }
+      },
+      "cvss_v3_score": 7.8,
+      "cvss_v30_score": 0.0,
+      "cvss_v31_score": 7.8,
+      "cvss_v2_score": 0.0,
+      "cvss_v3_severity": "HIGH",
+      "source_url": "https://people.canonical.com/~ubuntu-security/cve/2024/CVE-2024-41011.html",
+      "source": "UBUNTU_CVE",
+      "severity": "HIGH",
+      "status": "ACTIVE",
+      "title": "CVE-2024-41011 - linux, linux-libc-dev",
+      "reason_to_ignore": "N/A"
+    },
+    {
+      "description": "In the Linux kernel, the following vulnerability has been resolved: PCI/DPC: Fix use-after-free on concurrent DPC and hot-removal Keith reports a use-after-free when a DPC event occurs concurrently to hot-removal of the same portion of the hierarchy: The dpc_handler() awaits readiness of the secondary bus below the Downstream Port where the DPC event occurred. To do so, it polls the config space of the first child device on the secondary bus. If that child device is concurrently removed, accesses to its struct pci_dev cause the kernel to oops. That's because pci_bridge_wait_for_secondary_bus() neglects to hold a reference on the child device. Before v6.3, the function was only called on resume from system sleep or on runtime resume. Holding a reference wasn't necessary back then because the pciehp IRQ thread could never run concurrently. (On resume from system sleep, IRQs are not enabled until after the resume_noirq phase. And runtime resume is always awaited before a PCI device is removed.) However starting ",
+      "vulnerability_id": "CVE-2024-42302",
+      "name": "CVE-2024-42302",
+      "package_name": "linux-libc-dev",
+      "package_details": {
+        "file_path": null,
+        "name": "linux-libc-dev",
+        "package_manager": "OS",
+        "version": "5.15.0",
+        "release": "122.132"
+      },
+      "remediation": {
+        "recommendation": {
+          "text": "None Provided"
+        }
+      },
+      "cvss_v3_score": 7.8,
+      "cvss_v30_score": 0.0,
+      "cvss_v31_score": 7.8,
+      "cvss_v2_score": 0.0,
+      "cvss_v3_severity": "HIGH",
+      "source_url": "https://people.canonical.com/~ubuntu-security/cve/2024/CVE-2024-42302.html",
+      "source": "UBUNTU_CVE",
+      "severity": "HIGH",
+      "status": "ACTIVE",
+      "title": "CVE-2024-42302 - linux, linux-libc-dev",
+      "reason_to_ignore": "N/A"
+    },
+    {
+      "description": "In the Linux kernel, the following vulnerability has been resolved: KVM: PPC: Book3S HV: Prevent UAF in kvm_spapr_tce_attach_iommu_group() Al reported a possible use-after-free (UAF) in kvm_spapr_tce_attach_iommu_group(). It looks up `stt` from tablefd, but then continues to use it after doing fdput() on the returned fd. After the fdput() the tablefd is free to be closed by another thread. The close calls kvm_spapr_tce_release() and then release_spapr_tce_table() (via call_rcu()) which frees `stt`. Although there are calls to rcu_read_lock() in kvm_spapr_tce_attach_iommu_group() they are not sufficient to prevent the UAF, because `stt` is used outside the locked regions. With an artifcial delay after the fdput() and a userspace program which triggers the race, KASAN detects the UAF: BUG: KASAN: slab-use-after-free in kvm_spapr_tce_attach_iommu_group+0x298/0x720 [kvm] Read of size 4 at addr c000200027552c30 by task kvm-vfio/2505 CPU: 54 PID: 2505 Comm: kvm-vfio Not tainted 6.10.0-rc3-next-20240612-dirty #1 Har",
+      "vulnerability_id": "CVE-2024-41070",
+      "name": "CVE-2024-41070",
+      "package_name": "linux-libc-dev",
+      "package_details": {
+        "file_path": null,
+        "name": "linux-libc-dev",
+        "package_manager": "OS",
+        "version": "5.15.0",
+        "release": "122.132"
+      },
+      "remediation": {
+        "recommendation": {
+          "text": "None Provided"
+        }
+      },
+      "cvss_v3_score": 7.8,
+      "cvss_v30_score": 0.0,
+      "cvss_v31_score": 7.8,
+      "cvss_v2_score": 0.0,
+      "cvss_v3_severity": "HIGH",
+      "source_url": "https://people.canonical.com/~ubuntu-security/cve/2024/CVE-2024-41070.html",
+      "source": "UBUNTU_CVE",
+      "severity": "HIGH",
+      "status": "ACTIVE",
+      "title": "CVE-2024-41070 - linux, linux-libc-dev",
+      "reason_to_ignore": "N/A"
+    },
+    {
+      "description": "In the Linux kernel, the following vulnerability has been resolved: atm: idt77252: prevent use after free in dequeue_rx() We can't dereference \"skb\" after calling vcc->push() because the skb is released.",
+      "vulnerability_id": "CVE-2024-44998",
+      "name": "CVE-2024-44998",
+      "package_name": "linux-libc-dev",
+      "package_details": {
+        "file_path": null,
+        "name": "linux-libc-dev",
+        "package_manager": "OS",
+        "version": "5.15.0",
+        "release": "122.132"
+      },
+      "remediation": {
+        "recommendation": {
+          "text": "None Provided"
+        }
+      },
+      "cvss_v3_score": 7.8,
+      "cvss_v30_score": 0.0,
+      "cvss_v31_score": 7.8,
+      "cvss_v2_score": 0.0,
+      "cvss_v3_severity": "HIGH",
+      "source_url": "https://people.canonical.com/~ubuntu-security/cve/2024/CVE-2024-44998.html",
+      "source": "UBUNTU_CVE",
+      "severity": "HIGH",
+      "status": "ACTIVE",
+      "title": "CVE-2024-44998 - linux, linux-libc-dev",
+      "reason_to_ignore": "N/A"
+    },
+    {
+      "description": "In the Linux kernel, the following vulnerability has been resolved: mISDN: Fix a use after free in hfcmulti_tx() Don't dereference *sp after calling dev_kfree_skb(*sp).",
+      "vulnerability_id": "CVE-2024-42280",
+      "name": "CVE-2024-42280",
+      "package_name": "linux-libc-dev",
+      "package_details": {
+        "file_path": null,
+        "name": "linux-libc-dev",
+        "package_manager": "OS",
+        "version": "5.15.0",
+        "release": "122.132"
+      },
+      "remediation": {
+        "recommendation": {
+          "text": "None Provided"
+        }
+      },
+      "cvss_v3_score": 7.8,
+      "cvss_v30_score": 0.0,
+      "cvss_v31_score": 7.8,
+      "cvss_v2_score": 0.0,
+      "cvss_v3_severity": "HIGH",
       "source_url": "https://people.canonical.com/~ubuntu-security/cve/2024/CVE-2024-42280.html",
       "source": "UBUNTU_CVE",
       "severity": "HIGH",
       "status": "ACTIVE",
-      "title": "CVE-2024-42280 - linux",
+      "title": "CVE-2024-42280 - linux, linux-libc-dev",
+      "reason_to_ignore": "N/A"
+    },
+    {
+      "description": "In the Linux kernel, the following vulnerability has been resolved: RDMA/iwcm: Fix a use-after-free related to destroying CM IDs iw_conn_req_handler() associates a new struct rdma_id_private (conn_id) with an existing struct iw_cm_id (cm_id) as follows: conn_id->cm_id.iw = cm_id; cm_id->context = conn_id; cm_id->cm_handler = cma_iw_handler; rdma_destroy_id() frees both the cm_id and the struct rdma_id_private. Make sure that cm_work_handler() does not trigger a use-after-free by only freeing of the struct rdma_id_private after all pending work has finished.",
+      "vulnerability_id": "CVE-2024-42285",
+      "name": "CVE-2024-42285",
+      "package_name": "linux-libc-dev",
+      "package_details": {
+        "file_path": null,
+        "name": "linux-libc-dev",
+        "package_manager": "OS",
+        "version": "5.15.0",
+        "release": "122.132"
+      },
+      "remediation": {
+        "recommendation": {
+          "text": "None Provided"
+        }
+      },
+      "cvss_v3_score": 7.8,
+      "cvss_v30_score": 0.0,
+      "cvss_v31_score": 7.8,
+      "cvss_v2_score": 0.0,
+      "cvss_v3_severity": "HIGH",
+      "source_url": "https://people.canonical.com/~ubuntu-security/cve/2024/CVE-2024-42285.html",
+      "source": "UBUNTU_CVE",
+      "severity": "HIGH",
+      "status": "ACTIVE",
+      "title": "CVE-2024-42285 - linux, linux-libc-dev",
+      "reason_to_ignore": "N/A"
+    },
+    {
+      "description": "In the Linux kernel, the following vulnerability has been resolved: gtp: pull network headers in gtp_dev_xmit() syzbot/KMSAN reported use of uninit-value in get_dev_xmit() [1] We must make sure the IPv4 or Ipv6 header is pulled in skb->head before accessing fields in them. Use pskb_inet_may_pull() to fix this issue. [1] BUG: KMSAN: uninit-value in ipv6_pdp_find drivers/net/gtp.c:220 [inline] BUG: KMSAN: uninit-value in gtp_build_skb_ip6 drivers/net/gtp.c:1229 [inline] BUG: KMSAN: uninit-value in gtp_dev_xmit+0x1424/0x2540 drivers/net/gtp.c:1281 ipv6_pdp_find drivers/net/gtp.c:220 [inline] gtp_build_skb_ip6 drivers/net/gtp.c:1229 [inline] gtp_dev_xmit+0x1424/0x2540 drivers/net/gtp.c:1281 __netdev_start_xmit include/linux/netdevice.h:4913 [inline] netdev_start_xmit include/linux/netdevice.h:4922 [inline] xmit_one net/core/dev.c:3580 [inline] dev_hard_start_xmit+0x247/0xa20 net/core/dev.c:3596 __dev_queue_xmit+0x358c/0x5610 net/core/dev.c:4423 dev_queue_xmit include/linux/netdevice.h:3105 [inline] packet_xmit+0x",
+      "vulnerability_id": "CVE-2024-44999",
+      "name": "CVE-2024-44999",
+      "package_name": "linux-libc-dev",
+      "package_details": {
+        "file_path": null,
+        "name": "linux-libc-dev",
+        "package_manager": "OS",
+        "version": "5.15.0",
+        "release": "122.132"
+      },
+      "remediation": {
+        "recommendation": {
+          "text": "None Provided"
+        }
+      },
+      "cvss_v3_score": 7.1,
+      "cvss_v30_score": 0.0,
+      "cvss_v31_score": 7.1,
+      "cvss_v2_score": 0.0,
+      "cvss_v3_severity": "HIGH",
+      "source_url": "https://people.canonical.com/~ubuntu-security/cve/2024/CVE-2024-44999.html",
+      "source": "UBUNTU_CVE",
+      "severity": "HIGH",
+      "status": "ACTIVE",
+      "title": "CVE-2024-44999 - linux, linux-libc-dev",
+      "reason_to_ignore": "N/A"
+    },
+    {
+      "description": "In the Linux kernel, the following vulnerability has been resolved: nvme: avoid double free special payload If a discard request needs to be retried, and that retry may fail before a new special payload is added, a double free will result. Clear the RQF_SPECIAL_LOAD when the request is cleaned.",
+      "vulnerability_id": "CVE-2024-41073",
+      "name": "CVE-2024-41073",
+      "package_name": "linux-libc-dev",
+      "package_details": {
+        "file_path": null,
+        "name": "linux-libc-dev",
+        "package_manager": "OS",
+        "version": "5.15.0",
+        "release": "122.132"
+      },
+      "remediation": {
+        "recommendation": {
+          "text": "None Provided"
+        }
+      },
+      "cvss_v3_score": 7.8,
+      "cvss_v30_score": 0.0,
+      "cvss_v31_score": 7.8,
+      "cvss_v2_score": 0.0,
+      "cvss_v3_severity": "HIGH",
+      "source_url": "https://people.canonical.com/~ubuntu-security/cve/2024/CVE-2024-41073.html",
+      "source": "UBUNTU_CVE",
+      "severity": "HIGH",
+      "status": "ACTIVE",
+      "title": "CVE-2024-41073 - linux, linux-libc-dev",
+      "reason_to_ignore": "N/A"
+    },
+    {
+      "description": "In the Linux kernel, the following vulnerability has been resolved: usb: dwc3: st: fix probed platform device ref count on probe error path The probe function never performs any paltform device allocation, thus error path \"undo_platform_dev_alloc\" is entirely bogus. It drops the reference count from the platform device being probed. If error path is triggered, this will lead to unbalanced device reference counts and premature release of device resources, thus possible use-after-free when releasing remaining devm-managed resources.",
+      "vulnerability_id": "CVE-2024-46674",
+      "name": "CVE-2024-46674",
+      "package_name": "linux-libc-dev",
+      "package_details": {
+        "file_path": null,
+        "name": "linux-libc-dev",
+        "package_manager": "OS",
+        "version": "5.15.0",
+        "release": "122.132"
+      },
+      "remediation": {
+        "recommendation": {
+          "text": "None Provided"
+        }
+      },
+      "cvss_v3_score": 7.8,
+      "cvss_v30_score": 0.0,
+      "cvss_v31_score": 7.8,
+      "cvss_v2_score": 0.0,
+      "cvss_v3_severity": "HIGH",
+      "source_url": "https://people.canonical.com/~ubuntu-security/cve/2024/CVE-2024-46674.html",
+      "source": "UBUNTU_CVE",
+      "severity": "HIGH",
+      "status": "ACTIVE",
+      "title": "CVE-2024-46674 - linux, linux-libc-dev",
+      "reason_to_ignore": "N/A"
+    },
+    {
+      "description": "In the Linux kernel, the following vulnerability has been resolved: jfs: Fix array-index-out-of-bounds in diFree",
+      "vulnerability_id": "CVE-2024-43858",
+      "name": "CVE-2024-43858",
+      "package_name": "linux-libc-dev",
+      "package_details": {
+        "file_path": null,
+        "name": "linux-libc-dev",
+        "package_manager": "OS",
+        "version": "5.15.0",
+        "release": "122.132"
+      },
+      "remediation": {
+        "recommendation": {
+          "text": "None Provided"
+        }
+      },
+      "cvss_v3_score": 7.8,
+      "cvss_v30_score": 0.0,
+      "cvss_v31_score": 7.8,
+      "cvss_v2_score": 0.0,
+      "cvss_v3_severity": "HIGH",
+      "source_url": "https://people.canonical.com/~ubuntu-security/cve/2024/CVE-2024-43858.html",
+      "source": "UBUNTU_CVE",
+      "severity": "HIGH",
+      "status": "ACTIVE",
+      "title": "CVE-2024-43858 - linux, linux-libc-dev",
+      "reason_to_ignore": "N/A"
+    },
+    {
+      "description": "In the Linux kernel, the following vulnerability has been resolved: s390/dasd: fix error recovery leading to data corruption on ESE devices Extent Space Efficient (ESE) or thin provisioned volumes need to be formatted on demand during usual IO processing. The dasd_ese_needs_format function checks for error codes that signal the non existence of a proper track format. The check for incorrect length is to imprecise since other error cases leading to transport of insufficient data also have this flag set. This might lead to data corruption in certain error cases for example during a storage server warmstart. Fix by removing the check for incorrect length and replacing by explicitly checking for invalid track format in transport mode. Also remove the check for file protected since this is not a valid ESE handling case.",
+      "vulnerability_id": "CVE-2024-45026",
+      "name": "CVE-2024-45026",
+      "package_name": "linux-libc-dev",
+      "package_details": {
+        "file_path": null,
+        "name": "linux-libc-dev",
+        "package_manager": "OS",
+        "version": "5.15.0",
+        "release": "122.132"
+      },
+      "remediation": {
+        "recommendation": {
+          "text": "None Provided"
+        }
+      },
+      "cvss_v3_score": 7.8,
+      "cvss_v30_score": 0.0,
+      "cvss_v31_score": 7.8,
+      "cvss_v2_score": 0.0,
+      "cvss_v3_severity": "HIGH",
+      "source_url": "https://people.canonical.com/~ubuntu-security/cve/2024/CVE-2024-45026.html",
+      "source": "UBUNTU_CVE",
+      "severity": "HIGH",
+      "status": "ACTIVE",
+      "title": "CVE-2024-45026 - linux, linux-libc-dev",
+      "reason_to_ignore": "N/A"
+    },
+    {
+      "description": "Supraja Sridhara, Benedict Schlüter, Mark Kuhne, Andrin Bertschi, and Shweta Shinde discovered that the Confidential Computing framework in the Linux kernel for x86 platforms did not properly handle 32-bit emulation on TDX and SEV. An attacker with access to the VMM could use this to cause a denial of service (guest crash) or possibly execute arbitrary code.",
+      "vulnerability_id": "CVE-2024-25744",
+      "name": "CVE-2024-25744",
+      "package_name": "linux-libc-dev",
+      "package_details": {
+        "file_path": null,
+        "name": "linux-libc-dev",
+        "package_manager": "OS",
+        "version": "5.15.0",
+        "release": "122.132"
+      },
+      "remediation": {
+        "recommendation": {
+          "text": "None Provided"
+        }
+      },
+      "cvss_v3_score": 8.8,
+      "cvss_v30_score": 0.0,
+      "cvss_v31_score": 8.8,
+      "cvss_v2_score": 0.0,
+      "cvss_v3_severity": "HIGH",
+      "source_url": "https://people.canonical.com/~ubuntu-security/cve/2024/CVE-2024-25744.html",
+      "source": "UBUNTU_CVE",
+      "severity": "HIGH",
+      "status": "ACTIVE",
+      "title": "CVE-2024-25744 - linux, linux-libc-dev",
+      "reason_to_ignore": "N/A"
+    },
+    {
+      "description": "In the Linux kernel, the following vulnerability has been resolved: net: bridge: mcast: wait for previous gc cycles when removing port syzbot hit a use-after-free[1] which is caused because the bridge doesn't make sure that all previous garbage has been collected when removing a port. What happens is: CPU 1 CPU 2 start gc cycle remove port acquire gc lock first wait for lock call br_multicasg_gc() directly acquire lock now but free port the port can be freed while grp timers still running Make sure all previous gc cycles have finished by using flush_work before freeing the port. [1] BUG: KASAN: slab-use-after-free in br_multicast_port_group_expired+0x4c0/0x550 net/bridge/br_multicast.c:861 Read of size 8 at addr ffff888071d6d000 by task syz.5.1232/9699 CPU: 1 PID: 9699 Comm: syz.5.1232 Not tainted 6.10.0-rc5-syzkaller-00021-g24ca36a562d6 #0 Hardware name: Google Google Compute Engine/Google Compute Engine, BIOS Google 06/07/2024 Call Trace: <IRQ> __dump_stack lib/dump_stack.c:88 [inline] dump_stack_lvl+0x116/",
+      "vulnerability_id": "CVE-2024-44934",
+      "name": "CVE-2024-44934",
+      "package_name": "linux-libc-dev",
+      "package_details": {
+        "file_path": null,
+        "name": "linux-libc-dev",
+        "package_manager": "OS",
+        "version": "5.15.0",
+        "release": "122.132"
+      },
+      "remediation": {
+        "recommendation": {
+          "text": "None Provided"
+        }
+      },
+      "cvss_v3_score": 7.8,
+      "cvss_v30_score": 0.0,
+      "cvss_v31_score": 7.8,
+      "cvss_v2_score": 0.0,
+      "cvss_v3_severity": "HIGH",
+      "source_url": "https://people.canonical.com/~ubuntu-security/cve/2024/CVE-2024-44934.html",
+      "source": "UBUNTU_CVE",
+      "severity": "HIGH",
+      "status": "ACTIVE",
+      "title": "CVE-2024-44934 - linux, linux-libc-dev",
+      "reason_to_ignore": "N/A"
+    },
+    {
+      "description": "In the Linux kernel, the following vulnerability has been resolved: media: venus: fix use after free in vdec_close There appears to be a possible use after free with vdec_close(). The firmware will add buffer release work to the work queue through HFI callbacks as a normal part of decoding. Randomly closing the decoder device from userspace during normal decoding can incur a read after free for inst. Fix it by cancelling the work in vdec_close.",
+      "vulnerability_id": "CVE-2024-42313",
+      "name": "CVE-2024-42313",
+      "package_name": "linux-libc-dev",
+      "package_details": {
+        "file_path": null,
+        "name": "linux-libc-dev",
+        "package_manager": "OS",
+        "version": "5.15.0",
+        "release": "122.132"
+      },
+      "remediation": {
+        "recommendation": {
+          "text": "None Provided"
+        }
+      },
+      "cvss_v3_score": 7.8,
+      "cvss_v30_score": 0.0,
+      "cvss_v31_score": 7.8,
+      "cvss_v2_score": 0.0,
+      "cvss_v3_severity": "HIGH",
+      "source_url": "https://people.canonical.com/~ubuntu-security/cve/2024/CVE-2024-42313.html",
+      "source": "UBUNTU_CVE",
+      "severity": "HIGH",
+      "status": "ACTIVE",
+      "title": "CVE-2024-42313 - linux, linux-libc-dev",
+      "reason_to_ignore": "N/A"
+    },
+    {
+      "description": "In the Linux kernel, the following vulnerability has been resolved: dev/parport: fix the array out-of-bounds risk Fixed array out-of-bounds issues caused by sprintf by replacing it with snprintf for safer data copying, ensuring the destination buffer is not overflowed. Below is the stack trace I encountered during the actual issue: [ 66.575408s] [pid:5118,cpu4,QThread,4]Kernel panic - not syncing: stack-protector: Kernel stack is corrupted in: do_hardware_base_addr+0xcc/0xd0 [parport] [ 66.575408s] [pid:5118,cpu4,QThread,5]CPU: 4 PID: 5118 Comm: QThread Tainted: G S W O 5.10.97-arm64-desktop #7100.57021.2 [ 66.575439s] [pid:5118,cpu4,QThread,6]TGID: 5087 Comm: EFileApp [ 66.575439s] [pid:5118,cpu4,QThread,7]Hardware name: HUAWEI HUAWEI QingYun PGUX-W515x-B081/SP1PANGUXM, BIOS 1.00.07 04/29/2024 [ 66.575439s] [pid:5118,cpu4,QThread,8]Call trace: [ 66.575469s] [pid:5118,cpu4,QThread,9] dump_backtrace+0x0/0x1c0 [ 66.575469s] [pid:5118,cpu4,QThread,0] show_stack+0x14/0x20 [ 66.575469s] [pid:5118,cpu4,QThread,1] d",
+      "vulnerability_id": "CVE-2024-42301",
+      "name": "CVE-2024-42301",
+      "package_name": "linux-libc-dev",
+      "package_details": {
+        "file_path": null,
+        "name": "linux-libc-dev",
+        "package_manager": "OS",
+        "version": "5.15.0",
+        "release": "122.132"
+      },
+      "remediation": {
+        "recommendation": {
+          "text": "None Provided"
+        }
+      },
+      "cvss_v3_score": 7.8,
+      "cvss_v30_score": 0.0,
+      "cvss_v31_score": 7.8,
+      "cvss_v2_score": 0.0,
+      "cvss_v3_severity": "HIGH",
+      "source_url": "https://people.canonical.com/~ubuntu-security/cve/2024/CVE-2024-42301.html",
+      "source": "UBUNTU_CVE",
+      "severity": "HIGH",
+      "status": "ACTIVE",
+      "title": "CVE-2024-42301 - linux, linux-libc-dev",
+      "reason_to_ignore": "N/A"
+    },
+    {
+      "description": "In the Linux kernel, the following vulnerability has been resolved: exec: Fix ToCToU between perm check and set-uid/gid usage When opening a file for exec via do_filp_open(), permission checking is done against the file's metadata at that moment, and on success, a file pointer is passed back. Much later in the execve() code path, the file metadata (specifically mode, uid, and gid) is used to determine if/how to set the uid and gid. However, those values may have changed since the permissions check, meaning the execution may gain unintended privileges. For example, if a file could change permissions from executable and not set-id: ---------x 1 root root 16048 Aug 7 13:16 target to set-id and non-executable: ---S------ 1 root root 16048 Aug 7 13:16 target it is possible to gain root privileges when execution should have been disallowed. While this race condition is rare in real-world scenarios, it has been observed (and proven exploitable) when package managers are updating the setuid bits of installed programs",
+      "vulnerability_id": "CVE-2024-43882",
+      "name": "CVE-2024-43882",
+      "package_name": "linux-libc-dev",
+      "package_details": {
+        "file_path": null,
+        "name": "linux-libc-dev",
+        "package_manager": "OS",
+        "version": "5.15.0",
+        "release": "122.132"
+      },
+      "remediation": {
+        "recommendation": {
+          "text": "None Provided"
+        }
+      },
+      "cvss_v3_score": 7.0,
+      "cvss_v30_score": 0.0,
+      "cvss_v31_score": 7.0,
+      "cvss_v2_score": 0.0,
+      "cvss_v3_severity": "HIGH",
+      "source_url": "https://people.canonical.com/~ubuntu-security/cve/2024/CVE-2024-43882.html",
+      "source": "UBUNTU_CVE",
+      "severity": "HIGH",
+      "status": "ACTIVE",
+      "title": "CVE-2024-43882 - linux, linux-libc-dev",
+      "reason_to_ignore": "N/A"
+    },
+    {
+      "description": "In the Linux kernel, the following vulnerability has been resolved: net/iucv: fix use after free in iucv_sock_close() iucv_sever_path() is called from process context and from bh context. iucv->path is used as indicator whether somebody else is taking care of severing the path (or it is already removed / never existed). This needs to be done with atomic compare and swap, otherwise there is a small window where iucv_sock_close() will try to work with a path that has already been severed and freed by iucv_callback_connrej() called by iucv_tasklet_fn(). Example: [452744.123844] Call Trace: [452744.123845] ([<0000001e87f03880>] 0x1e87f03880) [452744.123966] [<00000000d593001e>] iucv_path_sever+0x96/0x138 [452744.124330] [<000003ff801ddbca>] iucv_sever_path+0xc2/0xd0 [af_iucv] [452744.124336] [<000003ff801e01b6>] iucv_sock_close+0xa6/0x310 [af_iucv] [452744.124341] [<000003ff801e08cc>] iucv_sock_release+0x3c/0xd0 [af_iucv] [452744.124345] [<00000000d574794e>] __sock_release+0x5e/0xe8 [452744.124815] [<00000000d574",
+      "vulnerability_id": "CVE-2024-42271",
+      "name": "CVE-2024-42271",
+      "package_name": "linux-libc-dev",
+      "package_details": {
+        "file_path": null,
+        "name": "linux-libc-dev",
+        "package_manager": "OS",
+        "version": "5.15.0",
+        "release": "122.132"
+      },
+      "remediation": {
+        "recommendation": {
+          "text": "None Provided"
+        }
+      },
+      "cvss_v3_score": 7.8,
+      "cvss_v30_score": 0.0,
+      "cvss_v31_score": 7.8,
+      "cvss_v2_score": 0.0,
+      "cvss_v3_severity": "HIGH",
+      "source_url": "https://people.canonical.com/~ubuntu-security/cve/2024/CVE-2024-42271.html",
+      "source": "UBUNTU_CVE",
+      "severity": "HIGH",
+      "status": "ACTIVE",
+      "title": "CVE-2024-42271 - linux, linux-libc-dev",
+      "reason_to_ignore": "N/A"
+    },
+    {
+      "description": "In the Linux kernel, the following vulnerability has been resolved: scsi: aacraid: Fix double-free on probe failure aac_probe_one() calls hardware-specific init functions through the aac_driver_ident::init pointer, all of which eventually call down to aac_init_adapter(). If aac_init_adapter() fails after allocating memory for aac_dev::queues, it frees the memory but does not clear that member. After the hardware-specific init function returns an error, aac_probe_one() goes down an error path that frees the memory pointed to by aac_dev::queues, resulting.in a double-free.",
+      "vulnerability_id": "CVE-2024-46673",
+      "name": "CVE-2024-46673",
+      "package_name": "linux-libc-dev",
+      "package_details": {
+        "file_path": null,
+        "name": "linux-libc-dev",
+        "package_manager": "OS",
+        "version": "5.15.0",
+        "release": "122.132"
+      },
+      "remediation": {
+        "recommendation": {
+          "text": "None Provided"
+        }
+      },
+      "cvss_v3_score": 7.8,
+      "cvss_v30_score": 0.0,
+      "cvss_v31_score": 7.8,
+      "cvss_v2_score": 0.0,
+      "cvss_v3_severity": "HIGH",
+      "source_url": "https://people.canonical.com/~ubuntu-security/cve/2024/CVE-2024-46673.html",
+      "source": "UBUNTU_CVE",
+      "severity": "HIGH",
+      "status": "ACTIVE",
+      "title": "CVE-2024-46673 - linux, linux-libc-dev",
+      "reason_to_ignore": "N/A"
+    },
+    {
+      "description": "In the Linux kernel, the following vulnerability has been resolved: ipv6: prevent UAF in ip6_send_skb() syzbot reported an UAF in ip6_send_skb() [1] After ip6_local_out() has returned, we no longer can safely dereference rt, unless we hold rcu_read_lock(). A similar issue has been fixed in commit a688caa34beb (\"ipv6: take rcu lock in rawv6_send_hdrinc()\") Another potential issue in ip6_finish_output2() is handled in a separate patch. [1] BUG: KASAN: slab-use-after-free in ip6_send_skb+0x18d/0x230 net/ipv6/ip6_output.c:1964 Read of size 8 at addr ffff88806dde4858 by task syz.1.380/6530 CPU: 1 UID: 0 PID: 6530 Comm: syz.1.380 Not tainted 6.11.0-rc3-syzkaller-00306-gdf6cbc62cc9b #0 Hardware name: Google Google Compute Engine/Google Compute Engine, BIOS Google 08/06/2024 Call Trace: <TASK> __dump_stack lib/dump_stack.c:93 [inline] dump_stack_lvl+0x241/0x360 lib/dump_stack.c:119 print_address_description mm/kasan/report.c:377 [inline] print_report+0x169/0x550 mm/kasan/report.c:488 kasan_report+0x143/0x180 mm/kasan",
+      "vulnerability_id": "CVE-2024-44987",
+      "name": "CVE-2024-44987",
+      "package_name": "linux-libc-dev",
+      "package_details": {
+        "file_path": null,
+        "name": "linux-libc-dev",
+        "package_manager": "OS",
+        "version": "5.15.0",
+        "release": "122.132"
+      },
+      "remediation": {
+        "recommendation": {
+          "text": "None Provided"
+        }
+      },
+      "cvss_v3_score": 7.8,
+      "cvss_v30_score": 0.0,
+      "cvss_v31_score": 7.8,
+      "cvss_v2_score": 0.0,
+      "cvss_v3_severity": "HIGH",
+      "source_url": "https://people.canonical.com/~ubuntu-security/cve/2024/CVE-2024-44987.html",
+      "source": "UBUNTU_CVE",
+      "severity": "HIGH",
+      "status": "ACTIVE",
+      "title": "CVE-2024-44987 - linux, linux-libc-dev",
+      "reason_to_ignore": "N/A"
+    },
+    {
+      "description": "In the Linux kernel, the following vulnerability has been resolved: ipv6: fix possible UAF in ip6_finish_output2() If skb_expand_head() returns NULL, skb has been freed and associated dst/idev could also have been freed. We need to hold rcu_read_lock() to make sure the dst and associated idev are alive.",
+      "vulnerability_id": "CVE-2024-44986",
+      "name": "CVE-2024-44986",
+      "package_name": "linux-libc-dev",
+      "package_details": {
+        "file_path": null,
+        "name": "linux-libc-dev",
+        "package_manager": "OS",
+        "version": "5.15.0",
+        "release": "122.132"
+      },
+      "remediation": {
+        "recommendation": {
+          "text": "None Provided"
+        }
+      },
+      "cvss_v3_score": 7.8,
+      "cvss_v30_score": 0.0,
+      "cvss_v31_score": 7.8,
+      "cvss_v2_score": 0.0,
+      "cvss_v3_severity": "HIGH",
+      "source_url": "https://people.canonical.com/~ubuntu-security/cve/2024/CVE-2024-44986.html",
+      "source": "UBUNTU_CVE",
+      "severity": "HIGH",
+      "status": "ACTIVE",
+      "title": "CVE-2024-44986 - linux, linux-libc-dev",
+      "reason_to_ignore": "N/A"
+    },
+    {
+      "description": "In the Linux kernel, the following vulnerability has been resolved: vhost/vsock: always initialize seqpacket_allow There are two issues around seqpacket_allow: 1. seqpacket_allow is not initialized when socket is created. Thus if features are never set, it will be read uninitialized. 2. if VIRTIO_VSOCK_F_SEQPACKET is set and then cleared, then seqpacket_allow will not be cleared appropriately (existing apps I know about don't usually do this but it's legal and there's no way to be sure no one relies on this). To fix: - initialize seqpacket_allow after allocation - set it unconditionally in set_features",
+      "vulnerability_id": "CVE-2024-43873",
+      "name": "CVE-2024-43873",
+      "package_name": "linux-libc-dev",
+      "package_details": {
+        "file_path": null,
+        "name": "linux-libc-dev",
+        "package_manager": "OS",
+        "version": "5.15.0",
+        "release": "122.132"
+      },
+      "remediation": {
+        "recommendation": {
+          "text": "None Provided"
+        }
+      },
+      "cvss_v3_score": 7.8,
+      "cvss_v30_score": 0.0,
+      "cvss_v31_score": 7.8,
+      "cvss_v2_score": 0.0,
+      "cvss_v3_severity": "HIGH",
+      "source_url": "https://people.canonical.com/~ubuntu-security/cve/2024/CVE-2024-43873.html",
+      "source": "UBUNTU_CVE",
+      "severity": "HIGH",
+      "status": "ACTIVE",
+      "title": "CVE-2024-43873 - linux, linux-libc-dev",
+      "reason_to_ignore": "N/A"
+    },
+    {
+      "description": "In the Linux kernel, the following vulnerability has been resolved: ipv6: prevent possible UAF in ip6_xmit() If skb_expand_head() returns NULL, skb has been freed and the associated dst/idev could also have been freed. We must use rcu_read_lock() to prevent a possible UAF.",
+      "vulnerability_id": "CVE-2024-44985",
+      "name": "CVE-2024-44985",
+      "package_name": "linux-libc-dev",
+      "package_details": {
+        "file_path": null,
+        "name": "linux-libc-dev",
+        "package_manager": "OS",
+        "version": "5.15.0",
+        "release": "122.132"
+      },
+      "remediation": {
+        "recommendation": {
+          "text": "None Provided"
+        }
+      },
+      "cvss_v3_score": 7.8,
+      "cvss_v30_score": 0.0,
+      "cvss_v31_score": 7.8,
+      "cvss_v2_score": 0.0,
+      "cvss_v3_severity": "HIGH",
+      "source_url": "https://people.canonical.com/~ubuntu-security/cve/2024/CVE-2024-44985.html",
+      "source": "UBUNTU_CVE",
+      "severity": "HIGH",
+      "status": "ACTIVE",
+      "title": "CVE-2024-44985 - linux, linux-libc-dev",
+      "reason_to_ignore": "N/A"
+    },
+    {
+      "description": "In the Linux kernel, the following vulnerability has been resolved: hfsplus: fix uninit-value in copy_name [syzbot reported] BUG: KMSAN: uninit-value in sized_strscpy+0xc4/0x160 sized_strscpy+0xc4/0x160 copy_name+0x2af/0x320 fs/hfsplus/xattr.c:411 hfsplus_listxattr+0x11e9/0x1a50 fs/hfsplus/xattr.c:750 vfs_listxattr fs/xattr.c:493 [inline] listxattr+0x1f3/0x6b0 fs/xattr.c:840 path_listxattr fs/xattr.c:864 [inline] __do_sys_listxattr fs/xattr.c:876 [inline] __se_sys_listxattr fs/xattr.c:873 [inline] __x64_sys_listxattr+0x16b/0x2f0 fs/xattr.c:873 x64_sys_call+0x2ba0/0x3b50 arch/x86/include/generated/asm/syscalls_64.h:195 do_syscall_x64 arch/x86/entry/common.c:52 [inline] do_syscall_64+0xcf/0x1e0 arch/x86/entry/common.c:83 entry_SYSCALL_64_after_hwframe+0x77/0x7f Uninit was created at: slab_post_alloc_hook mm/slub.c:3877 [inline] slab_alloc_node mm/slub.c:3918 [inline] kmalloc_trace+0x57b/0xbe0 mm/slub.c:4065 kmalloc include/linux/slab.h:628 [inline] hfsplus_listxattr+0x4cc/0x1a50 fs/hfsplus/xattr.c:699 vfs_listx",
+      "vulnerability_id": "CVE-2024-41059",
+      "name": "CVE-2024-41059",
+      "package_name": "linux-libc-dev",
+      "package_details": {
+        "file_path": null,
+        "name": "linux-libc-dev",
+        "package_manager": "OS",
+        "version": "5.15.0",
+        "release": "122.132"
+      },
+      "remediation": {
+        "recommendation": {
+          "text": "None Provided"
+        }
+      },
+      "cvss_v3_score": 7.1,
+      "cvss_v30_score": 0.0,
+      "cvss_v31_score": 7.1,
+      "cvss_v2_score": 0.0,
+      "cvss_v3_severity": "HIGH",
+      "source_url": "https://people.canonical.com/~ubuntu-security/cve/2024/CVE-2024-41059.html",
+      "source": "UBUNTU_CVE",
+      "severity": "HIGH",
+      "status": "ACTIVE",
+      "title": "CVE-2024-41059 - linux, linux-libc-dev",
+      "reason_to_ignore": "N/A"
+    },
+    {
+      "description": "In the Linux kernel, the following vulnerability has been resolved: tipc: Return non-zero value from tipc_udp_addr2str() on error tipc_udp_addr2str() should return non-zero value if the UDP media address is invalid. Otherwise, a buffer overflow access can occur in tipc_media_addr_printf(). Fix this by returning 1 on an invalid UDP media address.",
+      "vulnerability_id": "CVE-2024-42284",
+      "name": "CVE-2024-42284",
+      "package_name": "linux-libc-dev",
+      "package_details": {
+        "file_path": null,
+        "name": "linux-libc-dev",
+        "package_manager": "OS",
+        "version": "5.15.0",
+        "release": "122.132"
+      },
+      "remediation": {
+        "recommendation": {
+          "text": "None Provided"
+        }
+      },
+      "cvss_v3_score": 7.8,
+      "cvss_v30_score": 0.0,
+      "cvss_v31_score": 7.8,
+      "cvss_v2_score": 0.0,
+      "cvss_v3_severity": "HIGH",
+      "source_url": "https://people.canonical.com/~ubuntu-security/cve/2024/CVE-2024-42284.html",
+      "source": "UBUNTU_CVE",
+      "severity": "HIGH",
+      "status": "ACTIVE",
+      "title": "CVE-2024-42284 - linux, linux-libc-dev",
       "reason_to_ignore": "N/A"
     },
     {
       "description": "In the Linux kernel, the following vulnerability has been resolved: netfilter: flowtable: validate vlan header Ensure there is sufficient room to access the protocol field of the VLAN header, validate it once before the flowtable lookup. ===================================================== BUG: KMSAN: uninit-value in nf_flow_offload_inet_hook+0x45a/0x5f0 net/netfilter/nf_flow_table_inet.c:32 nf_flow_offload_inet_hook+0x45a/0x5f0 net/netfilter/nf_flow_table_inet.c:32 nf_hook_entry_hookfn include/linux/netfilter.h:154 [inline] nf_hook_slow+0xf4/0x400 net/netfilter/core.c:626 nf_hook_ingress include/linux/netfilter_netdev.h:34 [inline] nf_ingress net/core/dev.c:5440 [inline]",
       "vulnerability_id": "CVE-2024-44983",
       "name": "CVE-2024-44983",
-      "package_name": "linux",
->>>>>>> 51052178
-      "package_details": {
-        "file_path": null,
-        "name": "linux",
+      "package_name": "linux-libc-dev",
+      "package_details": {
+        "file_path": null,
+        "name": "linux-libc-dev",
         "package_manager": "OS",
         "version": "5.15.0",
         "release": "122.132"
@@ -102,3283 +3332,11 @@
       "cvss_v31_score": 7.1,
       "cvss_v2_score": 0.0,
       "cvss_v3_severity": "HIGH",
-<<<<<<< HEAD
-      "source_url": "https://people.canonical.com/~ubuntu-security/cve/2024/CVE-2024-46746.html",
-      "source": "UBUNTU_CVE",
-      "severity": "HIGH",
-      "status": "ACTIVE",
-      "title": "CVE-2024-46746 - linux-libc-dev, linux",
-      "reason_to_ignore": "N/A"
-    },
-    {
-      "description": "In the Linux kernel, the following vulnerability has been resolved: ASoC: dapm: Fix UAF for snd_soc_pcm_runtime object When using kernel with the following extra config, - CONFIG_KASAN=y - CONFIG_KASAN_GENERIC=y - CONFIG_KASAN_INLINE=y - CONFIG_KASAN_VMALLOC=y - CONFIG_FRAME_WARN=4096 kernel detects that snd_pcm_suspend_all() access a freed 'snd_soc_pcm_runtime' object when the system is suspended, which leads to a use-after-free bug: [ 52.047746] BUG: KASAN: use-after-free in snd_pcm_suspend_all+0x1a8/0x270 [ 52.047765] Read of size 1 at addr ffff0000b9434d50 by task systemd-sleep/2330 [ 52.047785] Call trace: [ 52.047787] dump_backtrace+0x0/0x3c0 [ 52.047794] show_stack+0x34/0x50 [ 52.047797] dump_stack_lvl+0x68/0x8c [ 52.047802] print_address_description.constprop.0+0x74/0x2c0 [ 52.047809] kasan_report+0x210/0x230 [ 52.047815] __asan_report_load1_noabort+0x3c/0x50 [ 52.047820] snd_pcm_suspend_all+0x1a8/0x270 [ 52.047824] snd_soc_suspend+0x19c/0x4e0 The snd_pcm_sync_stop() has a NULL check on 'substream->ru",
-      "vulnerability_id": "CVE-2024-46798",
-      "name": "CVE-2024-46798",
-      "package_name": "linux-libc-dev",
-=======
       "source_url": "https://people.canonical.com/~ubuntu-security/cve/2024/CVE-2024-44983.html",
       "source": "UBUNTU_CVE",
       "severity": "HIGH",
       "status": "ACTIVE",
-      "title": "CVE-2024-44983 - linux",
-      "reason_to_ignore": "N/A"
-    },
-    {
-      "description": "In the Linux kernel, the following vulnerability has been resolved: RDMA/iwcm: Fix a use-after-free related to destroying CM IDs iw_conn_req_handler() associates a new struct rdma_id_private (conn_id) with an existing struct iw_cm_id (cm_id) as follows: conn_id->cm_id.iw = cm_id; cm_id->context = conn_id; cm_id->cm_handler = cma_iw_handler; rdma_destroy_id() frees both the cm_id and the struct rdma_id_private. Make sure that cm_work_handler() does not trigger a use-after-free by only freeing of the struct rdma_id_private after all pending work has finished.",
-      "vulnerability_id": "CVE-2024-42285",
-      "name": "CVE-2024-42285",
-      "package_name": "linux",
->>>>>>> 51052178
-      "package_details": {
-        "file_path": null,
-        "name": "linux",
-        "package_manager": "OS",
-        "version": "5.15.0",
-        "release": "122.132"
-      },
-      "remediation": {
-        "recommendation": {
-          "text": "None Provided"
-        }
-      },
-      "cvss_v3_score": 7.8,
-      "cvss_v30_score": 0.0,
-      "cvss_v31_score": 7.8,
-      "cvss_v2_score": 0.0,
-      "cvss_v3_severity": "HIGH",
-<<<<<<< HEAD
-      "source_url": "https://people.canonical.com/~ubuntu-security/cve/2024/CVE-2024-46798.html",
-      "source": "UBUNTU_CVE",
-      "severity": "HIGH",
-      "status": "ACTIVE",
-      "title": "CVE-2024-46798 - linux-libc-dev, linux",
-      "reason_to_ignore": "N/A"
-    },
-    {
-      "description": "In the Linux kernel, the following vulnerability has been resolved: binder: fix UAF caused by offsets overwrite Binder objects are processed and copied individually into the target buffer during transactions. Any raw data in-between these objects is copied as well. However, this raw data copy lacks an out-of-bounds check. If the raw data exceeds the data section size then the copy overwrites the offsets section. This eventually triggers an error that attempts to unwind the processed objects. However, at this point the offsets used to index these objects are now corrupted. Unwinding with corrupted offsets can result in decrements of arbitrary nodes and lead to their premature release. Other users of such nodes are left with a dangling pointer triggering a use-after-free. This issue is made evident by the following KASAN report (trimmed): ================================================================== BUG: KASAN: slab-use-after-free in _raw_spin_lock+0xe4/0x19c Write of size 4 at addr ffff47fc91598f04 by tas",
-      "vulnerability_id": "CVE-2024-46740",
-      "name": "CVE-2024-46740",
-      "package_name": "linux-libc-dev",
-=======
-      "source_url": "https://people.canonical.com/~ubuntu-security/cve/2024/CVE-2024-42285.html",
-      "source": "UBUNTU_CVE",
-      "severity": "HIGH",
-      "status": "ACTIVE",
-      "title": "CVE-2024-42285 - linux",
-      "reason_to_ignore": "N/A"
-    },
-    {
-      "description": "In the Linux kernel, the following vulnerability has been resolved: vhost/vsock: always initialize seqpacket_allow There are two issues around seqpacket_allow: 1. seqpacket_allow is not initialized when socket is created. Thus if features are never set, it will be read uninitialized. 2. if VIRTIO_VSOCK_F_SEQPACKET is set and then cleared, then seqpacket_allow will not be cleared appropriately (existing apps I know about don't usually do this but it's legal and there's no way to be sure no one relies on this). To fix: - initialize seqpacket_allow after allocation - set it unconditionally in set_features",
-      "vulnerability_id": "CVE-2024-43873",
-      "name": "CVE-2024-43873",
-      "package_name": "linux",
->>>>>>> 51052178
-      "package_details": {
-        "file_path": null,
-        "name": "linux",
-        "package_manager": "OS",
-        "version": "5.15.0",
-        "release": "122.132"
-      },
-      "remediation": {
-        "recommendation": {
-          "text": "None Provided"
-        }
-      },
-      "cvss_v3_score": 7.8,
-      "cvss_v30_score": 0.0,
-      "cvss_v31_score": 7.8,
-      "cvss_v2_score": 0.0,
-      "cvss_v3_severity": "HIGH",
-<<<<<<< HEAD
-      "source_url": "https://people.canonical.com/~ubuntu-security/cve/2024/CVE-2024-46740.html",
-      "source": "UBUNTU_CVE",
-      "severity": "HIGH",
-      "status": "ACTIVE",
-      "title": "CVE-2024-46740 - linux-libc-dev, linux",
-      "reason_to_ignore": "N/A"
-    },
-    {
-      "description": "In the Linux kernel, the following vulnerability has been resolved: ila: call nf_unregister_net_hooks() sooner syzbot found an use-after-free Read in ila_nf_input [1] Issue here is that ila_xlat_exit_net() frees the rhashtable, then call nf_unregister_net_hooks(). It should be done in the reverse way, with a synchronize_rcu(). This is a good match for a pre_exit() method. [1] BUG: KASAN: use-after-free in rht_key_hashfn include/linux/rhashtable.h:159 [inline] BUG: KASAN: use-after-free in __rhashtable_lookup include/linux/rhashtable.h:604 [inline] BUG: KASAN: use-after-free in rhashtable_lookup include/linux/rhashtable.h:646 [inline] BUG: KASAN: use-after-free in rhashtable_lookup_fast+0x77a/0x9b0 include/linux/rhashtable.h:672 Read of size 4 at addr ffff888064620008 by task ksoftirqd/0/16 CPU: 0 UID: 0 PID: 16 Comm: ksoftirqd/0 Not tainted 6.11.0-rc4-syzkaller-00238-g2ad6d23f465a #0 Hardware name: Google Google Compute Engine/Google Compute Engine, BIOS Google 08/06/2024 Call Trace: <TASK> __dump_stack lib/d",
-      "vulnerability_id": "CVE-2024-46782",
-      "name": "CVE-2024-46782",
-      "package_name": "linux-libc-dev",
-=======
-      "source_url": "https://people.canonical.com/~ubuntu-security/cve/2024/CVE-2024-43873.html",
-      "source": "UBUNTU_CVE",
-      "severity": "HIGH",
-      "status": "ACTIVE",
-      "title": "CVE-2024-43873 - linux",
-      "reason_to_ignore": "N/A"
-    },
-    {
-      "description": "In the Linux kernel, the following vulnerability has been resolved: media: venus: fix use after free in vdec_close There appears to be a possible use after free with vdec_close(). The firmware will add buffer release work to the work queue through HFI callbacks as a normal part of decoding. Randomly closing the decoder device from userspace during normal decoding can incur a read after free for inst. Fix it by cancelling the work in vdec_close.",
-      "vulnerability_id": "CVE-2024-42313",
-      "name": "CVE-2024-42313",
-      "package_name": "linux",
->>>>>>> 51052178
-      "package_details": {
-        "file_path": null,
-        "name": "linux",
-        "package_manager": "OS",
-        "version": "5.15.0",
-        "release": "122.132"
-      },
-      "remediation": {
-        "recommendation": {
-          "text": "None Provided"
-        }
-      },
-      "cvss_v3_score": 7.8,
-      "cvss_v30_score": 0.0,
-      "cvss_v31_score": 7.8,
-      "cvss_v2_score": 0.0,
-      "cvss_v3_severity": "HIGH",
-<<<<<<< HEAD
-      "source_url": "https://people.canonical.com/~ubuntu-security/cve/2024/CVE-2024-46782.html",
-      "source": "UBUNTU_CVE",
-      "severity": "HIGH",
-      "status": "ACTIVE",
-      "title": "CVE-2024-46782 - linux-libc-dev, linux",
-      "reason_to_ignore": "N/A"
-    },
-    {
-      "description": "In the Linux kernel, the following vulnerability has been resolved: hwmon: (adc128d818) Fix underflows seen when writing limit attributes DIV_ROUND_CLOSEST() after kstrtol() results in an underflow if a large negative number such as -9223372036854775808 is provided by the user. Fix it by reordering clamp_val() and DIV_ROUND_CLOSEST() operations.",
-      "vulnerability_id": "CVE-2024-46759",
-      "name": "CVE-2024-46759",
-      "package_name": "linux-libc-dev",
-=======
-      "source_url": "https://people.canonical.com/~ubuntu-security/cve/2024/CVE-2024-42313.html",
-      "source": "UBUNTU_CVE",
-      "severity": "HIGH",
-      "status": "ACTIVE",
-      "title": "CVE-2024-42313 - linux",
-      "reason_to_ignore": "N/A"
-    },
-    {
-      "description": "In the Linux kernel, the following vulnerability has been resolved: PCI/DPC: Fix use-after-free on concurrent DPC and hot-removal Keith reports a use-after-free when a DPC event occurs concurrently to hot-removal of the same portion of the hierarchy: The dpc_handler() awaits readiness of the secondary bus below the Downstream Port where the DPC event occurred. To do so, it polls the config space of the first child device on the secondary bus. If that child device is concurrently removed, accesses to its struct pci_dev cause the kernel to oops. That's because pci_bridge_wait_for_secondary_bus() neglects to hold a reference on the child device. Before v6.3, the function was only called on resume from system sleep or on runtime resume. Holding a reference wasn't necessary back then because the pciehp IRQ thread could never run concurrently. (On resume from system sleep, IRQs are not enabled until after the resume_noirq phase. And runtime resume is always awaited before a PCI device is removed.) However starting ",
-      "vulnerability_id": "CVE-2024-42302",
-      "name": "CVE-2024-42302",
-      "package_name": "linux",
->>>>>>> 51052178
-      "package_details": {
-        "file_path": null,
-        "name": "linux",
-        "package_manager": "OS",
-        "version": "5.15.0",
-        "release": "122.132"
-      },
-      "remediation": {
-        "recommendation": {
-          "text": "None Provided"
-        }
-      },
-      "cvss_v3_score": 7.8,
-      "cvss_v30_score": 0.0,
-      "cvss_v31_score": 7.8,
-      "cvss_v2_score": 0.0,
-      "cvss_v3_severity": "HIGH",
-<<<<<<< HEAD
-      "source_url": "https://people.canonical.com/~ubuntu-security/cve/2024/CVE-2024-46759.html",
-      "source": "UBUNTU_CVE",
-      "severity": "HIGH",
-      "status": "ACTIVE",
-      "title": "CVE-2024-46759 - linux-libc-dev, linux",
-      "reason_to_ignore": "N/A"
-    },
-    {
-      "description": "In the Linux kernel, the following vulnerability has been resolved: wifi: mac80211: Avoid address calculations via out of bounds array indexing req->n_channels must be set before req->channels[] can be used. This patch fixes one of the issues encountered in [1]. [ 83.964255] UBSAN: array-index-out-of-bounds in net/mac80211/scan.c:364:4 [ 83.964258] index 0 is out of range for type 'struct ieee80211_channel *[]' [...] [ 83.964264] Call Trace: [ 83.964267] <TASK> [ 83.964269] dump_stack_lvl+0x3f/0xc0 [ 83.964274] __ubsan_handle_out_of_bounds+0xec/0x110 [ 83.964278] ieee80211_prep_hw_scan+0x2db/0x4b0 [ 83.964281] __ieee80211_start_scan+0x601/0x990 [ 83.964291] nl80211_trigger_scan+0x874/0x980 [ 83.964295] genl_family_rcv_msg_doit+0xe8/0x160 [ 83.964298] genl_rcv_msg+0x240/0x270 [...] [1] https://bugzilla.kernel.org/show_bug.cgi?id=218810",
-      "vulnerability_id": "CVE-2024-41071",
-      "name": "CVE-2024-41071",
-      "package_name": "linux-libc-dev",
-      "package_details": {
-        "file_path": null,
-        "name": "linux-libc-dev",
-        "package_manager": "OS",
-        "version": "5.15.0",
-        "release": "122.132"
-      },
-      "remediation": {
-        "recommendation": {
-          "text": "None Provided"
-        }
-      },
-      "cvss_v3_score": 7.8,
-      "cvss_v30_score": 0.0,
-      "cvss_v31_score": 7.8,
-      "cvss_v2_score": 0.0,
-      "cvss_v3_severity": "HIGH",
-      "source_url": "https://people.canonical.com/~ubuntu-security/cve/2024/CVE-2024-41071.html",
-      "source": "UBUNTU_CVE",
-      "severity": "HIGH",
-      "status": "ACTIVE",
-      "title": "CVE-2024-41071 - linux-libc-dev, linux",
-      "reason_to_ignore": "N/A"
-    },
-    {
-      "description": "In the Linux kernel, the following vulnerability has been resolved: sch/netem: fix use after free in netem_dequeue If netem_dequeue() enqueues packet to inner qdisc and that qdisc returns __NET_XMIT_STOLEN. The packet is dropped but qdisc_tree_reduce_backlog() is not called to update the parent's q.qlen, leading to the similar use-after-free as Commit e04991a48dbaf382 (\"netem: fix return value if duplicate enqueue fails\") Commands to trigger KASAN UaF: ip link add type dummy ip link set lo up ip link set dummy0 up tc qdisc add dev lo parent root handle 1: drr tc filter add dev lo parent 1: basic classid 1:1 tc class add dev lo classid 1:1 drr tc qdisc add dev lo parent 1:1 handle 2: netem tc qdisc add dev lo parent 2: handle 3: drr tc filter add dev lo parent 3: basic classid 3:1 action mirred egress redirect dev dummy0 tc class add dev lo classid 3:1 drr ping -c1 -W0.01 localhost # Trigger bug tc class del dev lo classid 1:1 tc class add dev lo classid 1:1 drr ping -c1 -W0.01 localhost # UaF",
-      "vulnerability_id": "CVE-2024-46800",
-      "name": "CVE-2024-46800",
-      "package_name": "linux-libc-dev",
-      "package_details": {
-        "file_path": null,
-        "name": "linux-libc-dev",
-        "package_manager": "OS",
-        "version": "5.15.0",
-        "release": "122.132"
-      },
-      "remediation": {
-        "recommendation": {
-          "text": "None Provided"
-        }
-      },
-      "cvss_v3_score": 7.8,
-      "cvss_v30_score": 0.0,
-      "cvss_v31_score": 7.8,
-      "cvss_v2_score": 0.0,
-      "cvss_v3_severity": "HIGH",
-      "source_url": "https://people.canonical.com/~ubuntu-security/cve/2024/CVE-2024-46800.html",
-      "source": "UBUNTU_CVE",
-      "severity": "HIGH",
-      "status": "ACTIVE",
-      "title": "CVE-2024-46800 - linux-libc-dev, linux",
-      "reason_to_ignore": "N/A"
-    },
-    {
-      "description": "In the Linux kernel, the following vulnerability has been resolved: drm/amdgpu: fix ucode out-of-bounds read warning Clear warning that read ucode[] may out-of-bounds.",
-      "vulnerability_id": "CVE-2024-46723",
-      "name": "CVE-2024-46723",
-      "package_name": "linux-libc-dev",
-      "package_details": {
-        "file_path": null,
-        "name": "linux-libc-dev",
-        "package_manager": "OS",
-        "version": "5.15.0",
-        "release": "122.132"
-      },
-      "remediation": {
-        "recommendation": {
-          "text": "None Provided"
-        }
-      },
-      "cvss_v3_score": 7.1,
-      "cvss_v30_score": 0.0,
-      "cvss_v31_score": 7.1,
-      "cvss_v2_score": 0.0,
-      "cvss_v3_severity": "HIGH",
-      "source_url": "https://people.canonical.com/~ubuntu-security/cve/2024/CVE-2024-46723.html",
-      "source": "UBUNTU_CVE",
-      "severity": "HIGH",
-      "status": "ACTIVE",
-      "title": "CVE-2024-46723 - linux-libc-dev, linux",
-      "reason_to_ignore": "N/A"
-    },
-    {
-      "description": "In the Linux kernel, the following vulnerability has been resolved: VMCI: Fix use-after-free when removing resource in vmci_resource_remove() When removing a resource from vmci_resource_table in vmci_resource_remove(), the search is performed using the resource handle by comparing context and resource fields. It is possible though to create two resources with different types but same handle (same context and resource fields). When trying to remove one of the resources, vmci_resource_remove() may not remove the intended one, but the object will still be freed as in the case of the datagram type in vmci_datagram_destroy_handle(). vmci_resource_table will still hold a pointer to this freed resource leading to a use-after-free vulnerability. BUG: KASAN: use-after-free in vmci_handle_is_equal include/linux/vmw_vmci_defs.h:142 [inline] BUG: KASAN: use-after-free in vmci_resource_remove+0x3a1/0x410 drivers/misc/vmw_vmci/vmci_resource.c:147 Read of size 4 at addr ffff88801c16d800 by task syz-executor197/1592 Call Tra",
-      "vulnerability_id": "CVE-2024-46738",
-      "name": "CVE-2024-46738",
-      "package_name": "linux-libc-dev",
-=======
-      "source_url": "https://people.canonical.com/~ubuntu-security/cve/2024/CVE-2024-42302.html",
-      "source": "UBUNTU_CVE",
-      "severity": "HIGH",
-      "status": "ACTIVE",
-      "title": "CVE-2024-42302 - linux",
-      "reason_to_ignore": "N/A"
-    },
-    {
-      "description": "In the Linux kernel, the following vulnerability has been resolved: nvme: avoid double free special payload If a discard request needs to be retried, and that retry may fail before a new special payload is added, a double free will result. Clear the RQF_SPECIAL_LOAD when the request is cleaned.",
-      "vulnerability_id": "CVE-2024-41073",
-      "name": "CVE-2024-41073",
-      "package_name": "linux",
->>>>>>> 51052178
-      "package_details": {
-        "file_path": null,
-        "name": "linux",
-        "package_manager": "OS",
-        "version": "5.15.0",
-        "release": "122.132"
-      },
-      "remediation": {
-        "recommendation": {
-          "text": "None Provided"
-        }
-      },
-      "cvss_v3_score": 7.8,
-      "cvss_v30_score": 0.0,
-      "cvss_v31_score": 7.8,
-      "cvss_v2_score": 0.0,
-      "cvss_v3_severity": "HIGH",
-      "source_url": "https://people.canonical.com/~ubuntu-security/cve/2024/CVE-2024-46738.html",
-      "source": "UBUNTU_CVE",
-      "severity": "HIGH",
-      "status": "ACTIVE",
-<<<<<<< HEAD
-      "title": "CVE-2024-46738 - linux-libc-dev, linux",
-      "reason_to_ignore": "N/A"
-    },
-    {
-      "description": "In the Linux kernel, the following vulnerability has been resolved: hwmon: (w83627ehf) Fix underflows seen when writing limit attributes DIV_ROUND_CLOSEST() after kstrtol() results in an underflow if a large negative number such as -9223372036854775808 is provided by the user. Fix it by reordering clamp_val() and DIV_ROUND_CLOSEST() operations.",
-      "vulnerability_id": "CVE-2024-46756",
-      "name": "CVE-2024-46756",
-      "package_name": "linux-libc-dev",
-=======
-      "title": "CVE-2024-41073 - linux",
-      "reason_to_ignore": "N/A"
-    },
-    {
-      "description": "In the Linux kernel, the following vulnerability has been resolved: tipc: Return non-zero value from tipc_udp_addr2str() on error tipc_udp_addr2str() should return non-zero value if the UDP media address is invalid. Otherwise, a buffer overflow access can occur in tipc_media_addr_printf(). Fix this by returning 1 on an invalid UDP media address.",
-      "vulnerability_id": "CVE-2024-42284",
-      "name": "CVE-2024-42284",
-      "package_name": "linux",
->>>>>>> 51052178
-      "package_details": {
-        "file_path": null,
-        "name": "linux",
-        "package_manager": "OS",
-        "version": "5.15.0",
-        "release": "122.132"
-      },
-      "remediation": {
-        "recommendation": {
-          "text": "None Provided"
-        }
-      },
-      "cvss_v3_score": 7.8,
-      "cvss_v30_score": 0.0,
-      "cvss_v31_score": 7.8,
-      "cvss_v2_score": 0.0,
-      "cvss_v3_severity": "HIGH",
-<<<<<<< HEAD
-      "source_url": "https://people.canonical.com/~ubuntu-security/cve/2024/CVE-2024-46756.html",
-      "source": "UBUNTU_CVE",
-      "severity": "HIGH",
-      "status": "ACTIVE",
-      "title": "CVE-2024-46756 - linux-libc-dev, linux",
-      "reason_to_ignore": "N/A"
-    },
-    {
-      "description": "In the Linux kernel, the following vulnerability has been resolved: hwmon: (lm95234) Fix underflows seen when writing limit attributes DIV_ROUND_CLOSEST() after kstrtol() results in an underflow if a large negative number such as -9223372036854775808 is provided by the user. Fix it by reordering clamp_val() and DIV_ROUND_CLOSEST() operations.",
-      "vulnerability_id": "CVE-2024-46758",
-      "name": "CVE-2024-46758",
-      "package_name": "linux-libc-dev",
-=======
-      "source_url": "https://people.canonical.com/~ubuntu-security/cve/2024/CVE-2024-42284.html",
-      "source": "UBUNTU_CVE",
-      "severity": "HIGH",
-      "status": "ACTIVE",
-      "title": "CVE-2024-42284 - linux",
-      "reason_to_ignore": "N/A"
-    },
-    {
-      "description": "In the Linux kernel, the following vulnerability has been resolved: drm/amdkfd: don't allow mapping the MMIO HDP page with large pages We don't get the right offset in that case. The GPU has an unused 4K area of the register BAR space into which you can remap registers. We remap the HDP flush registers into this space to allow userspace (CPU or GPU) to flush the HDP when it updates VRAM. However, on systems with >4K pages, we end up exposing PAGE_SIZE of MMIO space.",
-      "vulnerability_id": "CVE-2024-41011",
-      "name": "CVE-2024-41011",
-      "package_name": "linux",
->>>>>>> 51052178
-      "package_details": {
-        "file_path": null,
-        "name": "linux",
-        "package_manager": "OS",
-        "version": "5.15.0",
-        "release": "122.132"
-      },
-      "remediation": {
-        "recommendation": {
-          "text": "None Provided"
-        }
-      },
-      "cvss_v3_score": 7.8,
-      "cvss_v30_score": 0.0,
-      "cvss_v31_score": 7.8,
-      "cvss_v2_score": 0.0,
-      "cvss_v3_severity": "HIGH",
-<<<<<<< HEAD
-      "source_url": "https://people.canonical.com/~ubuntu-security/cve/2024/CVE-2024-46758.html",
-      "source": "UBUNTU_CVE",
-      "severity": "HIGH",
-      "status": "ACTIVE",
-      "title": "CVE-2024-46758 - linux-libc-dev, linux",
-      "reason_to_ignore": "N/A"
-    },
-    {
-      "description": "In the Linux kernel, the following vulnerability has been resolved: rcu-tasks: Fix show_rcu_tasks_trace_gp_kthread buffer overflow There is a possibility of buffer overflow in show_rcu_tasks_trace_gp_kthread() if counters, passed to sprintf() are huge. Counter numbers, needed for this are unrealistically high, but buffer overflow is still possible. Use snprintf() with buffer size instead of sprintf(). Found by Linux Verification Center (linuxtesting.org) with SVACE.",
-      "vulnerability_id": "CVE-2024-38577",
-      "name": "CVE-2024-38577",
-      "package_name": "linux-libc-dev",
-=======
-      "source_url": "https://people.canonical.com/~ubuntu-security/cve/2024/CVE-2024-41011.html",
-      "source": "UBUNTU_CVE",
-      "severity": "HIGH",
-      "status": "ACTIVE",
-      "title": "CVE-2024-41011 - linux",
-      "reason_to_ignore": "N/A"
-    },
-    {
-      "description": "In the Linux kernel, the following vulnerability has been resolved: KVM: PPC: Book3S HV: Prevent UAF in kvm_spapr_tce_attach_iommu_group() Al reported a possible use-after-free (UAF) in kvm_spapr_tce_attach_iommu_group(). It looks up `stt` from tablefd, but then continues to use it after doing fdput() on the returned fd. After the fdput() the tablefd is free to be closed by another thread. The close calls kvm_spapr_tce_release() and then release_spapr_tce_table() (via call_rcu()) which frees `stt`. Although there are calls to rcu_read_lock() in kvm_spapr_tce_attach_iommu_group() they are not sufficient to prevent the UAF, because `stt` is used outside the locked regions. With an artifcial delay after the fdput() and a userspace program which triggers the race, KASAN detects the UAF: BUG: KASAN: slab-use-after-free in kvm_spapr_tce_attach_iommu_group+0x298/0x720 [kvm] Read of size 4 at addr c000200027552c30 by task kvm-vfio/2505 CPU: 54 PID: 2505 Comm: kvm-vfio Not tainted 6.10.0-rc3-next-20240612-dirty #1 Har",
-      "vulnerability_id": "CVE-2024-41070",
-      "name": "CVE-2024-41070",
-      "package_name": "linux",
->>>>>>> 51052178
-      "package_details": {
-        "file_path": null,
-        "name": "linux",
-        "package_manager": "OS",
-        "version": "5.15.0",
-        "release": "122.132"
-      },
-      "remediation": {
-        "recommendation": {
-          "text": "None Provided"
-        }
-      },
-      "cvss_v3_score": 7.8,
-      "cvss_v30_score": 0.0,
-      "cvss_v31_score": 7.8,
-      "cvss_v2_score": 0.0,
-      "cvss_v3_severity": "HIGH",
-<<<<<<< HEAD
-      "source_url": "https://people.canonical.com/~ubuntu-security/cve/2024/CVE-2024-38577.html",
-      "source": "UBUNTU_CVE",
-      "severity": "HIGH",
-      "status": "ACTIVE",
-      "title": "CVE-2024-38577 - linux-libc-dev, linux",
-      "reason_to_ignore": "N/A"
-    },
-    {
-      "description": "In the Linux kernel, the following vulnerability has been resolved: drm/amdgpu: Fix out-of-bounds read of df_v1_7_channel_number Check the fb_channel_number range to avoid the array out-of-bounds read error",
-      "vulnerability_id": "CVE-2024-46724",
-      "name": "CVE-2024-46724",
-      "package_name": "linux-libc-dev",
-=======
-      "source_url": "https://people.canonical.com/~ubuntu-security/cve/2024/CVE-2024-41070.html",
-      "source": "UBUNTU_CVE",
-      "severity": "HIGH",
-      "status": "ACTIVE",
-      "title": "CVE-2024-41070 - linux",
-      "reason_to_ignore": "N/A"
-    },
-    {
-      "description": "In the Linux kernel, the following vulnerability has been resolved: hfsplus: fix uninit-value in copy_name [syzbot reported] BUG: KMSAN: uninit-value in sized_strscpy+0xc4/0x160 sized_strscpy+0xc4/0x160 copy_name+0x2af/0x320 fs/hfsplus/xattr.c:411 hfsplus_listxattr+0x11e9/0x1a50 fs/hfsplus/xattr.c:750 vfs_listxattr fs/xattr.c:493 [inline] listxattr+0x1f3/0x6b0 fs/xattr.c:840 path_listxattr fs/xattr.c:864 [inline] __do_sys_listxattr fs/xattr.c:876 [inline] __se_sys_listxattr fs/xattr.c:873 [inline] __x64_sys_listxattr+0x16b/0x2f0 fs/xattr.c:873 x64_sys_call+0x2ba0/0x3b50 arch/x86/include/generated/asm/syscalls_64.h:195 do_syscall_x64 arch/x86/entry/common.c:52 [inline] do_syscall_64+0xcf/0x1e0 arch/x86/entry/common.c:83 entry_SYSCALL_64_after_hwframe+0x77/0x7f Uninit was created at: slab_post_alloc_hook mm/slub.c:3877 [inline] slab_alloc_node mm/slub.c:3918 [inline] kmalloc_trace+0x57b/0xbe0 mm/slub.c:4065 kmalloc include/linux/slab.h:628 [inline] hfsplus_listxattr+0x4cc/0x1a50 fs/hfsplus/xattr.c:699 vfs_listx",
-      "vulnerability_id": "CVE-2024-41059",
-      "name": "CVE-2024-41059",
-      "package_name": "linux",
->>>>>>> 51052178
-      "package_details": {
-        "file_path": null,
-        "name": "linux",
-        "package_manager": "OS",
-        "version": "5.15.0",
-        "release": "122.132"
-      },
-      "remediation": {
-        "recommendation": {
-          "text": "None Provided"
-        }
-      },
-      "cvss_v3_score": 7.1,
-      "cvss_v30_score": 0.0,
-      "cvss_v31_score": 7.1,
-      "cvss_v2_score": 0.0,
-      "cvss_v3_severity": "HIGH",
-<<<<<<< HEAD
-      "source_url": "https://people.canonical.com/~ubuntu-security/cve/2024/CVE-2024-46724.html",
-      "source": "UBUNTU_CVE",
-      "severity": "HIGH",
-      "status": "ACTIVE",
-      "title": "CVE-2024-46724 - linux-libc-dev, linux",
-      "reason_to_ignore": "N/A"
-    },
-    {
-      "description": "In the Linux kernel, the following vulnerability has been resolved: drm/amdgpu: fix mc_data out-of-bounds read warning Clear warning that read mc_data[i-1] may out-of-bounds.",
-      "vulnerability_id": "CVE-2024-46722",
-      "name": "CVE-2024-46722",
-      "package_name": "linux-libc-dev",
-=======
-      "source_url": "https://people.canonical.com/~ubuntu-security/cve/2024/CVE-2024-41059.html",
-      "source": "UBUNTU_CVE",
-      "severity": "HIGH",
-      "status": "ACTIVE",
-      "title": "CVE-2024-41059 - linux",
-      "reason_to_ignore": "N/A"
-    },
-    {
-      "description": "In the Linux kernel, the following vulnerability has been resolved: exec: Fix ToCToU between perm check and set-uid/gid usage When opening a file for exec via do_filp_open(), permission checking is done against the file's metadata at that moment, and on success, a file pointer is passed back. Much later in the execve() code path, the file metadata (specifically mode, uid, and gid) is used to determine if/how to set the uid and gid. However, those values may have changed since the permissions check, meaning the execution may gain unintended privileges. For example, if a file could change permissions from executable and not set-id: ---------x 1 root root 16048 Aug 7 13:16 target to set-id and non-executable: ---S------ 1 root root 16048 Aug 7 13:16 target it is possible to gain root privileges when execution should have been disallowed. While this race condition is rare in real-world scenarios, it has been observed (and proven exploitable) when package managers are updating the setuid bits of installed programs",
-      "vulnerability_id": "CVE-2024-43882",
-      "name": "CVE-2024-43882",
-      "package_name": "linux",
->>>>>>> 51052178
-      "package_details": {
-        "file_path": null,
-        "name": "linux",
-        "package_manager": "OS",
-        "version": "5.15.0",
-        "release": "122.132"
-      },
-      "remediation": {
-        "recommendation": {
-          "text": "None Provided"
-        }
-      },
-<<<<<<< HEAD
-      "cvss_v3_score": 7.1,
-      "cvss_v30_score": 0.0,
-      "cvss_v31_score": 7.1,
-      "cvss_v2_score": 0.0,
-      "cvss_v3_severity": "HIGH",
-      "source_url": "https://people.canonical.com/~ubuntu-security/cve/2024/CVE-2024-46722.html",
-      "source": "UBUNTU_CVE",
-      "severity": "HIGH",
-      "status": "ACTIVE",
-      "title": "CVE-2024-46722 - linux-libc-dev, linux",
-      "reason_to_ignore": "N/A"
-    },
-    {
-      "description": "In the Linux kernel, the following vulnerability has been resolved: drm/amdgpu: Fix out-of-bounds write warning Check the ring type value to fix the out-of-bounds write warning",
-      "vulnerability_id": "CVE-2024-46725",
-      "name": "CVE-2024-46725",
-      "package_name": "linux-libc-dev",
-=======
-      "cvss_v3_score": 7.0,
-      "cvss_v30_score": 0.0,
-      "cvss_v31_score": 7.0,
-      "cvss_v2_score": 0.0,
-      "cvss_v3_severity": "HIGH",
-      "source_url": "https://people.canonical.com/~ubuntu-security/cve/2024/CVE-2024-43882.html",
-      "source": "UBUNTU_CVE",
-      "severity": "HIGH",
-      "status": "ACTIVE",
-      "title": "CVE-2024-43882 - linux",
-      "reason_to_ignore": "N/A"
-    },
-    {
-      "description": "In the Linux kernel, the following vulnerability has been resolved: ipv6: prevent possible UAF in ip6_xmit() If skb_expand_head() returns NULL, skb has been freed and the associated dst/idev could also have been freed. We must use rcu_read_lock() to prevent a possible UAF.",
-      "vulnerability_id": "CVE-2024-44985",
-      "name": "CVE-2024-44985",
-      "package_name": "linux",
->>>>>>> 51052178
-      "package_details": {
-        "file_path": null,
-        "name": "linux",
-        "package_manager": "OS",
-        "version": "5.15.0",
-        "release": "122.132"
-      },
-      "remediation": {
-        "recommendation": {
-          "text": "None Provided"
-        }
-      },
-      "cvss_v3_score": 7.8,
-      "cvss_v30_score": 0.0,
-      "cvss_v31_score": 7.8,
-      "cvss_v2_score": 0.0,
-      "cvss_v3_severity": "HIGH",
-<<<<<<< HEAD
-      "source_url": "https://people.canonical.com/~ubuntu-security/cve/2024/CVE-2024-46725.html",
-      "source": "UBUNTU_CVE",
-      "severity": "HIGH",
-      "status": "ACTIVE",
-      "title": "CVE-2024-46725 - linux-libc-dev, linux",
-      "reason_to_ignore": "N/A"
-    },
-    {
-      "description": "In the Linux kernel, the following vulnerability has been resolved: hwmon: (nct6775-core) Fix underflows seen when writing limit attributes DIV_ROUND_CLOSEST() after kstrtol() results in an underflow if a large negative number such as -9223372036854775808 is provided by the user. Fix it by reordering clamp_val() and DIV_ROUND_CLOSEST() operations.",
-      "vulnerability_id": "CVE-2024-46757",
-      "name": "CVE-2024-46757",
-      "package_name": "linux-libc-dev",
-=======
-      "source_url": "https://people.canonical.com/~ubuntu-security/cve/2024/CVE-2024-44985.html",
-      "source": "UBUNTU_CVE",
-      "severity": "HIGH",
-      "status": "ACTIVE",
-      "title": "CVE-2024-44985 - linux",
-      "reason_to_ignore": "N/A"
-    },
-    {
-      "description": "In the Linux kernel, the following vulnerability has been resolved: dev/parport: fix the array out-of-bounds risk Fixed array out-of-bounds issues caused by sprintf by replacing it with snprintf for safer data copying, ensuring the destination buffer is not overflowed. Below is the stack trace I encountered during the actual issue: [ 66.575408s] [pid:5118,cpu4,QThread,4]Kernel panic - not syncing: stack-protector: Kernel stack is corrupted in: do_hardware_base_addr+0xcc/0xd0 [parport] [ 66.575408s] [pid:5118,cpu4,QThread,5]CPU: 4 PID: 5118 Comm: QThread Tainted: G S W O 5.10.97-arm64-desktop #7100.57021.2 [ 66.575439s] [pid:5118,cpu4,QThread,6]TGID: 5087 Comm: EFileApp [ 66.575439s] [pid:5118,cpu4,QThread,7]Hardware name: HUAWEI HUAWEI QingYun PGUX-W515x-B081/SP1PANGUXM, BIOS 1.00.07 04/29/2024 [ 66.575439s] [pid:5118,cpu4,QThread,8]Call trace: [ 66.575469s] [pid:5118,cpu4,QThread,9] dump_backtrace+0x0/0x1c0 [ 66.575469s] [pid:5118,cpu4,QThread,0] show_stack+0x14/0x20 [ 66.575469s] [pid:5118,cpu4,QThread,1] d",
-      "vulnerability_id": "CVE-2024-42301",
-      "name": "CVE-2024-42301",
-      "package_name": "linux",
->>>>>>> 51052178
-      "package_details": {
-        "file_path": null,
-        "name": "linux",
-        "package_manager": "OS",
-        "version": "5.15.0",
-        "release": "122.132"
-      },
-      "remediation": {
-        "recommendation": {
-          "text": "None Provided"
-        }
-      },
-      "cvss_v3_score": 7.8,
-      "cvss_v30_score": 0.0,
-      "cvss_v31_score": 7.8,
-      "cvss_v2_score": 0.0,
-      "cvss_v3_severity": "HIGH",
-      "source_url": "https://people.canonical.com/~ubuntu-security/cve/2024/CVE-2024-46757.html",
-      "source": "UBUNTU_CVE",
-      "severity": "HIGH",
-      "status": "ACTIVE",
-<<<<<<< HEAD
-      "title": "CVE-2024-46757 - linux-libc-dev, linux",
-      "reason_to_ignore": "N/A"
-    },
-    {
-      "description": "In the Linux kernel, the following vulnerability has been resolved: drm/amd/pm: fix the Out-of-bounds read warning using index i - 1U may beyond element index for mc_data[] when i = 0.",
-      "vulnerability_id": "CVE-2024-46731",
-      "name": "CVE-2024-46731",
-      "package_name": "linux-libc-dev",
-=======
-      "title": "CVE-2024-42301 - linux",
-      "reason_to_ignore": "N/A"
-    },
-    {
-      "description": "Supraja Sridhara, Benedict Schlüter, Mark Kuhne, Andrin Bertschi, and Shweta Shinde discovered that the Confidential Computing framework in the Linux kernel for x86 platforms did not properly handle 32-bit emulation on TDX and SEV. An attacker with access to the VMM could use this to cause a denial of service (guest crash) or possibly execute arbitrary code.",
-      "vulnerability_id": "CVE-2024-25744",
-      "name": "CVE-2024-25744",
-      "package_name": "linux",
->>>>>>> 51052178
-      "package_details": {
-        "file_path": null,
-        "name": "linux",
-        "package_manager": "OS",
-        "version": "5.15.0",
-        "release": "122.132"
-      },
-      "remediation": {
-        "recommendation": {
-          "text": "None Provided"
-        }
-      },
-<<<<<<< HEAD
-      "cvss_v3_score": 7.1,
-      "cvss_v30_score": 0.0,
-      "cvss_v31_score": 7.1,
-      "cvss_v2_score": 0.0,
-      "cvss_v3_severity": "HIGH",
-      "source_url": "https://people.canonical.com/~ubuntu-security/cve/2024/CVE-2024-46731.html",
-      "source": "UBUNTU_CVE",
-      "severity": "HIGH",
-      "status": "ACTIVE",
-      "title": "CVE-2024-46731 - linux-libc-dev, linux",
-      "reason_to_ignore": "N/A"
-    },
-    {
-      "description": "In the Linux kernel, the following vulnerability has been resolved: HID: cougar: fix slab-out-of-bounds Read in cougar_report_fixup report_fixup for the Cougar 500k Gaming Keyboard was not verifying that the report descriptor size was correct before accessing it",
-      "vulnerability_id": "CVE-2024-46747",
-      "name": "CVE-2024-46747",
-      "package_name": "linux-libc-dev",
-      "package_details": {
-        "file_path": null,
-        "name": "linux-libc-dev",
-        "package_manager": "OS",
-        "version": "5.15.0",
-        "release": "122.132"
-      },
-      "remediation": {
-        "recommendation": {
-          "text": "None Provided"
-        }
-      },
-      "cvss_v3_score": 7.1,
-      "cvss_v30_score": 0.0,
-      "cvss_v31_score": 7.1,
-      "cvss_v2_score": 0.0,
-      "cvss_v3_severity": "HIGH",
-      "source_url": "https://people.canonical.com/~ubuntu-security/cve/2024/CVE-2024-46747.html",
-      "source": "UBUNTU_CVE",
-      "severity": "HIGH",
-      "status": "ACTIVE",
-      "title": "CVE-2024-46747 - linux-libc-dev, linux",
-      "reason_to_ignore": "N/A"
-    },
-    {
-      "description": "In the Linux kernel, the following vulnerability has been resolved: drm/amdkfd: don't allow mapping the MMIO HDP page with large pages We don't get the right offset in that case. The GPU has an unused 4K area of the register BAR space into which you can remap registers. We remap the HDP flush registers into this space to allow userspace (CPU or GPU) to flush the HDP when it updates VRAM. However, on systems with >4K pages, we end up exposing PAGE_SIZE of MMIO space.",
-      "vulnerability_id": "CVE-2024-41011",
-      "name": "CVE-2024-41011",
-      "package_name": "linux-libc-dev",
-=======
-      "cvss_v3_score": 8.8,
-      "cvss_v30_score": 0.0,
-      "cvss_v31_score": 8.8,
-      "cvss_v2_score": 0.0,
-      "cvss_v3_severity": "HIGH",
-      "source_url": "https://people.canonical.com/~ubuntu-security/cve/2024/CVE-2024-25744.html",
-      "source": "UBUNTU_CVE",
-      "severity": "HIGH",
-      "status": "ACTIVE",
-      "title": "CVE-2024-25744 - linux",
-      "reason_to_ignore": "N/A"
-    },
-    {
-      "description": "In the Linux kernel, the following vulnerability has been resolved: scsi: aacraid: Fix double-free on probe failure aac_probe_one() calls hardware-specific init functions through the aac_driver_ident::init pointer, all of which eventually call down to aac_init_adapter(). If aac_init_adapter() fails after allocating memory for aac_dev::queues, it frees the memory but does not clear that member. After the hardware-specific init function returns an error, aac_probe_one() goes down an error path that frees the memory pointed to by aac_dev::queues, resulting.in a double-free.",
-      "vulnerability_id": "CVE-2024-46673",
-      "name": "CVE-2024-46673",
-      "package_name": "linux",
->>>>>>> 51052178
-      "package_details": {
-        "file_path": null,
-        "name": "linux",
-        "package_manager": "OS",
-        "version": "5.15.0",
-        "release": "122.132"
-      },
-      "remediation": {
-        "recommendation": {
-          "text": "None Provided"
-        }
-      },
-      "cvss_v3_score": 7.8,
-      "cvss_v30_score": 0.0,
-      "cvss_v31_score": 7.8,
-      "cvss_v2_score": 0.0,
-      "cvss_v3_severity": "HIGH",
-<<<<<<< HEAD
-      "source_url": "https://people.canonical.com/~ubuntu-security/cve/2024/CVE-2024-41011.html",
-      "source": "UBUNTU_CVE",
-      "severity": "HIGH",
-      "status": "ACTIVE",
-      "title": "CVE-2024-41011 - linux, linux-libc-dev",
-      "reason_to_ignore": "N/A"
-    },
-    {
-      "description": "In the Linux kernel, the following vulnerability has been resolved: PCI/DPC: Fix use-after-free on concurrent DPC and hot-removal Keith reports a use-after-free when a DPC event occurs concurrently to hot-removal of the same portion of the hierarchy: The dpc_handler() awaits readiness of the secondary bus below the Downstream Port where the DPC event occurred. To do so, it polls the config space of the first child device on the secondary bus. If that child device is concurrently removed, accesses to its struct pci_dev cause the kernel to oops. That's because pci_bridge_wait_for_secondary_bus() neglects to hold a reference on the child device. Before v6.3, the function was only called on resume from system sleep or on runtime resume. Holding a reference wasn't necessary back then because the pciehp IRQ thread could never run concurrently. (On resume from system sleep, IRQs are not enabled until after the resume_noirq phase. And runtime resume is always awaited before a PCI device is removed.) However starting ",
-      "vulnerability_id": "CVE-2024-42302",
-      "name": "CVE-2024-42302",
-      "package_name": "linux-libc-dev",
-=======
-      "source_url": "https://people.canonical.com/~ubuntu-security/cve/2024/CVE-2024-46673.html",
-      "source": "UBUNTU_CVE",
-      "severity": "HIGH",
-      "status": "ACTIVE",
-      "title": "CVE-2024-46673 - linux",
-      "reason_to_ignore": "N/A"
-    },
-    {
-      "description": "In the Linux kernel, the following vulnerability has been resolved: jfs: Fix array-index-out-of-bounds in diFree",
-      "vulnerability_id": "CVE-2024-43858",
-      "name": "CVE-2024-43858",
-      "package_name": "linux",
->>>>>>> 51052178
-      "package_details": {
-        "file_path": null,
-        "name": "linux",
-        "package_manager": "OS",
-        "version": "5.15.0",
-        "release": "122.132"
-      },
-      "remediation": {
-        "recommendation": {
-          "text": "None Provided"
-        }
-      },
-      "cvss_v3_score": 7.8,
-      "cvss_v30_score": 0.0,
-      "cvss_v31_score": 7.8,
-      "cvss_v2_score": 0.0,
-      "cvss_v3_severity": "HIGH",
-<<<<<<< HEAD
-      "source_url": "https://people.canonical.com/~ubuntu-security/cve/2024/CVE-2024-42302.html",
-      "source": "UBUNTU_CVE",
-      "severity": "HIGH",
-      "status": "ACTIVE",
-      "title": "CVE-2024-42302 - linux, linux-libc-dev",
-      "reason_to_ignore": "N/A"
-    },
-    {
-      "description": "In the Linux kernel, the following vulnerability has been resolved: KVM: PPC: Book3S HV: Prevent UAF in kvm_spapr_tce_attach_iommu_group() Al reported a possible use-after-free (UAF) in kvm_spapr_tce_attach_iommu_group(). It looks up `stt` from tablefd, but then continues to use it after doing fdput() on the returned fd. After the fdput() the tablefd is free to be closed by another thread. The close calls kvm_spapr_tce_release() and then release_spapr_tce_table() (via call_rcu()) which frees `stt`. Although there are calls to rcu_read_lock() in kvm_spapr_tce_attach_iommu_group() they are not sufficient to prevent the UAF, because `stt` is used outside the locked regions. With an artifcial delay after the fdput() and a userspace program which triggers the race, KASAN detects the UAF: BUG: KASAN: slab-use-after-free in kvm_spapr_tce_attach_iommu_group+0x298/0x720 [kvm] Read of size 4 at addr c000200027552c30 by task kvm-vfio/2505 CPU: 54 PID: 2505 Comm: kvm-vfio Not tainted 6.10.0-rc3-next-20240612-dirty #1 Har",
-      "vulnerability_id": "CVE-2024-41070",
-      "name": "CVE-2024-41070",
-      "package_name": "linux-libc-dev",
-=======
-      "source_url": "https://people.canonical.com/~ubuntu-security/cve/2024/CVE-2024-43858.html",
-      "source": "UBUNTU_CVE",
-      "severity": "HIGH",
-      "status": "ACTIVE",
-      "title": "CVE-2024-43858 - linux",
-      "reason_to_ignore": "N/A"
-    },
-    {
-      "description": "In the Linux kernel, the following vulnerability has been resolved: gtp: pull network headers in gtp_dev_xmit() syzbot/KMSAN reported use of uninit-value in get_dev_xmit() [1] We must make sure the IPv4 or Ipv6 header is pulled in skb->head before accessing fields in them. Use pskb_inet_may_pull() to fix this issue. [1] BUG: KMSAN: uninit-value in ipv6_pdp_find drivers/net/gtp.c:220 [inline] BUG: KMSAN: uninit-value in gtp_build_skb_ip6 drivers/net/gtp.c:1229 [inline] BUG: KMSAN: uninit-value in gtp_dev_xmit+0x1424/0x2540 drivers/net/gtp.c:1281 ipv6_pdp_find drivers/net/gtp.c:220 [inline] gtp_build_skb_ip6 drivers/net/gtp.c:1229 [inline] gtp_dev_xmit+0x1424/0x2540 drivers/net/gtp.c:1281 __netdev_start_xmit include/linux/netdevice.h:4913 [inline] netdev_start_xmit include/linux/netdevice.h:4922 [inline] xmit_one net/core/dev.c:3580 [inline] dev_hard_start_xmit+0x247/0xa20 net/core/dev.c:3596 __dev_queue_xmit+0x358c/0x5610 net/core/dev.c:4423 dev_queue_xmit include/linux/netdevice.h:3105 [inline] packet_xmit+0x",
-      "vulnerability_id": "CVE-2024-44999",
-      "name": "CVE-2024-44999",
-      "package_name": "linux",
->>>>>>> 51052178
-      "package_details": {
-        "file_path": null,
-        "name": "linux",
-        "package_manager": "OS",
-        "version": "5.15.0",
-        "release": "122.132"
-      },
-      "remediation": {
-        "recommendation": {
-          "text": "None Provided"
-        }
-      },
-      "cvss_v3_score": 7.1,
-      "cvss_v30_score": 0.0,
-      "cvss_v31_score": 7.1,
-      "cvss_v2_score": 0.0,
-      "cvss_v3_severity": "HIGH",
-<<<<<<< HEAD
-      "source_url": "https://people.canonical.com/~ubuntu-security/cve/2024/CVE-2024-41070.html",
-      "source": "UBUNTU_CVE",
-      "severity": "HIGH",
-      "status": "ACTIVE",
-      "title": "CVE-2024-41070 - linux, linux-libc-dev",
-      "reason_to_ignore": "N/A"
-    },
-    {
-      "description": "In the Linux kernel, the following vulnerability has been resolved: atm: idt77252: prevent use after free in dequeue_rx() We can't dereference \"skb\" after calling vcc->push() because the skb is released.",
-      "vulnerability_id": "CVE-2024-44998",
-      "name": "CVE-2024-44998",
-      "package_name": "linux-libc-dev",
-=======
-      "source_url": "https://people.canonical.com/~ubuntu-security/cve/2024/CVE-2024-44999.html",
-      "source": "UBUNTU_CVE",
-      "severity": "HIGH",
-      "status": "ACTIVE",
-      "title": "CVE-2024-44999 - linux",
-      "reason_to_ignore": "N/A"
-    },
-    {
-      "description": "In the Linux kernel, the following vulnerability has been resolved: ipv6: fix possible UAF in ip6_finish_output2() If skb_expand_head() returns NULL, skb has been freed and associated dst/idev could also have been freed. We need to hold rcu_read_lock() to make sure the dst and associated idev are alive.",
-      "vulnerability_id": "CVE-2024-44986",
-      "name": "CVE-2024-44986",
-      "package_name": "linux",
->>>>>>> 51052178
-      "package_details": {
-        "file_path": null,
-        "name": "linux",
-        "package_manager": "OS",
-        "version": "5.15.0",
-        "release": "122.132"
-      },
-      "remediation": {
-        "recommendation": {
-          "text": "None Provided"
-        }
-      },
-      "cvss_v3_score": 7.8,
-      "cvss_v30_score": 0.0,
-      "cvss_v31_score": 7.8,
-      "cvss_v2_score": 0.0,
-      "cvss_v3_severity": "HIGH",
-      "source_url": "https://people.canonical.com/~ubuntu-security/cve/2024/CVE-2024-44998.html",
-      "source": "UBUNTU_CVE",
-      "severity": "HIGH",
-      "status": "ACTIVE",
-<<<<<<< HEAD
-      "title": "CVE-2024-44998 - linux, linux-libc-dev",
-      "reason_to_ignore": "N/A"
-    },
-    {
-      "description": "In the Linux kernel, the following vulnerability has been resolved: mISDN: Fix a use after free in hfcmulti_tx() Don't dereference *sp after calling dev_kfree_skb(*sp).",
-      "vulnerability_id": "CVE-2024-42280",
-      "name": "CVE-2024-42280",
-      "package_name": "linux-libc-dev",
-=======
-      "title": "CVE-2024-44986 - linux",
-      "reason_to_ignore": "N/A"
-    },
-    {
-      "description": "In the Linux kernel, the following vulnerability has been resolved: atm: idt77252: prevent use after free in dequeue_rx() We can't dereference \"skb\" after calling vcc->push() because the skb is released.",
-      "vulnerability_id": "CVE-2024-44998",
-      "name": "CVE-2024-44998",
-      "package_name": "linux",
->>>>>>> 51052178
-      "package_details": {
-        "file_path": null,
-        "name": "linux",
-        "package_manager": "OS",
-        "version": "5.15.0",
-        "release": "122.132"
-      },
-      "remediation": {
-        "recommendation": {
-          "text": "None Provided"
-        }
-      },
-      "cvss_v3_score": 7.8,
-      "cvss_v30_score": 0.0,
-      "cvss_v31_score": 7.8,
-      "cvss_v2_score": 0.0,
-      "cvss_v3_severity": "HIGH",
-<<<<<<< HEAD
-      "source_url": "https://people.canonical.com/~ubuntu-security/cve/2024/CVE-2024-42280.html",
-      "source": "UBUNTU_CVE",
-      "severity": "HIGH",
-      "status": "ACTIVE",
-      "title": "CVE-2024-42280 - linux, linux-libc-dev",
-      "reason_to_ignore": "N/A"
-    },
-    {
-      "description": "In the Linux kernel, the following vulnerability has been resolved: RDMA/iwcm: Fix a use-after-free related to destroying CM IDs iw_conn_req_handler() associates a new struct rdma_id_private (conn_id) with an existing struct iw_cm_id (cm_id) as follows: conn_id->cm_id.iw = cm_id; cm_id->context = conn_id; cm_id->cm_handler = cma_iw_handler; rdma_destroy_id() frees both the cm_id and the struct rdma_id_private. Make sure that cm_work_handler() does not trigger a use-after-free by only freeing of the struct rdma_id_private after all pending work has finished.",
-      "vulnerability_id": "CVE-2024-42285",
-      "name": "CVE-2024-42285",
-      "package_name": "linux-libc-dev",
-      "package_details": {
-        "file_path": null,
-        "name": "linux-libc-dev",
-        "package_manager": "OS",
-        "version": "5.15.0",
-        "release": "122.132"
-      },
-      "remediation": {
-        "recommendation": {
-          "text": "None Provided"
-        }
-      },
-      "cvss_v3_score": 7.8,
-      "cvss_v30_score": 0.0,
-      "cvss_v31_score": 7.8,
-      "cvss_v2_score": 0.0,
-      "cvss_v3_severity": "HIGH",
-      "source_url": "https://people.canonical.com/~ubuntu-security/cve/2024/CVE-2024-42285.html",
-      "source": "UBUNTU_CVE",
-      "severity": "HIGH",
-      "status": "ACTIVE",
-      "title": "CVE-2024-42285 - linux, linux-libc-dev",
-      "reason_to_ignore": "N/A"
-    },
-    {
-      "description": "In the Linux kernel, the following vulnerability has been resolved: gtp: pull network headers in gtp_dev_xmit() syzbot/KMSAN reported use of uninit-value in get_dev_xmit() [1] We must make sure the IPv4 or Ipv6 header is pulled in skb->head before accessing fields in them. Use pskb_inet_may_pull() to fix this issue. [1] BUG: KMSAN: uninit-value in ipv6_pdp_find drivers/net/gtp.c:220 [inline] BUG: KMSAN: uninit-value in gtp_build_skb_ip6 drivers/net/gtp.c:1229 [inline] BUG: KMSAN: uninit-value in gtp_dev_xmit+0x1424/0x2540 drivers/net/gtp.c:1281 ipv6_pdp_find drivers/net/gtp.c:220 [inline] gtp_build_skb_ip6 drivers/net/gtp.c:1229 [inline] gtp_dev_xmit+0x1424/0x2540 drivers/net/gtp.c:1281 __netdev_start_xmit include/linux/netdevice.h:4913 [inline] netdev_start_xmit include/linux/netdevice.h:4922 [inline] xmit_one net/core/dev.c:3580 [inline] dev_hard_start_xmit+0x247/0xa20 net/core/dev.c:3596 __dev_queue_xmit+0x358c/0x5610 net/core/dev.c:4423 dev_queue_xmit include/linux/netdevice.h:3105 [inline] packet_xmit+0x",
-      "vulnerability_id": "CVE-2024-44999",
-      "name": "CVE-2024-44999",
-      "package_name": "linux-libc-dev",
-      "package_details": {
-        "file_path": null,
-        "name": "linux-libc-dev",
-        "package_manager": "OS",
-        "version": "5.15.0",
-        "release": "122.132"
-      },
-      "remediation": {
-        "recommendation": {
-          "text": "None Provided"
-        }
-      },
-      "cvss_v3_score": 7.1,
-      "cvss_v30_score": 0.0,
-      "cvss_v31_score": 7.1,
-      "cvss_v2_score": 0.0,
-      "cvss_v3_severity": "HIGH",
-      "source_url": "https://people.canonical.com/~ubuntu-security/cve/2024/CVE-2024-44999.html",
-      "source": "UBUNTU_CVE",
-      "severity": "HIGH",
-      "status": "ACTIVE",
-      "title": "CVE-2024-44999 - linux, linux-libc-dev",
-      "reason_to_ignore": "N/A"
-    },
-    {
-      "description": "In the Linux kernel, the following vulnerability has been resolved: nvme: avoid double free special payload If a discard request needs to be retried, and that retry may fail before a new special payload is added, a double free will result. Clear the RQF_SPECIAL_LOAD when the request is cleaned.",
-      "vulnerability_id": "CVE-2024-41073",
-      "name": "CVE-2024-41073",
-      "package_name": "linux-libc-dev",
-      "package_details": {
-        "file_path": null,
-        "name": "linux-libc-dev",
-        "package_manager": "OS",
-        "version": "5.15.0",
-        "release": "122.132"
-      },
-      "remediation": {
-        "recommendation": {
-          "text": "None Provided"
-        }
-      },
-      "cvss_v3_score": 7.8,
-      "cvss_v30_score": 0.0,
-      "cvss_v31_score": 7.8,
-      "cvss_v2_score": 0.0,
-      "cvss_v3_severity": "HIGH",
-      "source_url": "https://people.canonical.com/~ubuntu-security/cve/2024/CVE-2024-41073.html",
-      "source": "UBUNTU_CVE",
-      "severity": "HIGH",
-      "status": "ACTIVE",
-      "title": "CVE-2024-41073 - linux, linux-libc-dev",
-      "reason_to_ignore": "N/A"
-    },
-    {
-      "description": "In the Linux kernel, the following vulnerability has been resolved: usb: dwc3: st: fix probed platform device ref count on probe error path The probe function never performs any paltform device allocation, thus error path \"undo_platform_dev_alloc\" is entirely bogus. It drops the reference count from the platform device being probed. If error path is triggered, this will lead to unbalanced device reference counts and premature release of device resources, thus possible use-after-free when releasing remaining devm-managed resources.",
-      "vulnerability_id": "CVE-2024-46674",
-      "name": "CVE-2024-46674",
-      "package_name": "linux-libc-dev",
-      "package_details": {
-        "file_path": null,
-        "name": "linux-libc-dev",
-        "package_manager": "OS",
-        "version": "5.15.0",
-        "release": "122.132"
-      },
-      "remediation": {
-        "recommendation": {
-          "text": "None Provided"
-        }
-      },
-      "cvss_v3_score": 7.8,
-      "cvss_v30_score": 0.0,
-      "cvss_v31_score": 7.8,
-      "cvss_v2_score": 0.0,
-      "cvss_v3_severity": "HIGH",
-      "source_url": "https://people.canonical.com/~ubuntu-security/cve/2024/CVE-2024-46674.html",
-      "source": "UBUNTU_CVE",
-      "severity": "HIGH",
-      "status": "ACTIVE",
-      "title": "CVE-2024-46674 - linux, linux-libc-dev",
-      "reason_to_ignore": "N/A"
-    },
-    {
-      "description": "In the Linux kernel, the following vulnerability has been resolved: jfs: Fix array-index-out-of-bounds in diFree",
-      "vulnerability_id": "CVE-2024-43858",
-      "name": "CVE-2024-43858",
-      "package_name": "linux-libc-dev",
-      "package_details": {
-        "file_path": null,
-        "name": "linux-libc-dev",
-        "package_manager": "OS",
-        "version": "5.15.0",
-        "release": "122.132"
-      },
-      "remediation": {
-        "recommendation": {
-          "text": "None Provided"
-        }
-      },
-      "cvss_v3_score": 7.8,
-      "cvss_v30_score": 0.0,
-      "cvss_v31_score": 7.8,
-      "cvss_v2_score": 0.0,
-      "cvss_v3_severity": "HIGH",
-      "source_url": "https://people.canonical.com/~ubuntu-security/cve/2024/CVE-2024-43858.html",
-      "source": "UBUNTU_CVE",
-      "severity": "HIGH",
-      "status": "ACTIVE",
-      "title": "CVE-2024-43858 - linux, linux-libc-dev",
-      "reason_to_ignore": "N/A"
-    },
-    {
-      "description": "In the Linux kernel, the following vulnerability has been resolved: s390/dasd: fix error recovery leading to data corruption on ESE devices Extent Space Efficient (ESE) or thin provisioned volumes need to be formatted on demand during usual IO processing. The dasd_ese_needs_format function checks for error codes that signal the non existence of a proper track format. The check for incorrect length is to imprecise since other error cases leading to transport of insufficient data also have this flag set. This might lead to data corruption in certain error cases for example during a storage server warmstart. Fix by removing the check for incorrect length and replacing by explicitly checking for invalid track format in transport mode. Also remove the check for file protected since this is not a valid ESE handling case.",
-      "vulnerability_id": "CVE-2024-45026",
-      "name": "CVE-2024-45026",
-      "package_name": "linux-libc-dev",
-      "package_details": {
-        "file_path": null,
-        "name": "linux-libc-dev",
-        "package_manager": "OS",
-        "version": "5.15.0",
-        "release": "122.132"
-      },
-      "remediation": {
-        "recommendation": {
-          "text": "None Provided"
-        }
-      },
-      "cvss_v3_score": 7.8,
-      "cvss_v30_score": 0.0,
-      "cvss_v31_score": 7.8,
-      "cvss_v2_score": 0.0,
-      "cvss_v3_severity": "HIGH",
-      "source_url": "https://people.canonical.com/~ubuntu-security/cve/2024/CVE-2024-45026.html",
-      "source": "UBUNTU_CVE",
-      "severity": "HIGH",
-      "status": "ACTIVE",
-      "title": "CVE-2024-45026 - linux, linux-libc-dev",
-      "reason_to_ignore": "N/A"
-    },
-    {
-      "description": "Supraja Sridhara, Benedict Schlüter, Mark Kuhne, Andrin Bertschi, and Shweta Shinde discovered that the Confidential Computing framework in the Linux kernel for x86 platforms did not properly handle 32-bit emulation on TDX and SEV. An attacker with access to the VMM could use this to cause a denial of service (guest crash) or possibly execute arbitrary code.",
-      "vulnerability_id": "CVE-2024-25744",
-      "name": "CVE-2024-25744",
-      "package_name": "linux-libc-dev",
-      "package_details": {
-        "file_path": null,
-        "name": "linux-libc-dev",
-        "package_manager": "OS",
-        "version": "5.15.0",
-        "release": "122.132"
-      },
-      "remediation": {
-        "recommendation": {
-          "text": "None Provided"
-        }
-      },
-      "cvss_v3_score": 8.8,
-      "cvss_v30_score": 0.0,
-      "cvss_v31_score": 8.8,
-      "cvss_v2_score": 0.0,
-      "cvss_v3_severity": "HIGH",
-      "source_url": "https://people.canonical.com/~ubuntu-security/cve/2024/CVE-2024-25744.html",
-      "source": "UBUNTU_CVE",
-      "severity": "HIGH",
-      "status": "ACTIVE",
-      "title": "CVE-2024-25744 - linux, linux-libc-dev",
-      "reason_to_ignore": "N/A"
-    },
-    {
-      "description": "In the Linux kernel, the following vulnerability has been resolved: net: bridge: mcast: wait for previous gc cycles when removing port syzbot hit a use-after-free[1] which is caused because the bridge doesn't make sure that all previous garbage has been collected when removing a port. What happens is: CPU 1 CPU 2 start gc cycle remove port acquire gc lock first wait for lock call br_multicasg_gc() directly acquire lock now but free port the port can be freed while grp timers still running Make sure all previous gc cycles have finished by using flush_work before freeing the port. [1] BUG: KASAN: slab-use-after-free in br_multicast_port_group_expired+0x4c0/0x550 net/bridge/br_multicast.c:861 Read of size 8 at addr ffff888071d6d000 by task syz.5.1232/9699 CPU: 1 PID: 9699 Comm: syz.5.1232 Not tainted 6.10.0-rc5-syzkaller-00021-g24ca36a562d6 #0 Hardware name: Google Google Compute Engine/Google Compute Engine, BIOS Google 06/07/2024 Call Trace: <IRQ> __dump_stack lib/dump_stack.c:88 [inline] dump_stack_lvl+0x116/",
-      "vulnerability_id": "CVE-2024-44934",
-      "name": "CVE-2024-44934",
-      "package_name": "linux-libc-dev",
-      "package_details": {
-        "file_path": null,
-        "name": "linux-libc-dev",
-        "package_manager": "OS",
-        "version": "5.15.0",
-        "release": "122.132"
-      },
-      "remediation": {
-        "recommendation": {
-          "text": "None Provided"
-        }
-      },
-      "cvss_v3_score": 7.8,
-      "cvss_v30_score": 0.0,
-      "cvss_v31_score": 7.8,
-      "cvss_v2_score": 0.0,
-      "cvss_v3_severity": "HIGH",
-      "source_url": "https://people.canonical.com/~ubuntu-security/cve/2024/CVE-2024-44934.html",
-      "source": "UBUNTU_CVE",
-      "severity": "HIGH",
-      "status": "ACTIVE",
-      "title": "CVE-2024-44934 - linux, linux-libc-dev",
-      "reason_to_ignore": "N/A"
-    },
-    {
-      "description": "In the Linux kernel, the following vulnerability has been resolved: media: venus: fix use after free in vdec_close There appears to be a possible use after free with vdec_close(). The firmware will add buffer release work to the work queue through HFI callbacks as a normal part of decoding. Randomly closing the decoder device from userspace during normal decoding can incur a read after free for inst. Fix it by cancelling the work in vdec_close.",
-      "vulnerability_id": "CVE-2024-42313",
-      "name": "CVE-2024-42313",
-      "package_name": "linux-libc-dev",
-      "package_details": {
-        "file_path": null,
-        "name": "linux-libc-dev",
-        "package_manager": "OS",
-        "version": "5.15.0",
-        "release": "122.132"
-      },
-      "remediation": {
-        "recommendation": {
-          "text": "None Provided"
-        }
-      },
-      "cvss_v3_score": 7.8,
-      "cvss_v30_score": 0.0,
-      "cvss_v31_score": 7.8,
-      "cvss_v2_score": 0.0,
-      "cvss_v3_severity": "HIGH",
-      "source_url": "https://people.canonical.com/~ubuntu-security/cve/2024/CVE-2024-42313.html",
-      "source": "UBUNTU_CVE",
-      "severity": "HIGH",
-      "status": "ACTIVE",
-      "title": "CVE-2024-42313 - linux, linux-libc-dev",
-      "reason_to_ignore": "N/A"
-    },
-    {
-      "description": "In the Linux kernel, the following vulnerability has been resolved: dev/parport: fix the array out-of-bounds risk Fixed array out-of-bounds issues caused by sprintf by replacing it with snprintf for safer data copying, ensuring the destination buffer is not overflowed. Below is the stack trace I encountered during the actual issue: [ 66.575408s] [pid:5118,cpu4,QThread,4]Kernel panic - not syncing: stack-protector: Kernel stack is corrupted in: do_hardware_base_addr+0xcc/0xd0 [parport] [ 66.575408s] [pid:5118,cpu4,QThread,5]CPU: 4 PID: 5118 Comm: QThread Tainted: G S W O 5.10.97-arm64-desktop #7100.57021.2 [ 66.575439s] [pid:5118,cpu4,QThread,6]TGID: 5087 Comm: EFileApp [ 66.575439s] [pid:5118,cpu4,QThread,7]Hardware name: HUAWEI HUAWEI QingYun PGUX-W515x-B081/SP1PANGUXM, BIOS 1.00.07 04/29/2024 [ 66.575439s] [pid:5118,cpu4,QThread,8]Call trace: [ 66.575469s] [pid:5118,cpu4,QThread,9] dump_backtrace+0x0/0x1c0 [ 66.575469s] [pid:5118,cpu4,QThread,0] show_stack+0x14/0x20 [ 66.575469s] [pid:5118,cpu4,QThread,1] d",
-      "vulnerability_id": "CVE-2024-42301",
-      "name": "CVE-2024-42301",
-      "package_name": "linux-libc-dev",
-      "package_details": {
-        "file_path": null,
-        "name": "linux-libc-dev",
-        "package_manager": "OS",
-        "version": "5.15.0",
-        "release": "122.132"
-      },
-      "remediation": {
-        "recommendation": {
-          "text": "None Provided"
-        }
-      },
-      "cvss_v3_score": 7.8,
-      "cvss_v30_score": 0.0,
-      "cvss_v31_score": 7.8,
-      "cvss_v2_score": 0.0,
-      "cvss_v3_severity": "HIGH",
-      "source_url": "https://people.canonical.com/~ubuntu-security/cve/2024/CVE-2024-42301.html",
-      "source": "UBUNTU_CVE",
-      "severity": "HIGH",
-      "status": "ACTIVE",
-      "title": "CVE-2024-42301 - linux, linux-libc-dev",
-      "reason_to_ignore": "N/A"
-    },
-    {
-      "description": "In the Linux kernel, the following vulnerability has been resolved: exec: Fix ToCToU between perm check and set-uid/gid usage When opening a file for exec via do_filp_open(), permission checking is done against the file's metadata at that moment, and on success, a file pointer is passed back. Much later in the execve() code path, the file metadata (specifically mode, uid, and gid) is used to determine if/how to set the uid and gid. However, those values may have changed since the permissions check, meaning the execution may gain unintended privileges. For example, if a file could change permissions from executable and not set-id: ---------x 1 root root 16048 Aug 7 13:16 target to set-id and non-executable: ---S------ 1 root root 16048 Aug 7 13:16 target it is possible to gain root privileges when execution should have been disallowed. While this race condition is rare in real-world scenarios, it has been observed (and proven exploitable) when package managers are updating the setuid bits of installed programs",
-      "vulnerability_id": "CVE-2024-43882",
-      "name": "CVE-2024-43882",
-      "package_name": "linux-libc-dev",
-      "package_details": {
-        "file_path": null,
-        "name": "linux-libc-dev",
-        "package_manager": "OS",
-        "version": "5.15.0",
-        "release": "122.132"
-      },
-      "remediation": {
-        "recommendation": {
-          "text": "None Provided"
-        }
-      },
-      "cvss_v3_score": 7.0,
-      "cvss_v30_score": 0.0,
-      "cvss_v31_score": 7.0,
-      "cvss_v2_score": 0.0,
-      "cvss_v3_severity": "HIGH",
-      "source_url": "https://people.canonical.com/~ubuntu-security/cve/2024/CVE-2024-43882.html",
-      "source": "UBUNTU_CVE",
-      "severity": "HIGH",
-      "status": "ACTIVE",
-      "title": "CVE-2024-43882 - linux, linux-libc-dev",
-      "reason_to_ignore": "N/A"
-    },
-    {
-      "description": "In the Linux kernel, the following vulnerability has been resolved: net/iucv: fix use after free in iucv_sock_close() iucv_sever_path() is called from process context and from bh context. iucv->path is used as indicator whether somebody else is taking care of severing the path (or it is already removed / never existed). This needs to be done with atomic compare and swap, otherwise there is a small window where iucv_sock_close() will try to work with a path that has already been severed and freed by iucv_callback_connrej() called by iucv_tasklet_fn(). Example: [452744.123844] Call Trace: [452744.123845] ([<0000001e87f03880>] 0x1e87f03880) [452744.123966] [<00000000d593001e>] iucv_path_sever+0x96/0x138 [452744.124330] [<000003ff801ddbca>] iucv_sever_path+0xc2/0xd0 [af_iucv] [452744.124336] [<000003ff801e01b6>] iucv_sock_close+0xa6/0x310 [af_iucv] [452744.124341] [<000003ff801e08cc>] iucv_sock_release+0x3c/0xd0 [af_iucv] [452744.124345] [<00000000d574794e>] __sock_release+0x5e/0xe8 [452744.124815] [<00000000d574",
-      "vulnerability_id": "CVE-2024-42271",
-      "name": "CVE-2024-42271",
-      "package_name": "linux-libc-dev",
-      "package_details": {
-        "file_path": null,
-        "name": "linux-libc-dev",
-        "package_manager": "OS",
-        "version": "5.15.0",
-        "release": "122.132"
-      },
-      "remediation": {
-        "recommendation": {
-          "text": "None Provided"
-        }
-      },
-      "cvss_v3_score": 7.8,
-      "cvss_v30_score": 0.0,
-      "cvss_v31_score": 7.8,
-      "cvss_v2_score": 0.0,
-      "cvss_v3_severity": "HIGH",
-      "source_url": "https://people.canonical.com/~ubuntu-security/cve/2024/CVE-2024-42271.html",
-      "source": "UBUNTU_CVE",
-      "severity": "HIGH",
-      "status": "ACTIVE",
-      "title": "CVE-2024-42271 - linux, linux-libc-dev",
-      "reason_to_ignore": "N/A"
-    },
-    {
-      "description": "In the Linux kernel, the following vulnerability has been resolved: scsi: aacraid: Fix double-free on probe failure aac_probe_one() calls hardware-specific init functions through the aac_driver_ident::init pointer, all of which eventually call down to aac_init_adapter(). If aac_init_adapter() fails after allocating memory for aac_dev::queues, it frees the memory but does not clear that member. After the hardware-specific init function returns an error, aac_probe_one() goes down an error path that frees the memory pointed to by aac_dev::queues, resulting.in a double-free.",
-      "vulnerability_id": "CVE-2024-46673",
-      "name": "CVE-2024-46673",
-      "package_name": "linux-libc-dev",
-      "package_details": {
-        "file_path": null,
-        "name": "linux-libc-dev",
-        "package_manager": "OS",
-        "version": "5.15.0",
-        "release": "122.132"
-      },
-      "remediation": {
-        "recommendation": {
-          "text": "None Provided"
-        }
-      },
-      "cvss_v3_score": 7.8,
-      "cvss_v30_score": 0.0,
-      "cvss_v31_score": 7.8,
-      "cvss_v2_score": 0.0,
-      "cvss_v3_severity": "HIGH",
-      "source_url": "https://people.canonical.com/~ubuntu-security/cve/2024/CVE-2024-46673.html",
-      "source": "UBUNTU_CVE",
-      "severity": "HIGH",
-      "status": "ACTIVE",
-      "title": "CVE-2024-46673 - linux, linux-libc-dev",
-      "reason_to_ignore": "N/A"
-    },
-    {
-      "description": "In the Linux kernel, the following vulnerability has been resolved: ipv6: prevent UAF in ip6_send_skb() syzbot reported an UAF in ip6_send_skb() [1] After ip6_local_out() has returned, we no longer can safely dereference rt, unless we hold rcu_read_lock(). A similar issue has been fixed in commit a688caa34beb (\"ipv6: take rcu lock in rawv6_send_hdrinc()\") Another potential issue in ip6_finish_output2() is handled in a separate patch. [1] BUG: KASAN: slab-use-after-free in ip6_send_skb+0x18d/0x230 net/ipv6/ip6_output.c:1964 Read of size 8 at addr ffff88806dde4858 by task syz.1.380/6530 CPU: 1 UID: 0 PID: 6530 Comm: syz.1.380 Not tainted 6.11.0-rc3-syzkaller-00306-gdf6cbc62cc9b #0 Hardware name: Google Google Compute Engine/Google Compute Engine, BIOS Google 08/06/2024 Call Trace: <TASK> __dump_stack lib/dump_stack.c:93 [inline] dump_stack_lvl+0x241/0x360 lib/dump_stack.c:119 print_address_description mm/kasan/report.c:377 [inline] print_report+0x169/0x550 mm/kasan/report.c:488 kasan_report+0x143/0x180 mm/kasan",
-      "vulnerability_id": "CVE-2024-44987",
-      "name": "CVE-2024-44987",
-      "package_name": "linux-libc-dev",
-      "package_details": {
-        "file_path": null,
-        "name": "linux-libc-dev",
-        "package_manager": "OS",
-        "version": "5.15.0",
-        "release": "122.132"
-      },
-      "remediation": {
-        "recommendation": {
-          "text": "None Provided"
-        }
-      },
-      "cvss_v3_score": 7.8,
-      "cvss_v30_score": 0.0,
-      "cvss_v31_score": 7.8,
-      "cvss_v2_score": 0.0,
-      "cvss_v3_severity": "HIGH",
-      "source_url": "https://people.canonical.com/~ubuntu-security/cve/2024/CVE-2024-44987.html",
-      "source": "UBUNTU_CVE",
-      "severity": "HIGH",
-      "status": "ACTIVE",
-      "title": "CVE-2024-44987 - linux, linux-libc-dev",
-      "reason_to_ignore": "N/A"
-    },
-    {
-      "description": "In the Linux kernel, the following vulnerability has been resolved: ipv6: fix possible UAF in ip6_finish_output2() If skb_expand_head() returns NULL, skb has been freed and associated dst/idev could also have been freed. We need to hold rcu_read_lock() to make sure the dst and associated idev are alive.",
-      "vulnerability_id": "CVE-2024-44986",
-      "name": "CVE-2024-44986",
-      "package_name": "linux-libc-dev",
-      "package_details": {
-        "file_path": null,
-        "name": "linux-libc-dev",
-        "package_manager": "OS",
-        "version": "5.15.0",
-        "release": "122.132"
-      },
-      "remediation": {
-        "recommendation": {
-          "text": "None Provided"
-        }
-      },
-      "cvss_v3_score": 7.8,
-      "cvss_v30_score": 0.0,
-      "cvss_v31_score": 7.8,
-      "cvss_v2_score": 0.0,
-      "cvss_v3_severity": "HIGH",
-      "source_url": "https://people.canonical.com/~ubuntu-security/cve/2024/CVE-2024-44986.html",
-      "source": "UBUNTU_CVE",
-      "severity": "HIGH",
-      "status": "ACTIVE",
-      "title": "CVE-2024-44986 - linux, linux-libc-dev",
-      "reason_to_ignore": "N/A"
-    },
-    {
-      "description": "In the Linux kernel, the following vulnerability has been resolved: vhost/vsock: always initialize seqpacket_allow There are two issues around seqpacket_allow: 1. seqpacket_allow is not initialized when socket is created. Thus if features are never set, it will be read uninitialized. 2. if VIRTIO_VSOCK_F_SEQPACKET is set and then cleared, then seqpacket_allow will not be cleared appropriately (existing apps I know about don't usually do this but it's legal and there's no way to be sure no one relies on this). To fix: - initialize seqpacket_allow after allocation - set it unconditionally in set_features",
-      "vulnerability_id": "CVE-2024-43873",
-      "name": "CVE-2024-43873",
-      "package_name": "linux-libc-dev",
-      "package_details": {
-        "file_path": null,
-        "name": "linux-libc-dev",
-        "package_manager": "OS",
-        "version": "5.15.0",
-        "release": "122.132"
-      },
-      "remediation": {
-        "recommendation": {
-          "text": "None Provided"
-        }
-      },
-      "cvss_v3_score": 7.8,
-      "cvss_v30_score": 0.0,
-      "cvss_v31_score": 7.8,
-      "cvss_v2_score": 0.0,
-      "cvss_v3_severity": "HIGH",
-      "source_url": "https://people.canonical.com/~ubuntu-security/cve/2024/CVE-2024-43873.html",
-      "source": "UBUNTU_CVE",
-      "severity": "HIGH",
-      "status": "ACTIVE",
-      "title": "CVE-2024-43873 - linux, linux-libc-dev",
-      "reason_to_ignore": "N/A"
-    },
-    {
-      "description": "In the Linux kernel, the following vulnerability has been resolved: ipv6: prevent possible UAF in ip6_xmit() If skb_expand_head() returns NULL, skb has been freed and the associated dst/idev could also have been freed. We must use rcu_read_lock() to prevent a possible UAF.",
-      "vulnerability_id": "CVE-2024-44985",
-      "name": "CVE-2024-44985",
-      "package_name": "linux-libc-dev",
-      "package_details": {
-        "file_path": null,
-        "name": "linux-libc-dev",
-        "package_manager": "OS",
-        "version": "5.15.0",
-        "release": "122.132"
-      },
-      "remediation": {
-        "recommendation": {
-          "text": "None Provided"
-        }
-      },
-      "cvss_v3_score": 7.8,
-      "cvss_v30_score": 0.0,
-      "cvss_v31_score": 7.8,
-      "cvss_v2_score": 0.0,
-      "cvss_v3_severity": "HIGH",
-      "source_url": "https://people.canonical.com/~ubuntu-security/cve/2024/CVE-2024-44985.html",
-      "source": "UBUNTU_CVE",
-      "severity": "HIGH",
-      "status": "ACTIVE",
-      "title": "CVE-2024-44985 - linux, linux-libc-dev",
-      "reason_to_ignore": "N/A"
-    },
-    {
-      "description": "In the Linux kernel, the following vulnerability has been resolved: hfsplus: fix uninit-value in copy_name [syzbot reported] BUG: KMSAN: uninit-value in sized_strscpy+0xc4/0x160 sized_strscpy+0xc4/0x160 copy_name+0x2af/0x320 fs/hfsplus/xattr.c:411 hfsplus_listxattr+0x11e9/0x1a50 fs/hfsplus/xattr.c:750 vfs_listxattr fs/xattr.c:493 [inline] listxattr+0x1f3/0x6b0 fs/xattr.c:840 path_listxattr fs/xattr.c:864 [inline] __do_sys_listxattr fs/xattr.c:876 [inline] __se_sys_listxattr fs/xattr.c:873 [inline] __x64_sys_listxattr+0x16b/0x2f0 fs/xattr.c:873 x64_sys_call+0x2ba0/0x3b50 arch/x86/include/generated/asm/syscalls_64.h:195 do_syscall_x64 arch/x86/entry/common.c:52 [inline] do_syscall_64+0xcf/0x1e0 arch/x86/entry/common.c:83 entry_SYSCALL_64_after_hwframe+0x77/0x7f Uninit was created at: slab_post_alloc_hook mm/slub.c:3877 [inline] slab_alloc_node mm/slub.c:3918 [inline] kmalloc_trace+0x57b/0xbe0 mm/slub.c:4065 kmalloc include/linux/slab.h:628 [inline] hfsplus_listxattr+0x4cc/0x1a50 fs/hfsplus/xattr.c:699 vfs_listx",
-      "vulnerability_id": "CVE-2024-41059",
-      "name": "CVE-2024-41059",
-      "package_name": "linux-libc-dev",
-      "package_details": {
-        "file_path": null,
-        "name": "linux-libc-dev",
-        "package_manager": "OS",
-        "version": "5.15.0",
-        "release": "122.132"
-      },
-      "remediation": {
-        "recommendation": {
-          "text": "None Provided"
-        }
-      },
-      "cvss_v3_score": 7.1,
-      "cvss_v30_score": 0.0,
-      "cvss_v31_score": 7.1,
-      "cvss_v2_score": 0.0,
-      "cvss_v3_severity": "HIGH",
-      "source_url": "https://people.canonical.com/~ubuntu-security/cve/2024/CVE-2024-41059.html",
-      "source": "UBUNTU_CVE",
-      "severity": "HIGH",
-      "status": "ACTIVE",
-      "title": "CVE-2024-41059 - linux, linux-libc-dev",
-      "reason_to_ignore": "N/A"
-    },
-    {
-      "description": "In the Linux kernel, the following vulnerability has been resolved: tipc: Return non-zero value from tipc_udp_addr2str() on error tipc_udp_addr2str() should return non-zero value if the UDP media address is invalid. Otherwise, a buffer overflow access can occur in tipc_media_addr_printf(). Fix this by returning 1 on an invalid UDP media address.",
-      "vulnerability_id": "CVE-2024-42284",
-      "name": "CVE-2024-42284",
-      "package_name": "linux-libc-dev",
-      "package_details": {
-        "file_path": null,
-        "name": "linux-libc-dev",
-        "package_manager": "OS",
-        "version": "5.15.0",
-        "release": "122.132"
-      },
-      "remediation": {
-        "recommendation": {
-          "text": "None Provided"
-        }
-      },
-      "cvss_v3_score": 7.8,
-      "cvss_v30_score": 0.0,
-      "cvss_v31_score": 7.8,
-      "cvss_v2_score": 0.0,
-      "cvss_v3_severity": "HIGH",
-      "source_url": "https://people.canonical.com/~ubuntu-security/cve/2024/CVE-2024-42284.html",
-      "source": "UBUNTU_CVE",
-      "severity": "HIGH",
-      "status": "ACTIVE",
-      "title": "CVE-2024-42284 - linux, linux-libc-dev",
-      "reason_to_ignore": "N/A"
-    },
-    {
-      "description": "In the Linux kernel, the following vulnerability has been resolved: netfilter: flowtable: validate vlan header Ensure there is sufficient room to access the protocol field of the VLAN header, validate it once before the flowtable lookup. ===================================================== BUG: KMSAN: uninit-value in nf_flow_offload_inet_hook+0x45a/0x5f0 net/netfilter/nf_flow_table_inet.c:32 nf_flow_offload_inet_hook+0x45a/0x5f0 net/netfilter/nf_flow_table_inet.c:32 nf_hook_entry_hookfn include/linux/netfilter.h:154 [inline] nf_hook_slow+0xf4/0x400 net/netfilter/core.c:626 nf_hook_ingress include/linux/netfilter_netdev.h:34 [inline] nf_ingress net/core/dev.c:5440 [inline]",
-      "vulnerability_id": "CVE-2024-44983",
-      "name": "CVE-2024-44983",
-      "package_name": "linux-libc-dev",
-      "package_details": {
-        "file_path": null,
-        "name": "linux-libc-dev",
-        "package_manager": "OS",
-        "version": "5.15.0",
-        "release": "122.132"
-      },
-      "remediation": {
-        "recommendation": {
-          "text": "None Provided"
-        }
-      },
-      "cvss_v3_score": 7.1,
-      "cvss_v30_score": 0.0,
-      "cvss_v31_score": 7.1,
-      "cvss_v2_score": 0.0,
-      "cvss_v3_severity": "HIGH",
-      "source_url": "https://people.canonical.com/~ubuntu-security/cve/2024/CVE-2024-44983.html",
-      "source": "UBUNTU_CVE",
-      "severity": "HIGH",
-      "status": "ACTIVE",
       "title": "CVE-2024-44983 - linux, linux-libc-dev",
-      "reason_to_ignore": "N/A"
-    }
-  ],
-  "linux": [
-    {
-      "description": "In the Linux kernel, the following vulnerability has been resolved: mISDN: Fix a use after free in hfcmulti_tx() Don't dereference *sp after calling dev_kfree_skb(*sp).",
-      "vulnerability_id": "CVE-2024-42280",
-      "name": "CVE-2024-42280",
-      "package_name": "linux",
-      "package_details": {
-        "file_path": null,
-        "name": "linux",
-        "package_manager": "OS",
-        "version": "5.15.0",
-        "release": "122.132"
-      },
-      "remediation": {
-        "recommendation": {
-          "text": "None Provided"
-        }
-      },
-      "cvss_v3_score": 7.8,
-      "cvss_v30_score": 0.0,
-      "cvss_v31_score": 7.8,
-      "cvss_v2_score": 0.0,
-      "cvss_v3_severity": "HIGH",
-      "source_url": "https://people.canonical.com/~ubuntu-security/cve/2024/CVE-2024-42280.html",
-      "source": "UBUNTU_CVE",
-      "severity": "HIGH",
-      "status": "ACTIVE",
-      "title": "CVE-2024-42280 - linux",
-      "reason_to_ignore": "N/A"
-    },
-    {
-      "description": "In the Linux kernel, the following vulnerability has been resolved: netfilter: flowtable: validate vlan header Ensure there is sufficient room to access the protocol field of the VLAN header, validate it once before the flowtable lookup. ===================================================== BUG: KMSAN: uninit-value in nf_flow_offload_inet_hook+0x45a/0x5f0 net/netfilter/nf_flow_table_inet.c:32 nf_flow_offload_inet_hook+0x45a/0x5f0 net/netfilter/nf_flow_table_inet.c:32 nf_hook_entry_hookfn include/linux/netfilter.h:154 [inline] nf_hook_slow+0xf4/0x400 net/netfilter/core.c:626 nf_hook_ingress include/linux/netfilter_netdev.h:34 [inline] nf_ingress net/core/dev.c:5440 [inline]",
-      "vulnerability_id": "CVE-2024-44983",
-      "name": "CVE-2024-44983",
-      "package_name": "linux",
-      "package_details": {
-        "file_path": null,
-        "name": "linux",
-        "package_manager": "OS",
-        "version": "5.15.0",
-        "release": "122.132"
-      },
-      "remediation": {
-        "recommendation": {
-          "text": "None Provided"
-        }
-      },
-      "cvss_v3_score": 7.1,
-      "cvss_v30_score": 0.0,
-      "cvss_v31_score": 7.1,
-      "cvss_v2_score": 0.0,
-      "cvss_v3_severity": "HIGH",
-      "source_url": "https://people.canonical.com/~ubuntu-security/cve/2024/CVE-2024-44983.html",
-      "source": "UBUNTU_CVE",
-      "severity": "HIGH",
-      "status": "ACTIVE",
-      "title": "CVE-2024-44983 - linux",
-      "reason_to_ignore": "N/A"
-    },
-    {
-      "description": "In the Linux kernel, the following vulnerability has been resolved: RDMA/iwcm: Fix a use-after-free related to destroying CM IDs iw_conn_req_handler() associates a new struct rdma_id_private (conn_id) with an existing struct iw_cm_id (cm_id) as follows: conn_id->cm_id.iw = cm_id; cm_id->context = conn_id; cm_id->cm_handler = cma_iw_handler; rdma_destroy_id() frees both the cm_id and the struct rdma_id_private. Make sure that cm_work_handler() does not trigger a use-after-free by only freeing of the struct rdma_id_private after all pending work has finished.",
-      "vulnerability_id": "CVE-2024-42285",
-      "name": "CVE-2024-42285",
-      "package_name": "linux",
-      "package_details": {
-        "file_path": null,
-        "name": "linux",
-        "package_manager": "OS",
-        "version": "5.15.0",
-        "release": "122.132"
-      },
-      "remediation": {
-        "recommendation": {
-          "text": "None Provided"
-        }
-      },
-      "cvss_v3_score": 7.8,
-      "cvss_v30_score": 0.0,
-      "cvss_v31_score": 7.8,
-      "cvss_v2_score": 0.0,
-      "cvss_v3_severity": "HIGH",
-      "source_url": "https://people.canonical.com/~ubuntu-security/cve/2024/CVE-2024-42285.html",
-      "source": "UBUNTU_CVE",
-      "severity": "HIGH",
-      "status": "ACTIVE",
-      "title": "CVE-2024-42285 - linux",
-      "reason_to_ignore": "N/A"
-    },
-    {
-      "description": "In the Linux kernel, the following vulnerability has been resolved: vhost/vsock: always initialize seqpacket_allow There are two issues around seqpacket_allow: 1. seqpacket_allow is not initialized when socket is created. Thus if features are never set, it will be read uninitialized. 2. if VIRTIO_VSOCK_F_SEQPACKET is set and then cleared, then seqpacket_allow will not be cleared appropriately (existing apps I know about don't usually do this but it's legal and there's no way to be sure no one relies on this). To fix: - initialize seqpacket_allow after allocation - set it unconditionally in set_features",
-      "vulnerability_id": "CVE-2024-43873",
-      "name": "CVE-2024-43873",
-      "package_name": "linux",
-      "package_details": {
-        "file_path": null,
-        "name": "linux",
-        "package_manager": "OS",
-        "version": "5.15.0",
-        "release": "122.132"
-      },
-      "remediation": {
-        "recommendation": {
-          "text": "None Provided"
-        }
-      },
-      "cvss_v3_score": 7.8,
-      "cvss_v30_score": 0.0,
-      "cvss_v31_score": 7.8,
-      "cvss_v2_score": 0.0,
-      "cvss_v3_severity": "HIGH",
-      "source_url": "https://people.canonical.com/~ubuntu-security/cve/2024/CVE-2024-43873.html",
-      "source": "UBUNTU_CVE",
-      "severity": "HIGH",
-      "status": "ACTIVE",
-      "title": "CVE-2024-43873 - linux",
-      "reason_to_ignore": "N/A"
-    },
-    {
-      "description": "In the Linux kernel, the following vulnerability has been resolved: media: venus: fix use after free in vdec_close There appears to be a possible use after free with vdec_close(). The firmware will add buffer release work to the work queue through HFI callbacks as a normal part of decoding. Randomly closing the decoder device from userspace during normal decoding can incur a read after free for inst. Fix it by cancelling the work in vdec_close.",
-      "vulnerability_id": "CVE-2024-42313",
-      "name": "CVE-2024-42313",
-      "package_name": "linux",
-      "package_details": {
-        "file_path": null,
-        "name": "linux",
-        "package_manager": "OS",
-        "version": "5.15.0",
-        "release": "122.132"
-      },
-      "remediation": {
-        "recommendation": {
-          "text": "None Provided"
-        }
-      },
-      "cvss_v3_score": 7.8,
-      "cvss_v30_score": 0.0,
-      "cvss_v31_score": 7.8,
-      "cvss_v2_score": 0.0,
-      "cvss_v3_severity": "HIGH",
-      "source_url": "https://people.canonical.com/~ubuntu-security/cve/2024/CVE-2024-42313.html",
-      "source": "UBUNTU_CVE",
-      "severity": "HIGH",
-      "status": "ACTIVE",
-      "title": "CVE-2024-42313 - linux",
-      "reason_to_ignore": "N/A"
-    },
-    {
-      "description": "In the Linux kernel, the following vulnerability has been resolved: PCI/DPC: Fix use-after-free on concurrent DPC and hot-removal Keith reports a use-after-free when a DPC event occurs concurrently to hot-removal of the same portion of the hierarchy: The dpc_handler() awaits readiness of the secondary bus below the Downstream Port where the DPC event occurred. To do so, it polls the config space of the first child device on the secondary bus. If that child device is concurrently removed, accesses to its struct pci_dev cause the kernel to oops. That's because pci_bridge_wait_for_secondary_bus() neglects to hold a reference on the child device. Before v6.3, the function was only called on resume from system sleep or on runtime resume. Holding a reference wasn't necessary back then because the pciehp IRQ thread could never run concurrently. (On resume from system sleep, IRQs are not enabled until after the resume_noirq phase. And runtime resume is always awaited before a PCI device is removed.) However starting ",
-      "vulnerability_id": "CVE-2024-42302",
-      "name": "CVE-2024-42302",
-      "package_name": "linux",
-      "package_details": {
-        "file_path": null,
-        "name": "linux",
-        "package_manager": "OS",
-        "version": "5.15.0",
-        "release": "122.132"
-      },
-      "remediation": {
-        "recommendation": {
-          "text": "None Provided"
-        }
-      },
-      "cvss_v3_score": 7.8,
-      "cvss_v30_score": 0.0,
-      "cvss_v31_score": 7.8,
-      "cvss_v2_score": 0.0,
-      "cvss_v3_severity": "HIGH",
-      "source_url": "https://people.canonical.com/~ubuntu-security/cve/2024/CVE-2024-42302.html",
-      "source": "UBUNTU_CVE",
-      "severity": "HIGH",
-      "status": "ACTIVE",
-      "title": "CVE-2024-42302 - linux",
-      "reason_to_ignore": "N/A"
-    },
-    {
-      "description": "In the Linux kernel, the following vulnerability has been resolved: nvme: avoid double free special payload If a discard request needs to be retried, and that retry may fail before a new special payload is added, a double free will result. Clear the RQF_SPECIAL_LOAD when the request is cleaned.",
-      "vulnerability_id": "CVE-2024-41073",
-      "name": "CVE-2024-41073",
-      "package_name": "linux",
-      "package_details": {
-        "file_path": null,
-        "name": "linux",
-        "package_manager": "OS",
-        "version": "5.15.0",
-        "release": "122.132"
-      },
-      "remediation": {
-        "recommendation": {
-          "text": "None Provided"
-        }
-      },
-      "cvss_v3_score": 7.8,
-      "cvss_v30_score": 0.0,
-      "cvss_v31_score": 7.8,
-      "cvss_v2_score": 0.0,
-      "cvss_v3_severity": "HIGH",
-      "source_url": "https://people.canonical.com/~ubuntu-security/cve/2024/CVE-2024-41073.html",
-      "source": "UBUNTU_CVE",
-      "severity": "HIGH",
-      "status": "ACTIVE",
-      "title": "CVE-2024-41073 - linux",
-      "reason_to_ignore": "N/A"
-    },
-    {
-      "description": "In the Linux kernel, the following vulnerability has been resolved: tipc: Return non-zero value from tipc_udp_addr2str() on error tipc_udp_addr2str() should return non-zero value if the UDP media address is invalid. Otherwise, a buffer overflow access can occur in tipc_media_addr_printf(). Fix this by returning 1 on an invalid UDP media address.",
-      "vulnerability_id": "CVE-2024-42284",
-      "name": "CVE-2024-42284",
-      "package_name": "linux",
-      "package_details": {
-        "file_path": null,
-        "name": "linux",
-        "package_manager": "OS",
-        "version": "5.15.0",
-        "release": "122.132"
-      },
-      "remediation": {
-        "recommendation": {
-          "text": "None Provided"
-        }
-      },
-      "cvss_v3_score": 7.8,
-      "cvss_v30_score": 0.0,
-      "cvss_v31_score": 7.8,
-      "cvss_v2_score": 0.0,
-      "cvss_v3_severity": "HIGH",
-      "source_url": "https://people.canonical.com/~ubuntu-security/cve/2024/CVE-2024-42284.html",
-      "source": "UBUNTU_CVE",
-      "severity": "HIGH",
-      "status": "ACTIVE",
-      "title": "CVE-2024-42284 - linux",
-      "reason_to_ignore": "N/A"
-    },
-    {
-      "description": "In the Linux kernel, the following vulnerability has been resolved: drm/amdkfd: don't allow mapping the MMIO HDP page with large pages We don't get the right offset in that case. The GPU has an unused 4K area of the register BAR space into which you can remap registers. We remap the HDP flush registers into this space to allow userspace (CPU or GPU) to flush the HDP when it updates VRAM. However, on systems with >4K pages, we end up exposing PAGE_SIZE of MMIO space.",
-      "vulnerability_id": "CVE-2024-41011",
-      "name": "CVE-2024-41011",
-      "package_name": "linux",
-      "package_details": {
-        "file_path": null,
-        "name": "linux",
-        "package_manager": "OS",
-        "version": "5.15.0",
-        "release": "122.132"
-      },
-      "remediation": {
-        "recommendation": {
-          "text": "None Provided"
-        }
-      },
-      "cvss_v3_score": 7.8,
-      "cvss_v30_score": 0.0,
-      "cvss_v31_score": 7.8,
-      "cvss_v2_score": 0.0,
-      "cvss_v3_severity": "HIGH",
-      "source_url": "https://people.canonical.com/~ubuntu-security/cve/2024/CVE-2024-41011.html",
-      "source": "UBUNTU_CVE",
-      "severity": "HIGH",
-      "status": "ACTIVE",
-      "title": "CVE-2024-41011 - linux",
-      "reason_to_ignore": "N/A"
-    },
-    {
-      "description": "In the Linux kernel, the following vulnerability has been resolved: KVM: PPC: Book3S HV: Prevent UAF in kvm_spapr_tce_attach_iommu_group() Al reported a possible use-after-free (UAF) in kvm_spapr_tce_attach_iommu_group(). It looks up `stt` from tablefd, but then continues to use it after doing fdput() on the returned fd. After the fdput() the tablefd is free to be closed by another thread. The close calls kvm_spapr_tce_release() and then release_spapr_tce_table() (via call_rcu()) which frees `stt`. Although there are calls to rcu_read_lock() in kvm_spapr_tce_attach_iommu_group() they are not sufficient to prevent the UAF, because `stt` is used outside the locked regions. With an artifcial delay after the fdput() and a userspace program which triggers the race, KASAN detects the UAF: BUG: KASAN: slab-use-after-free in kvm_spapr_tce_attach_iommu_group+0x298/0x720 [kvm] Read of size 4 at addr c000200027552c30 by task kvm-vfio/2505 CPU: 54 PID: 2505 Comm: kvm-vfio Not tainted 6.10.0-rc3-next-20240612-dirty #1 Har",
-      "vulnerability_id": "CVE-2024-41070",
-      "name": "CVE-2024-41070",
-      "package_name": "linux",
-      "package_details": {
-        "file_path": null,
-        "name": "linux",
-        "package_manager": "OS",
-        "version": "5.15.0",
-        "release": "122.132"
-      },
-      "remediation": {
-        "recommendation": {
-          "text": "None Provided"
-        }
-      },
-      "cvss_v3_score": 7.8,
-      "cvss_v30_score": 0.0,
-      "cvss_v31_score": 7.8,
-      "cvss_v2_score": 0.0,
-      "cvss_v3_severity": "HIGH",
-      "source_url": "https://people.canonical.com/~ubuntu-security/cve/2024/CVE-2024-41070.html",
-      "source": "UBUNTU_CVE",
-      "severity": "HIGH",
-      "status": "ACTIVE",
-      "title": "CVE-2024-41070 - linux",
-      "reason_to_ignore": "N/A"
-    },
-    {
-      "description": "In the Linux kernel, the following vulnerability has been resolved: hfsplus: fix uninit-value in copy_name [syzbot reported] BUG: KMSAN: uninit-value in sized_strscpy+0xc4/0x160 sized_strscpy+0xc4/0x160 copy_name+0x2af/0x320 fs/hfsplus/xattr.c:411 hfsplus_listxattr+0x11e9/0x1a50 fs/hfsplus/xattr.c:750 vfs_listxattr fs/xattr.c:493 [inline] listxattr+0x1f3/0x6b0 fs/xattr.c:840 path_listxattr fs/xattr.c:864 [inline] __do_sys_listxattr fs/xattr.c:876 [inline] __se_sys_listxattr fs/xattr.c:873 [inline] __x64_sys_listxattr+0x16b/0x2f0 fs/xattr.c:873 x64_sys_call+0x2ba0/0x3b50 arch/x86/include/generated/asm/syscalls_64.h:195 do_syscall_x64 arch/x86/entry/common.c:52 [inline] do_syscall_64+0xcf/0x1e0 arch/x86/entry/common.c:83 entry_SYSCALL_64_after_hwframe+0x77/0x7f Uninit was created at: slab_post_alloc_hook mm/slub.c:3877 [inline] slab_alloc_node mm/slub.c:3918 [inline] kmalloc_trace+0x57b/0xbe0 mm/slub.c:4065 kmalloc include/linux/slab.h:628 [inline] hfsplus_listxattr+0x4cc/0x1a50 fs/hfsplus/xattr.c:699 vfs_listx",
-      "vulnerability_id": "CVE-2024-41059",
-      "name": "CVE-2024-41059",
-      "package_name": "linux",
-      "package_details": {
-        "file_path": null,
-        "name": "linux",
-        "package_manager": "OS",
-        "version": "5.15.0",
-        "release": "122.132"
-      },
-      "remediation": {
-        "recommendation": {
-          "text": "None Provided"
-        }
-      },
-      "cvss_v3_score": 7.1,
-      "cvss_v30_score": 0.0,
-      "cvss_v31_score": 7.1,
-      "cvss_v2_score": 0.0,
-      "cvss_v3_severity": "HIGH",
-      "source_url": "https://people.canonical.com/~ubuntu-security/cve/2024/CVE-2024-41059.html",
-      "source": "UBUNTU_CVE",
-      "severity": "HIGH",
-      "status": "ACTIVE",
-      "title": "CVE-2024-41059 - linux",
-      "reason_to_ignore": "N/A"
-    },
-    {
-      "description": "In the Linux kernel, the following vulnerability has been resolved: exec: Fix ToCToU between perm check and set-uid/gid usage When opening a file for exec via do_filp_open(), permission checking is done against the file's metadata at that moment, and on success, a file pointer is passed back. Much later in the execve() code path, the file metadata (specifically mode, uid, and gid) is used to determine if/how to set the uid and gid. However, those values may have changed since the permissions check, meaning the execution may gain unintended privileges. For example, if a file could change permissions from executable and not set-id: ---------x 1 root root 16048 Aug 7 13:16 target to set-id and non-executable: ---S------ 1 root root 16048 Aug 7 13:16 target it is possible to gain root privileges when execution should have been disallowed. While this race condition is rare in real-world scenarios, it has been observed (and proven exploitable) when package managers are updating the setuid bits of installed programs",
-      "vulnerability_id": "CVE-2024-43882",
-      "name": "CVE-2024-43882",
-      "package_name": "linux",
-      "package_details": {
-        "file_path": null,
-        "name": "linux",
-        "package_manager": "OS",
-        "version": "5.15.0",
-        "release": "122.132"
-      },
-      "remediation": {
-        "recommendation": {
-          "text": "None Provided"
-        }
-      },
-      "cvss_v3_score": 7.0,
-      "cvss_v30_score": 0.0,
-      "cvss_v31_score": 7.0,
-      "cvss_v2_score": 0.0,
-      "cvss_v3_severity": "HIGH",
-      "source_url": "https://people.canonical.com/~ubuntu-security/cve/2024/CVE-2024-43882.html",
-      "source": "UBUNTU_CVE",
-      "severity": "HIGH",
-      "status": "ACTIVE",
-      "title": "CVE-2024-43882 - linux",
-      "reason_to_ignore": "N/A"
-    },
-    {
-      "description": "In the Linux kernel, the following vulnerability has been resolved: ipv6: prevent possible UAF in ip6_xmit() If skb_expand_head() returns NULL, skb has been freed and the associated dst/idev could also have been freed. We must use rcu_read_lock() to prevent a possible UAF.",
-      "vulnerability_id": "CVE-2024-44985",
-      "name": "CVE-2024-44985",
-      "package_name": "linux",
-      "package_details": {
-        "file_path": null,
-        "name": "linux",
-        "package_manager": "OS",
-        "version": "5.15.0",
-        "release": "122.132"
-      },
-      "remediation": {
-        "recommendation": {
-          "text": "None Provided"
-        }
-      },
-      "cvss_v3_score": 7.8,
-      "cvss_v30_score": 0.0,
-      "cvss_v31_score": 7.8,
-      "cvss_v2_score": 0.0,
-      "cvss_v3_severity": "HIGH",
-      "source_url": "https://people.canonical.com/~ubuntu-security/cve/2024/CVE-2024-44985.html",
-      "source": "UBUNTU_CVE",
-      "severity": "HIGH",
-      "status": "ACTIVE",
-      "title": "CVE-2024-44985 - linux",
-      "reason_to_ignore": "N/A"
-    },
-    {
-      "description": "In the Linux kernel, the following vulnerability has been resolved: dev/parport: fix the array out-of-bounds risk Fixed array out-of-bounds issues caused by sprintf by replacing it with snprintf for safer data copying, ensuring the destination buffer is not overflowed. Below is the stack trace I encountered during the actual issue: [ 66.575408s] [pid:5118,cpu4,QThread,4]Kernel panic - not syncing: stack-protector: Kernel stack is corrupted in: do_hardware_base_addr+0xcc/0xd0 [parport] [ 66.575408s] [pid:5118,cpu4,QThread,5]CPU: 4 PID: 5118 Comm: QThread Tainted: G S W O 5.10.97-arm64-desktop #7100.57021.2 [ 66.575439s] [pid:5118,cpu4,QThread,6]TGID: 5087 Comm: EFileApp [ 66.575439s] [pid:5118,cpu4,QThread,7]Hardware name: HUAWEI HUAWEI QingYun PGUX-W515x-B081/SP1PANGUXM, BIOS 1.00.07 04/29/2024 [ 66.575439s] [pid:5118,cpu4,QThread,8]Call trace: [ 66.575469s] [pid:5118,cpu4,QThread,9] dump_backtrace+0x0/0x1c0 [ 66.575469s] [pid:5118,cpu4,QThread,0] show_stack+0x14/0x20 [ 66.575469s] [pid:5118,cpu4,QThread,1] d",
-      "vulnerability_id": "CVE-2024-42301",
-      "name": "CVE-2024-42301",
-      "package_name": "linux",
-      "package_details": {
-        "file_path": null,
-        "name": "linux",
-        "package_manager": "OS",
-        "version": "5.15.0",
-        "release": "122.132"
-      },
-      "remediation": {
-        "recommendation": {
-          "text": "None Provided"
-        }
-      },
-      "cvss_v3_score": 7.8,
-      "cvss_v30_score": 0.0,
-      "cvss_v31_score": 7.8,
-      "cvss_v2_score": 0.0,
-      "cvss_v3_severity": "HIGH",
-      "source_url": "https://people.canonical.com/~ubuntu-security/cve/2024/CVE-2024-42301.html",
-      "source": "UBUNTU_CVE",
-      "severity": "HIGH",
-      "status": "ACTIVE",
-      "title": "CVE-2024-42301 - linux",
-      "reason_to_ignore": "N/A"
-    },
-    {
-      "description": "Supraja Sridhara, Benedict Schlüter, Mark Kuhne, Andrin Bertschi, and Shweta Shinde discovered that the Confidential Computing framework in the Linux kernel for x86 platforms did not properly handle 32-bit emulation on TDX and SEV. An attacker with access to the VMM could use this to cause a denial of service (guest crash) or possibly execute arbitrary code.",
-      "vulnerability_id": "CVE-2024-25744",
-      "name": "CVE-2024-25744",
-      "package_name": "linux",
-      "package_details": {
-        "file_path": null,
-        "name": "linux",
-        "package_manager": "OS",
-        "version": "5.15.0",
-        "release": "122.132"
-      },
-      "remediation": {
-        "recommendation": {
-          "text": "None Provided"
-        }
-      },
-      "cvss_v3_score": 8.8,
-      "cvss_v30_score": 0.0,
-      "cvss_v31_score": 8.8,
-      "cvss_v2_score": 0.0,
-      "cvss_v3_severity": "HIGH",
-      "source_url": "https://people.canonical.com/~ubuntu-security/cve/2024/CVE-2024-25744.html",
-      "source": "UBUNTU_CVE",
-      "severity": "HIGH",
-      "status": "ACTIVE",
-      "title": "CVE-2024-25744 - linux",
-      "reason_to_ignore": "N/A"
-    },
-    {
-      "description": "In the Linux kernel, the following vulnerability has been resolved: scsi: aacraid: Fix double-free on probe failure aac_probe_one() calls hardware-specific init functions through the aac_driver_ident::init pointer, all of which eventually call down to aac_init_adapter(). If aac_init_adapter() fails after allocating memory for aac_dev::queues, it frees the memory but does not clear that member. After the hardware-specific init function returns an error, aac_probe_one() goes down an error path that frees the memory pointed to by aac_dev::queues, resulting.in a double-free.",
-      "vulnerability_id": "CVE-2024-46673",
-      "name": "CVE-2024-46673",
-      "package_name": "linux",
-      "package_details": {
-        "file_path": null,
-        "name": "linux",
-        "package_manager": "OS",
-        "version": "5.15.0",
-        "release": "122.132"
-      },
-      "remediation": {
-        "recommendation": {
-          "text": "None Provided"
-        }
-      },
-      "cvss_v3_score": 7.8,
-      "cvss_v30_score": 0.0,
-      "cvss_v31_score": 7.8,
-      "cvss_v2_score": 0.0,
-      "cvss_v3_severity": "HIGH",
-      "source_url": "https://people.canonical.com/~ubuntu-security/cve/2024/CVE-2024-46673.html",
-      "source": "UBUNTU_CVE",
-      "severity": "HIGH",
-      "status": "ACTIVE",
-      "title": "CVE-2024-46673 - linux",
-      "reason_to_ignore": "N/A"
-    },
-    {
-      "description": "In the Linux kernel, the following vulnerability has been resolved: jfs: Fix array-index-out-of-bounds in diFree",
-      "vulnerability_id": "CVE-2024-43858",
-      "name": "CVE-2024-43858",
-=======
-      "source_url": "https://people.canonical.com/~ubuntu-security/cve/2024/CVE-2024-44998.html",
-      "source": "UBUNTU_CVE",
-      "severity": "HIGH",
-      "status": "ACTIVE",
-      "title": "CVE-2024-44998 - linux",
-      "reason_to_ignore": "N/A"
-    },
-    {
-      "description": "In the Linux kernel, the following vulnerability has been resolved: usb: dwc3: st: fix probed platform device ref count on probe error path The probe function never performs any paltform device allocation, thus error path \"undo_platform_dev_alloc\" is entirely bogus. It drops the reference count from the platform device being probed. If error path is triggered, this will lead to unbalanced device reference counts and premature release of device resources, thus possible use-after-free when releasing remaining devm-managed resources.",
-      "vulnerability_id": "CVE-2024-46674",
-      "name": "CVE-2024-46674",
->>>>>>> 51052178
-      "package_name": "linux",
-      "package_details": {
-        "file_path": null,
-        "name": "linux",
-        "package_manager": "OS",
-        "version": "5.15.0",
-        "release": "122.132"
-      },
-      "remediation": {
-        "recommendation": {
-          "text": "None Provided"
-        }
-      },
-      "cvss_v3_score": 7.8,
-      "cvss_v30_score": 0.0,
-      "cvss_v31_score": 7.8,
-      "cvss_v2_score": 0.0,
-      "cvss_v3_severity": "HIGH",
-<<<<<<< HEAD
-      "source_url": "https://people.canonical.com/~ubuntu-security/cve/2024/CVE-2024-43858.html",
-      "source": "UBUNTU_CVE",
-      "severity": "HIGH",
-      "status": "ACTIVE",
-      "title": "CVE-2024-43858 - linux",
-      "reason_to_ignore": "N/A"
-    },
-    {
-      "description": "In the Linux kernel, the following vulnerability has been resolved: gtp: pull network headers in gtp_dev_xmit() syzbot/KMSAN reported use of uninit-value in get_dev_xmit() [1] We must make sure the IPv4 or Ipv6 header is pulled in skb->head before accessing fields in them. Use pskb_inet_may_pull() to fix this issue. [1] BUG: KMSAN: uninit-value in ipv6_pdp_find drivers/net/gtp.c:220 [inline] BUG: KMSAN: uninit-value in gtp_build_skb_ip6 drivers/net/gtp.c:1229 [inline] BUG: KMSAN: uninit-value in gtp_dev_xmit+0x1424/0x2540 drivers/net/gtp.c:1281 ipv6_pdp_find drivers/net/gtp.c:220 [inline] gtp_build_skb_ip6 drivers/net/gtp.c:1229 [inline] gtp_dev_xmit+0x1424/0x2540 drivers/net/gtp.c:1281 __netdev_start_xmit include/linux/netdevice.h:4913 [inline] netdev_start_xmit include/linux/netdevice.h:4922 [inline] xmit_one net/core/dev.c:3580 [inline] dev_hard_start_xmit+0x247/0xa20 net/core/dev.c:3596 __dev_queue_xmit+0x358c/0x5610 net/core/dev.c:4423 dev_queue_xmit include/linux/netdevice.h:3105 [inline] packet_xmit+0x",
-      "vulnerability_id": "CVE-2024-44999",
-      "name": "CVE-2024-44999",
-=======
-      "source_url": "https://people.canonical.com/~ubuntu-security/cve/2024/CVE-2024-46674.html",
-      "source": "UBUNTU_CVE",
-      "severity": "HIGH",
-      "status": "ACTIVE",
-      "title": "CVE-2024-46674 - linux",
-      "reason_to_ignore": "N/A"
-    },
-    {
-      "description": "In the Linux kernel, the following vulnerability has been resolved: s390/dasd: fix error recovery leading to data corruption on ESE devices Extent Space Efficient (ESE) or thin provisioned volumes need to be formatted on demand during usual IO processing. The dasd_ese_needs_format function checks for error codes that signal the non existence of a proper track format. The check for incorrect length is to imprecise since other error cases leading to transport of insufficient data also have this flag set. This might lead to data corruption in certain error cases for example during a storage server warmstart. Fix by removing the check for incorrect length and replacing by explicitly checking for invalid track format in transport mode. Also remove the check for file protected since this is not a valid ESE handling case.",
-      "vulnerability_id": "CVE-2024-45026",
-      "name": "CVE-2024-45026",
->>>>>>> 51052178
-      "package_name": "linux",
-      "package_details": {
-        "file_path": null,
-        "name": "linux",
-        "package_manager": "OS",
-        "version": "5.15.0",
-        "release": "122.132"
-      },
-      "remediation": {
-        "recommendation": {
-          "text": "None Provided"
-        }
-      },
-      "cvss_v3_score": 7.8,
-      "cvss_v30_score": 0.0,
-      "cvss_v31_score": 7.8,
-      "cvss_v2_score": 0.0,
-      "cvss_v3_severity": "HIGH",
-<<<<<<< HEAD
-      "source_url": "https://people.canonical.com/~ubuntu-security/cve/2024/CVE-2024-44999.html",
-      "source": "UBUNTU_CVE",
-      "severity": "HIGH",
-      "status": "ACTIVE",
-      "title": "CVE-2024-44999 - linux",
-      "reason_to_ignore": "N/A"
-    },
-    {
-      "description": "In the Linux kernel, the following vulnerability has been resolved: ipv6: fix possible UAF in ip6_finish_output2() If skb_expand_head() returns NULL, skb has been freed and associated dst/idev could also have been freed. We need to hold rcu_read_lock() to make sure the dst and associated idev are alive.",
-      "vulnerability_id": "CVE-2024-44986",
-      "name": "CVE-2024-44986",
-=======
-      "source_url": "https://people.canonical.com/~ubuntu-security/cve/2024/CVE-2024-45026.html",
-      "source": "UBUNTU_CVE",
-      "severity": "HIGH",
-      "status": "ACTIVE",
-      "title": "CVE-2024-45026 - linux",
-      "reason_to_ignore": "N/A"
-    },
-    {
-      "description": "In the Linux kernel, the following vulnerability has been resolved: net/iucv: fix use after free in iucv_sock_close() iucv_sever_path() is called from process context and from bh context. iucv->path is used as indicator whether somebody else is taking care of severing the path (or it is already removed / never existed). This needs to be done with atomic compare and swap, otherwise there is a small window where iucv_sock_close() will try to work with a path that has already been severed and freed by iucv_callback_connrej() called by iucv_tasklet_fn(). Example: [452744.123844] Call Trace: [452744.123845] ([<0000001e87f03880>] 0x1e87f03880) [452744.123966] [<00000000d593001e>] iucv_path_sever+0x96/0x138 [452744.124330] [<000003ff801ddbca>] iucv_sever_path+0xc2/0xd0 [af_iucv] [452744.124336] [<000003ff801e01b6>] iucv_sock_close+0xa6/0x310 [af_iucv] [452744.124341] [<000003ff801e08cc>] iucv_sock_release+0x3c/0xd0 [af_iucv] [452744.124345] [<00000000d574794e>] __sock_release+0x5e/0xe8 [452744.124815] [<00000000d574",
-      "vulnerability_id": "CVE-2024-42271",
-      "name": "CVE-2024-42271",
->>>>>>> 51052178
-      "package_name": "linux",
-      "package_details": {
-        "file_path": null,
-        "name": "linux",
-        "package_manager": "OS",
-        "version": "5.15.0",
-        "release": "122.132"
-      },
-      "remediation": {
-        "recommendation": {
-          "text": "None Provided"
-        }
-      },
-      "cvss_v3_score": 7.8,
-      "cvss_v30_score": 0.0,
-      "cvss_v31_score": 7.8,
-      "cvss_v2_score": 0.0,
-      "cvss_v3_severity": "HIGH",
-<<<<<<< HEAD
-      "source_url": "https://people.canonical.com/~ubuntu-security/cve/2024/CVE-2024-44986.html",
-      "source": "UBUNTU_CVE",
-      "severity": "HIGH",
-      "status": "ACTIVE",
-      "title": "CVE-2024-44986 - linux",
-      "reason_to_ignore": "N/A"
-    },
-    {
-      "description": "In the Linux kernel, the following vulnerability has been resolved: atm: idt77252: prevent use after free in dequeue_rx() We can't dereference \"skb\" after calling vcc->push() because the skb is released.",
-      "vulnerability_id": "CVE-2024-44998",
-      "name": "CVE-2024-44998",
-=======
-      "source_url": "https://people.canonical.com/~ubuntu-security/cve/2024/CVE-2024-42271.html",
-      "source": "UBUNTU_CVE",
-      "severity": "HIGH",
-      "status": "ACTIVE",
-      "title": "CVE-2024-42271 - linux",
-      "reason_to_ignore": "N/A"
-    },
-    {
-      "description": "In the Linux kernel, the following vulnerability has been resolved: net: bridge: mcast: wait for previous gc cycles when removing port syzbot hit a use-after-free[1] which is caused because the bridge doesn't make sure that all previous garbage has been collected when removing a port. What happens is: CPU 1 CPU 2 start gc cycle remove port acquire gc lock first wait for lock call br_multicasg_gc() directly acquire lock now but free port the port can be freed while grp timers still running Make sure all previous gc cycles have finished by using flush_work before freeing the port. [1] BUG: KASAN: slab-use-after-free in br_multicast_port_group_expired+0x4c0/0x550 net/bridge/br_multicast.c:861 Read of size 8 at addr ffff888071d6d000 by task syz.5.1232/9699 CPU: 1 PID: 9699 Comm: syz.5.1232 Not tainted 6.10.0-rc5-syzkaller-00021-g24ca36a562d6 #0 Hardware name: Google Google Compute Engine/Google Compute Engine, BIOS Google 06/07/2024 Call Trace: <IRQ> __dump_stack lib/dump_stack.c:88 [inline] dump_stack_lvl+0x116/",
-      "vulnerability_id": "CVE-2024-44934",
-      "name": "CVE-2024-44934",
->>>>>>> 51052178
-      "package_name": "linux",
-      "package_details": {
-        "file_path": null,
-        "name": "linux",
-        "package_manager": "OS",
-        "version": "5.15.0",
-        "release": "122.132"
-      },
-      "remediation": {
-        "recommendation": {
-          "text": "None Provided"
-        }
-      },
-      "cvss_v3_score": 7.8,
-      "cvss_v30_score": 0.0,
-      "cvss_v31_score": 7.8,
-      "cvss_v2_score": 0.0,
-      "cvss_v3_severity": "HIGH",
-<<<<<<< HEAD
-      "source_url": "https://people.canonical.com/~ubuntu-security/cve/2024/CVE-2024-44998.html",
-      "source": "UBUNTU_CVE",
-      "severity": "HIGH",
-      "status": "ACTIVE",
-      "title": "CVE-2024-44998 - linux",
-      "reason_to_ignore": "N/A"
-    },
-    {
-      "description": "In the Linux kernel, the following vulnerability has been resolved: usb: dwc3: st: fix probed platform device ref count on probe error path The probe function never performs any paltform device allocation, thus error path \"undo_platform_dev_alloc\" is entirely bogus. It drops the reference count from the platform device being probed. If error path is triggered, this will lead to unbalanced device reference counts and premature release of device resources, thus possible use-after-free when releasing remaining devm-managed resources.",
-      "vulnerability_id": "CVE-2024-46674",
-      "name": "CVE-2024-46674",
-=======
-      "source_url": "https://people.canonical.com/~ubuntu-security/cve/2024/CVE-2024-44934.html",
-      "source": "UBUNTU_CVE",
-      "severity": "HIGH",
-      "status": "ACTIVE",
-      "title": "CVE-2024-44934 - linux",
-      "reason_to_ignore": "N/A"
-    },
-    {
-      "description": "In the Linux kernel, the following vulnerability has been resolved: ipv6: prevent UAF in ip6_send_skb() syzbot reported an UAF in ip6_send_skb() [1] After ip6_local_out() has returned, we no longer can safely dereference rt, unless we hold rcu_read_lock(). A similar issue has been fixed in commit a688caa34beb (\"ipv6: take rcu lock in rawv6_send_hdrinc()\") Another potential issue in ip6_finish_output2() is handled in a separate patch. [1] BUG: KASAN: slab-use-after-free in ip6_send_skb+0x18d/0x230 net/ipv6/ip6_output.c:1964 Read of size 8 at addr ffff88806dde4858 by task syz.1.380/6530 CPU: 1 UID: 0 PID: 6530 Comm: syz.1.380 Not tainted 6.11.0-rc3-syzkaller-00306-gdf6cbc62cc9b #0 Hardware name: Google Google Compute Engine/Google Compute Engine, BIOS Google 08/06/2024 Call Trace: <TASK> __dump_stack lib/dump_stack.c:93 [inline] dump_stack_lvl+0x241/0x360 lib/dump_stack.c:119 print_address_description mm/kasan/report.c:377 [inline] print_report+0x169/0x550 mm/kasan/report.c:488 kasan_report+0x143/0x180 mm/kasan",
-      "vulnerability_id": "CVE-2024-44987",
-      "name": "CVE-2024-44987",
->>>>>>> 51052178
-      "package_name": "linux",
-      "package_details": {
-        "file_path": null,
-        "name": "linux",
-        "package_manager": "OS",
-        "version": "5.15.0",
-        "release": "122.132"
-      },
-      "remediation": {
-        "recommendation": {
-          "text": "None Provided"
-        }
-      },
-      "cvss_v3_score": 7.8,
-      "cvss_v30_score": 0.0,
-      "cvss_v31_score": 7.8,
-      "cvss_v2_score": 0.0,
-      "cvss_v3_severity": "HIGH",
-<<<<<<< HEAD
-      "source_url": "https://people.canonical.com/~ubuntu-security/cve/2024/CVE-2024-46674.html",
-      "source": "UBUNTU_CVE",
-      "severity": "HIGH",
-      "status": "ACTIVE",
-      "title": "CVE-2024-46674 - linux",
-=======
-      "source_url": "https://people.canonical.com/~ubuntu-security/cve/2024/CVE-2024-44987.html",
-      "source": "UBUNTU_CVE",
-      "severity": "HIGH",
-      "status": "ACTIVE",
-      "title": "CVE-2024-44987 - linux",
->>>>>>> 51052178
-      "reason_to_ignore": "N/A"
-    }
-  ],
-  "linux-libc-dev": [
-    {
-<<<<<<< HEAD
-      "description": "In the Linux kernel, the following vulnerability has been resolved: s390/dasd: fix error recovery leading to data corruption on ESE devices Extent Space Efficient (ESE) or thin provisioned volumes need to be formatted on demand during usual IO processing. The dasd_ese_needs_format function checks for error codes that signal the non existence of a proper track format. The check for incorrect length is to imprecise since other error cases leading to transport of insufficient data also have this flag set. This might lead to data corruption in certain error cases for example during a storage server warmstart. Fix by removing the check for incorrect length and replacing by explicitly checking for invalid track format in transport mode. Also remove the check for file protected since this is not a valid ESE handling case.",
-      "vulnerability_id": "CVE-2024-45026",
-      "name": "CVE-2024-45026",
-      "package_name": "linux",
-=======
-      "description": "In the Linux kernel, the following vulnerability has been resolved: drm/amdkfd: don't allow mapping the MMIO HDP page with large pages We don't get the right offset in that case. The GPU has an unused 4K area of the register BAR space into which you can remap registers. We remap the HDP flush registers into this space to allow userspace (CPU or GPU) to flush the HDP when it updates VRAM. However, on systems with >4K pages, we end up exposing PAGE_SIZE of MMIO space.",
-      "vulnerability_id": "CVE-2024-41011",
-      "name": "CVE-2024-41011",
-      "package_name": "linux-libc-dev",
->>>>>>> 51052178
-      "package_details": {
-        "file_path": null,
-        "name": "linux-libc-dev",
-        "package_manager": "OS",
-        "version": "5.15.0",
-        "release": "122.132"
-      },
-      "remediation": {
-        "recommendation": {
-          "text": "None Provided"
-        }
-      },
-      "cvss_v3_score": 7.8,
-      "cvss_v30_score": 0.0,
-      "cvss_v31_score": 7.8,
-      "cvss_v2_score": 0.0,
-      "cvss_v3_severity": "HIGH",
-<<<<<<< HEAD
-      "source_url": "https://people.canonical.com/~ubuntu-security/cve/2024/CVE-2024-45026.html",
-      "source": "UBUNTU_CVE",
-      "severity": "HIGH",
-      "status": "ACTIVE",
-      "title": "CVE-2024-45026 - linux",
-      "reason_to_ignore": "N/A"
-    },
-    {
-      "description": "In the Linux kernel, the following vulnerability has been resolved: net/iucv: fix use after free in iucv_sock_close() iucv_sever_path() is called from process context and from bh context. iucv->path is used as indicator whether somebody else is taking care of severing the path (or it is already removed / never existed). This needs to be done with atomic compare and swap, otherwise there is a small window where iucv_sock_close() will try to work with a path that has already been severed and freed by iucv_callback_connrej() called by iucv_tasklet_fn(). Example: [452744.123844] Call Trace: [452744.123845] ([<0000001e87f03880>] 0x1e87f03880) [452744.123966] [<00000000d593001e>] iucv_path_sever+0x96/0x138 [452744.124330] [<000003ff801ddbca>] iucv_sever_path+0xc2/0xd0 [af_iucv] [452744.124336] [<000003ff801e01b6>] iucv_sock_close+0xa6/0x310 [af_iucv] [452744.124341] [<000003ff801e08cc>] iucv_sock_release+0x3c/0xd0 [af_iucv] [452744.124345] [<00000000d574794e>] __sock_release+0x5e/0xe8 [452744.124815] [<00000000d574",
-      "vulnerability_id": "CVE-2024-42271",
-      "name": "CVE-2024-42271",
-      "package_name": "linux",
-=======
-      "source_url": "https://people.canonical.com/~ubuntu-security/cve/2024/CVE-2024-41011.html",
-      "source": "UBUNTU_CVE",
-      "severity": "HIGH",
-      "status": "ACTIVE",
-      "title": "CVE-2024-41011 - linux, linux-libc-dev",
-      "reason_to_ignore": "N/A"
-    },
-    {
-      "description": "In the Linux kernel, the following vulnerability has been resolved: PCI/DPC: Fix use-after-free on concurrent DPC and hot-removal Keith reports a use-after-free when a DPC event occurs concurrently to hot-removal of the same portion of the hierarchy: The dpc_handler() awaits readiness of the secondary bus below the Downstream Port where the DPC event occurred. To do so, it polls the config space of the first child device on the secondary bus. If that child device is concurrently removed, accesses to its struct pci_dev cause the kernel to oops. That's because pci_bridge_wait_for_secondary_bus() neglects to hold a reference on the child device. Before v6.3, the function was only called on resume from system sleep or on runtime resume. Holding a reference wasn't necessary back then because the pciehp IRQ thread could never run concurrently. (On resume from system sleep, IRQs are not enabled until after the resume_noirq phase. And runtime resume is always awaited before a PCI device is removed.) However starting ",
-      "vulnerability_id": "CVE-2024-42302",
-      "name": "CVE-2024-42302",
-      "package_name": "linux-libc-dev",
->>>>>>> 51052178
-      "package_details": {
-        "file_path": null,
-        "name": "linux-libc-dev",
-        "package_manager": "OS",
-        "version": "5.15.0",
-        "release": "122.132"
-      },
-      "remediation": {
-        "recommendation": {
-          "text": "None Provided"
-        }
-      },
-      "cvss_v3_score": 7.8,
-      "cvss_v30_score": 0.0,
-      "cvss_v31_score": 7.8,
-      "cvss_v2_score": 0.0,
-      "cvss_v3_severity": "HIGH",
-<<<<<<< HEAD
-      "source_url": "https://people.canonical.com/~ubuntu-security/cve/2024/CVE-2024-42271.html",
-      "source": "UBUNTU_CVE",
-      "severity": "HIGH",
-      "status": "ACTIVE",
-      "title": "CVE-2024-42271 - linux",
-      "reason_to_ignore": "N/A"
-    },
-    {
-      "description": "In the Linux kernel, the following vulnerability has been resolved: net: bridge: mcast: wait for previous gc cycles when removing port syzbot hit a use-after-free[1] which is caused because the bridge doesn't make sure that all previous garbage has been collected when removing a port. What happens is: CPU 1 CPU 2 start gc cycle remove port acquire gc lock first wait for lock call br_multicasg_gc() directly acquire lock now but free port the port can be freed while grp timers still running Make sure all previous gc cycles have finished by using flush_work before freeing the port. [1] BUG: KASAN: slab-use-after-free in br_multicast_port_group_expired+0x4c0/0x550 net/bridge/br_multicast.c:861 Read of size 8 at addr ffff888071d6d000 by task syz.5.1232/9699 CPU: 1 PID: 9699 Comm: syz.5.1232 Not tainted 6.10.0-rc5-syzkaller-00021-g24ca36a562d6 #0 Hardware name: Google Google Compute Engine/Google Compute Engine, BIOS Google 06/07/2024 Call Trace: <IRQ> __dump_stack lib/dump_stack.c:88 [inline] dump_stack_lvl+0x116/",
-      "vulnerability_id": "CVE-2024-44934",
-      "name": "CVE-2024-44934",
-      "package_name": "linux",
-=======
-      "source_url": "https://people.canonical.com/~ubuntu-security/cve/2024/CVE-2024-42302.html",
-      "source": "UBUNTU_CVE",
-      "severity": "HIGH",
-      "status": "ACTIVE",
-      "title": "CVE-2024-42302 - linux, linux-libc-dev",
-      "reason_to_ignore": "N/A"
-    },
-    {
-      "description": "In the Linux kernel, the following vulnerability has been resolved: KVM: PPC: Book3S HV: Prevent UAF in kvm_spapr_tce_attach_iommu_group() Al reported a possible use-after-free (UAF) in kvm_spapr_tce_attach_iommu_group(). It looks up `stt` from tablefd, but then continues to use it after doing fdput() on the returned fd. After the fdput() the tablefd is free to be closed by another thread. The close calls kvm_spapr_tce_release() and then release_spapr_tce_table() (via call_rcu()) which frees `stt`. Although there are calls to rcu_read_lock() in kvm_spapr_tce_attach_iommu_group() they are not sufficient to prevent the UAF, because `stt` is used outside the locked regions. With an artifcial delay after the fdput() and a userspace program which triggers the race, KASAN detects the UAF: BUG: KASAN: slab-use-after-free in kvm_spapr_tce_attach_iommu_group+0x298/0x720 [kvm] Read of size 4 at addr c000200027552c30 by task kvm-vfio/2505 CPU: 54 PID: 2505 Comm: kvm-vfio Not tainted 6.10.0-rc3-next-20240612-dirty #1 Har",
-      "vulnerability_id": "CVE-2024-41070",
-      "name": "CVE-2024-41070",
-      "package_name": "linux-libc-dev",
->>>>>>> 51052178
-      "package_details": {
-        "file_path": null,
-        "name": "linux-libc-dev",
-        "package_manager": "OS",
-        "version": "5.15.0",
-        "release": "122.132"
-      },
-      "remediation": {
-        "recommendation": {
-          "text": "None Provided"
-        }
-      },
-      "cvss_v3_score": 7.8,
-      "cvss_v30_score": 0.0,
-      "cvss_v31_score": 7.8,
-      "cvss_v2_score": 0.0,
-      "cvss_v3_severity": "HIGH",
-<<<<<<< HEAD
-      "source_url": "https://people.canonical.com/~ubuntu-security/cve/2024/CVE-2024-44934.html",
-      "source": "UBUNTU_CVE",
-      "severity": "HIGH",
-      "status": "ACTIVE",
-      "title": "CVE-2024-44934 - linux",
-      "reason_to_ignore": "N/A"
-    },
-    {
-      "description": "In the Linux kernel, the following vulnerability has been resolved: ipv6: prevent UAF in ip6_send_skb() syzbot reported an UAF in ip6_send_skb() [1] After ip6_local_out() has returned, we no longer can safely dereference rt, unless we hold rcu_read_lock(). A similar issue has been fixed in commit a688caa34beb (\"ipv6: take rcu lock in rawv6_send_hdrinc()\") Another potential issue in ip6_finish_output2() is handled in a separate patch. [1] BUG: KASAN: slab-use-after-free in ip6_send_skb+0x18d/0x230 net/ipv6/ip6_output.c:1964 Read of size 8 at addr ffff88806dde4858 by task syz.1.380/6530 CPU: 1 UID: 0 PID: 6530 Comm: syz.1.380 Not tainted 6.11.0-rc3-syzkaller-00306-gdf6cbc62cc9b #0 Hardware name: Google Google Compute Engine/Google Compute Engine, BIOS Google 08/06/2024 Call Trace: <TASK> __dump_stack lib/dump_stack.c:93 [inline] dump_stack_lvl+0x241/0x360 lib/dump_stack.c:119 print_address_description mm/kasan/report.c:377 [inline] print_report+0x169/0x550 mm/kasan/report.c:488 kasan_report+0x143/0x180 mm/kasan",
-      "vulnerability_id": "CVE-2024-44987",
-      "name": "CVE-2024-44987",
-      "package_name": "linux",
-=======
-      "source_url": "https://people.canonical.com/~ubuntu-security/cve/2024/CVE-2024-41070.html",
-      "source": "UBUNTU_CVE",
-      "severity": "HIGH",
-      "status": "ACTIVE",
-      "title": "CVE-2024-41070 - linux, linux-libc-dev",
-      "reason_to_ignore": "N/A"
-    },
-    {
-      "description": "In the Linux kernel, the following vulnerability has been resolved: atm: idt77252: prevent use after free in dequeue_rx() We can't dereference \"skb\" after calling vcc->push() because the skb is released.",
-      "vulnerability_id": "CVE-2024-44998",
-      "name": "CVE-2024-44998",
-      "package_name": "linux-libc-dev",
->>>>>>> 51052178
-      "package_details": {
-        "file_path": null,
-        "name": "linux-libc-dev",
-        "package_manager": "OS",
-        "version": "5.15.0",
-        "release": "122.132"
-      },
-      "remediation": {
-        "recommendation": {
-          "text": "None Provided"
-        }
-      },
-      "cvss_v3_score": 7.8,
-      "cvss_v30_score": 0.0,
-      "cvss_v31_score": 7.8,
-      "cvss_v2_score": 0.0,
-      "cvss_v3_severity": "HIGH",
-<<<<<<< HEAD
-      "source_url": "https://people.canonical.com/~ubuntu-security/cve/2024/CVE-2024-44987.html",
-      "source": "UBUNTU_CVE",
-      "severity": "HIGH",
-      "status": "ACTIVE",
-      "title": "CVE-2024-44987 - linux",
-      "reason_to_ignore": "N/A"
-    },
-    {
-      "description": "In the Linux kernel, the following vulnerability has been resolved: of/irq: Prevent device address out-of-bounds read in interrupt map walk When of_irq_parse_raw() is invoked with a device address smaller than the interrupt parent node (from #address-cells property), KASAN detects the following out-of-bounds read when populating the initial match table (dyndbg=\"func of_irq_parse_* +p\"): OF: of_irq_parse_one: dev=/soc@0/picasso/watchdog, index=0 OF: parent=/soc@0/pci@878000000000/gpio0@17,0, intsize=2 OF: intspec=4 OF: of_irq_parse_raw: ipar=/soc@0/pci@878000000000/gpio0@17,0, size=2 OF: -> addrsize=3 ================================================================== BUG: KASAN: slab-out-of-bounds in of_irq_parse_raw+0x2b8/0x8d0 Read of size 4 at addr ffffff81beca5608 by task bash/764 CPU: 1 PID: 764 Comm: bash Tainted: G O 6.1.67-484c613561-nokia_sm_arm64 #1 Hardware name: Unknown Unknown Product/Unknown Product, BIOS 2023.01-12.24.03-dirty 01/01/2023 Call trace: dump_backtrace+0xdc/0x130 show_stack+0x1c/0x30",
-      "vulnerability_id": "CVE-2024-46743",
-      "name": "CVE-2024-46743",
-      "package_name": "linux",
-=======
-      "source_url": "https://people.canonical.com/~ubuntu-security/cve/2024/CVE-2024-44998.html",
-      "source": "UBUNTU_CVE",
-      "severity": "HIGH",
-      "status": "ACTIVE",
-      "title": "CVE-2024-44998 - linux, linux-libc-dev",
-      "reason_to_ignore": "N/A"
-    },
-    {
-      "description": "In the Linux kernel, the following vulnerability has been resolved: mISDN: Fix a use after free in hfcmulti_tx() Don't dereference *sp after calling dev_kfree_skb(*sp).",
-      "vulnerability_id": "CVE-2024-42280",
-      "name": "CVE-2024-42280",
-      "package_name": "linux-libc-dev",
->>>>>>> 51052178
-      "package_details": {
-        "file_path": null,
-        "name": "linux-libc-dev",
-        "package_manager": "OS",
-        "version": "5.15.0",
-        "release": "122.132"
-      },
-      "remediation": {
-        "recommendation": {
-          "text": "None Provided"
-        }
-      },
-      "cvss_v3_score": 7.1,
-      "cvss_v30_score": 0.0,
-      "cvss_v31_score": 7.1,
-      "cvss_v2_score": 0.0,
-      "cvss_v3_severity": "HIGH",
-<<<<<<< HEAD
-      "source_url": "https://people.canonical.com/~ubuntu-security/cve/2024/CVE-2024-46743.html",
-      "source": "UBUNTU_CVE",
-      "severity": "HIGH",
-      "status": "ACTIVE",
-      "title": "CVE-2024-46743 - linux-libc-dev, linux",
-      "reason_to_ignore": "N/A"
-    },
-    {
-      "description": "In the Linux kernel, the following vulnerability has been resolved: mptcp: pm: avoid possible UaF when selecting endp select_local_address() and select_signal_address() both select an endpoint entry from the list inside an RCU protected section, but return a reference to it, to be read later on. If the entry is dereferenced after the RCU unlock, reading info could cause a Use-after-Free. A simple solution is to copy the required info while inside the RCU protected section to avoid any risk of UaF later. The address ID might need to be modified later to handle the ID0 case later, so a copy seems OK to deal with.",
-      "vulnerability_id": "CVE-2024-44974",
-      "name": "CVE-2024-44974",
-      "package_name": "linux",
-=======
-      "source_url": "https://people.canonical.com/~ubuntu-security/cve/2024/CVE-2024-42280.html",
-      "source": "UBUNTU_CVE",
-      "severity": "HIGH",
-      "status": "ACTIVE",
-      "title": "CVE-2024-42280 - linux, linux-libc-dev",
-      "reason_to_ignore": "N/A"
-    },
-    {
-      "description": "In the Linux kernel, the following vulnerability has been resolved: RDMA/iwcm: Fix a use-after-free related to destroying CM IDs iw_conn_req_handler() associates a new struct rdma_id_private (conn_id) with an existing struct iw_cm_id (cm_id) as follows: conn_id->cm_id.iw = cm_id; cm_id->context = conn_id; cm_id->cm_handler = cma_iw_handler; rdma_destroy_id() frees both the cm_id and the struct rdma_id_private. Make sure that cm_work_handler() does not trigger a use-after-free by only freeing of the struct rdma_id_private after all pending work has finished.",
-      "vulnerability_id": "CVE-2024-42285",
-      "name": "CVE-2024-42285",
-      "package_name": "linux-libc-dev",
->>>>>>> 51052178
-      "package_details": {
-        "file_path": null,
-        "name": "linux-libc-dev",
-        "package_manager": "OS",
-        "version": "5.15.0",
-        "release": "122.132"
-      },
-      "remediation": {
-        "recommendation": {
-          "text": "None Provided"
-        }
-      },
-      "cvss_v3_score": 7.8,
-      "cvss_v30_score": 0.0,
-      "cvss_v31_score": 7.8,
-      "cvss_v2_score": 0.0,
-      "cvss_v3_severity": "HIGH",
-<<<<<<< HEAD
-      "source_url": "https://people.canonical.com/~ubuntu-security/cve/2024/CVE-2024-44974.html",
-      "source": "UBUNTU_CVE",
-      "severity": "HIGH",
-      "status": "ACTIVE",
-      "title": "CVE-2024-44974 - linux-libc-dev, linux",
-      "reason_to_ignore": "N/A"
-    },
-    {
-      "description": "In the Linux kernel, the following vulnerability has been resolved: HID: amd_sfh: free driver_data after destroying hid device HID driver callbacks aren't called anymore once hid_destroy_device() has been called. Hence, hid driver_data should be freed only after the hid_destroy_device() function returned as driver_data is used in several callbacks. I observed a crash with kernel 6.10.0 on my T14s Gen 3, after enabling KASAN to debug memory allocation, I got this output: [ 13.050438] ================================================================== [ 13.054060] BUG: KASAN: slab-use-after-free in amd_sfh_get_report+0x3ec/0x530 [amd_sfh] [ 13.054809] psmouse serio1: trackpoint: Synaptics TrackPoint firmware: 0x02, buttons: 3/3 [ 13.056432] Read of size 8 at addr ffff88813152f408 by task (udev-worker)/479 [ 13.060970] CPU: 5 PID: 479 Comm: (udev-worker) Not tainted 6.10.0-arch1-2 #1 893bb55d7f0073f25c46adbb49eb3785fefd74b0 [ 13.063978] Hardware name: LENOVO 21CQCTO1WW/21CQCTO1WW, BIOS R22ET70W (1.40 ) 03/21/2024",
-      "vulnerability_id": "CVE-2024-46746",
-      "name": "CVE-2024-46746",
-      "package_name": "linux",
-=======
-      "source_url": "https://people.canonical.com/~ubuntu-security/cve/2024/CVE-2024-42285.html",
-      "source": "UBUNTU_CVE",
-      "severity": "HIGH",
-      "status": "ACTIVE",
-      "title": "CVE-2024-42285 - linux, linux-libc-dev",
-      "reason_to_ignore": "N/A"
-    },
-    {
-      "description": "In the Linux kernel, the following vulnerability has been resolved: gtp: pull network headers in gtp_dev_xmit() syzbot/KMSAN reported use of uninit-value in get_dev_xmit() [1] We must make sure the IPv4 or Ipv6 header is pulled in skb->head before accessing fields in them. Use pskb_inet_may_pull() to fix this issue. [1] BUG: KMSAN: uninit-value in ipv6_pdp_find drivers/net/gtp.c:220 [inline] BUG: KMSAN: uninit-value in gtp_build_skb_ip6 drivers/net/gtp.c:1229 [inline] BUG: KMSAN: uninit-value in gtp_dev_xmit+0x1424/0x2540 drivers/net/gtp.c:1281 ipv6_pdp_find drivers/net/gtp.c:220 [inline] gtp_build_skb_ip6 drivers/net/gtp.c:1229 [inline] gtp_dev_xmit+0x1424/0x2540 drivers/net/gtp.c:1281 __netdev_start_xmit include/linux/netdevice.h:4913 [inline] netdev_start_xmit include/linux/netdevice.h:4922 [inline] xmit_one net/core/dev.c:3580 [inline] dev_hard_start_xmit+0x247/0xa20 net/core/dev.c:3596 __dev_queue_xmit+0x358c/0x5610 net/core/dev.c:4423 dev_queue_xmit include/linux/netdevice.h:3105 [inline] packet_xmit+0x",
-      "vulnerability_id": "CVE-2024-44999",
-      "name": "CVE-2024-44999",
-      "package_name": "linux-libc-dev",
->>>>>>> 51052178
-      "package_details": {
-        "file_path": null,
-        "name": "linux-libc-dev",
-        "package_manager": "OS",
-        "version": "5.15.0",
-        "release": "122.132"
-      },
-      "remediation": {
-        "recommendation": {
-          "text": "None Provided"
-        }
-      },
-      "cvss_v3_score": 7.1,
-      "cvss_v30_score": 0.0,
-      "cvss_v31_score": 7.1,
-      "cvss_v2_score": 0.0,
-      "cvss_v3_severity": "HIGH",
-      "source_url": "https://people.canonical.com/~ubuntu-security/cve/2024/CVE-2024-44999.html",
-      "source": "UBUNTU_CVE",
-      "severity": "HIGH",
-      "status": "ACTIVE",
-      "title": "CVE-2024-44999 - linux, linux-libc-dev",
-      "reason_to_ignore": "N/A"
-    },
-    {
-      "description": "In the Linux kernel, the following vulnerability has been resolved: nvme: avoid double free special payload If a discard request needs to be retried, and that retry may fail before a new special payload is added, a double free will result. Clear the RQF_SPECIAL_LOAD when the request is cleaned.",
-      "vulnerability_id": "CVE-2024-41073",
-      "name": "CVE-2024-41073",
-      "package_name": "linux-libc-dev",
-      "package_details": {
-        "file_path": null,
-        "name": "linux-libc-dev",
-        "package_manager": "OS",
-        "version": "5.15.0",
-        "release": "122.132"
-      },
-      "remediation": {
-        "recommendation": {
-          "text": "None Provided"
-        }
-      },
-      "cvss_v3_score": 7.8,
-      "cvss_v30_score": 0.0,
-      "cvss_v31_score": 7.8,
-      "cvss_v2_score": 0.0,
-      "cvss_v3_severity": "HIGH",
-<<<<<<< HEAD
-      "source_url": "https://people.canonical.com/~ubuntu-security/cve/2024/CVE-2024-46746.html",
-      "source": "UBUNTU_CVE",
-      "severity": "HIGH",
-      "status": "ACTIVE",
-      "title": "CVE-2024-46746 - linux-libc-dev, linux",
-      "reason_to_ignore": "N/A"
-    },
-    {
-      "description": "In the Linux kernel, the following vulnerability has been resolved: ASoC: dapm: Fix UAF for snd_soc_pcm_runtime object When using kernel with the following extra config, - CONFIG_KASAN=y - CONFIG_KASAN_GENERIC=y - CONFIG_KASAN_INLINE=y - CONFIG_KASAN_VMALLOC=y - CONFIG_FRAME_WARN=4096 kernel detects that snd_pcm_suspend_all() access a freed 'snd_soc_pcm_runtime' object when the system is suspended, which leads to a use-after-free bug: [ 52.047746] BUG: KASAN: use-after-free in snd_pcm_suspend_all+0x1a8/0x270 [ 52.047765] Read of size 1 at addr ffff0000b9434d50 by task systemd-sleep/2330 [ 52.047785] Call trace: [ 52.047787] dump_backtrace+0x0/0x3c0 [ 52.047794] show_stack+0x34/0x50 [ 52.047797] dump_stack_lvl+0x68/0x8c [ 52.047802] print_address_description.constprop.0+0x74/0x2c0 [ 52.047809] kasan_report+0x210/0x230 [ 52.047815] __asan_report_load1_noabort+0x3c/0x50 [ 52.047820] snd_pcm_suspend_all+0x1a8/0x270 [ 52.047824] snd_soc_suspend+0x19c/0x4e0 The snd_pcm_sync_stop() has a NULL check on 'substream->ru",
-      "vulnerability_id": "CVE-2024-46798",
-      "name": "CVE-2024-46798",
-      "package_name": "linux",
-=======
-      "source_url": "https://people.canonical.com/~ubuntu-security/cve/2024/CVE-2024-41073.html",
-      "source": "UBUNTU_CVE",
-      "severity": "HIGH",
-      "status": "ACTIVE",
-      "title": "CVE-2024-41073 - linux, linux-libc-dev",
-      "reason_to_ignore": "N/A"
-    },
-    {
-      "description": "In the Linux kernel, the following vulnerability has been resolved: usb: dwc3: st: fix probed platform device ref count on probe error path The probe function never performs any paltform device allocation, thus error path \"undo_platform_dev_alloc\" is entirely bogus. It drops the reference count from the platform device being probed. If error path is triggered, this will lead to unbalanced device reference counts and premature release of device resources, thus possible use-after-free when releasing remaining devm-managed resources.",
-      "vulnerability_id": "CVE-2024-46674",
-      "name": "CVE-2024-46674",
-      "package_name": "linux-libc-dev",
->>>>>>> 51052178
-      "package_details": {
-        "file_path": null,
-        "name": "linux-libc-dev",
-        "package_manager": "OS",
-        "version": "5.15.0",
-        "release": "122.132"
-      },
-      "remediation": {
-        "recommendation": {
-          "text": "None Provided"
-        }
-      },
-      "cvss_v3_score": 7.8,
-      "cvss_v30_score": 0.0,
-      "cvss_v31_score": 7.8,
-      "cvss_v2_score": 0.0,
-      "cvss_v3_severity": "HIGH",
-<<<<<<< HEAD
-      "source_url": "https://people.canonical.com/~ubuntu-security/cve/2024/CVE-2024-46798.html",
-      "source": "UBUNTU_CVE",
-      "severity": "HIGH",
-      "status": "ACTIVE",
-      "title": "CVE-2024-46798 - linux-libc-dev, linux",
-      "reason_to_ignore": "N/A"
-    },
-    {
-      "description": "In the Linux kernel, the following vulnerability has been resolved: binder: fix UAF caused by offsets overwrite Binder objects are processed and copied individually into the target buffer during transactions. Any raw data in-between these objects is copied as well. However, this raw data copy lacks an out-of-bounds check. If the raw data exceeds the data section size then the copy overwrites the offsets section. This eventually triggers an error that attempts to unwind the processed objects. However, at this point the offsets used to index these objects are now corrupted. Unwinding with corrupted offsets can result in decrements of arbitrary nodes and lead to their premature release. Other users of such nodes are left with a dangling pointer triggering a use-after-free. This issue is made evident by the following KASAN report (trimmed): ================================================================== BUG: KASAN: slab-use-after-free in _raw_spin_lock+0xe4/0x19c Write of size 4 at addr ffff47fc91598f04 by tas",
-      "vulnerability_id": "CVE-2024-46740",
-      "name": "CVE-2024-46740",
-      "package_name": "linux",
-=======
-      "source_url": "https://people.canonical.com/~ubuntu-security/cve/2024/CVE-2024-46674.html",
-      "source": "UBUNTU_CVE",
-      "severity": "HIGH",
-      "status": "ACTIVE",
-      "title": "CVE-2024-46674 - linux, linux-libc-dev",
-      "reason_to_ignore": "N/A"
-    },
-    {
-      "description": "In the Linux kernel, the following vulnerability has been resolved: jfs: Fix array-index-out-of-bounds in diFree",
-      "vulnerability_id": "CVE-2024-43858",
-      "name": "CVE-2024-43858",
-      "package_name": "linux-libc-dev",
->>>>>>> 51052178
-      "package_details": {
-        "file_path": null,
-        "name": "linux-libc-dev",
-        "package_manager": "OS",
-        "version": "5.15.0",
-        "release": "122.132"
-      },
-      "remediation": {
-        "recommendation": {
-          "text": "None Provided"
-        }
-      },
-      "cvss_v3_score": 7.8,
-      "cvss_v30_score": 0.0,
-      "cvss_v31_score": 7.8,
-      "cvss_v2_score": 0.0,
-      "cvss_v3_severity": "HIGH",
-<<<<<<< HEAD
-      "source_url": "https://people.canonical.com/~ubuntu-security/cve/2024/CVE-2024-46740.html",
-      "source": "UBUNTU_CVE",
-      "severity": "HIGH",
-      "status": "ACTIVE",
-      "title": "CVE-2024-46740 - linux-libc-dev, linux",
-      "reason_to_ignore": "N/A"
-    },
-    {
-      "description": "In the Linux kernel, the following vulnerability has been resolved: ila: call nf_unregister_net_hooks() sooner syzbot found an use-after-free Read in ila_nf_input [1] Issue here is that ila_xlat_exit_net() frees the rhashtable, then call nf_unregister_net_hooks(). It should be done in the reverse way, with a synchronize_rcu(). This is a good match for a pre_exit() method. [1] BUG: KASAN: use-after-free in rht_key_hashfn include/linux/rhashtable.h:159 [inline] BUG: KASAN: use-after-free in __rhashtable_lookup include/linux/rhashtable.h:604 [inline] BUG: KASAN: use-after-free in rhashtable_lookup include/linux/rhashtable.h:646 [inline] BUG: KASAN: use-after-free in rhashtable_lookup_fast+0x77a/0x9b0 include/linux/rhashtable.h:672 Read of size 4 at addr ffff888064620008 by task ksoftirqd/0/16 CPU: 0 UID: 0 PID: 16 Comm: ksoftirqd/0 Not tainted 6.11.0-rc4-syzkaller-00238-g2ad6d23f465a #0 Hardware name: Google Google Compute Engine/Google Compute Engine, BIOS Google 08/06/2024 Call Trace: <TASK> __dump_stack lib/d",
-      "vulnerability_id": "CVE-2024-46782",
-      "name": "CVE-2024-46782",
-      "package_name": "linux",
-=======
-      "source_url": "https://people.canonical.com/~ubuntu-security/cve/2024/CVE-2024-43858.html",
-      "source": "UBUNTU_CVE",
-      "severity": "HIGH",
-      "status": "ACTIVE",
-      "title": "CVE-2024-43858 - linux, linux-libc-dev",
-      "reason_to_ignore": "N/A"
-    },
-    {
-      "description": "In the Linux kernel, the following vulnerability has been resolved: s390/dasd: fix error recovery leading to data corruption on ESE devices Extent Space Efficient (ESE) or thin provisioned volumes need to be formatted on demand during usual IO processing. The dasd_ese_needs_format function checks for error codes that signal the non existence of a proper track format. The check for incorrect length is to imprecise since other error cases leading to transport of insufficient data also have this flag set. This might lead to data corruption in certain error cases for example during a storage server warmstart. Fix by removing the check for incorrect length and replacing by explicitly checking for invalid track format in transport mode. Also remove the check for file protected since this is not a valid ESE handling case.",
-      "vulnerability_id": "CVE-2024-45026",
-      "name": "CVE-2024-45026",
-      "package_name": "linux-libc-dev",
->>>>>>> 51052178
-      "package_details": {
-        "file_path": null,
-        "name": "linux-libc-dev",
-        "package_manager": "OS",
-        "version": "5.15.0",
-        "release": "122.132"
-      },
-      "remediation": {
-        "recommendation": {
-          "text": "None Provided"
-        }
-      },
-      "cvss_v3_score": 7.8,
-      "cvss_v30_score": 0.0,
-      "cvss_v31_score": 7.8,
-      "cvss_v2_score": 0.0,
-      "cvss_v3_severity": "HIGH",
-<<<<<<< HEAD
-      "source_url": "https://people.canonical.com/~ubuntu-security/cve/2024/CVE-2024-46782.html",
-      "source": "UBUNTU_CVE",
-      "severity": "HIGH",
-      "status": "ACTIVE",
-      "title": "CVE-2024-46782 - linux-libc-dev, linux",
-      "reason_to_ignore": "N/A"
-    },
-    {
-      "description": "In the Linux kernel, the following vulnerability has been resolved: hwmon: (adc128d818) Fix underflows seen when writing limit attributes DIV_ROUND_CLOSEST() after kstrtol() results in an underflow if a large negative number such as -9223372036854775808 is provided by the user. Fix it by reordering clamp_val() and DIV_ROUND_CLOSEST() operations.",
-      "vulnerability_id": "CVE-2024-46759",
-      "name": "CVE-2024-46759",
-      "package_name": "linux",
-=======
-      "source_url": "https://people.canonical.com/~ubuntu-security/cve/2024/CVE-2024-45026.html",
-      "source": "UBUNTU_CVE",
-      "severity": "HIGH",
-      "status": "ACTIVE",
-      "title": "CVE-2024-45026 - linux, linux-libc-dev",
-      "reason_to_ignore": "N/A"
-    },
-    {
-      "description": "Supraja Sridhara, Benedict Schlüter, Mark Kuhne, Andrin Bertschi, and Shweta Shinde discovered that the Confidential Computing framework in the Linux kernel for x86 platforms did not properly handle 32-bit emulation on TDX and SEV. An attacker with access to the VMM could use this to cause a denial of service (guest crash) or possibly execute arbitrary code.",
-      "vulnerability_id": "CVE-2024-25744",
-      "name": "CVE-2024-25744",
-      "package_name": "linux-libc-dev",
->>>>>>> 51052178
-      "package_details": {
-        "file_path": null,
-        "name": "linux-libc-dev",
-        "package_manager": "OS",
-        "version": "5.15.0",
-        "release": "122.132"
-      },
-      "remediation": {
-        "recommendation": {
-          "text": "None Provided"
-        }
-      },
-<<<<<<< HEAD
-      "cvss_v3_score": 7.8,
-      "cvss_v30_score": 0.0,
-      "cvss_v31_score": 7.8,
-      "cvss_v2_score": 0.0,
-      "cvss_v3_severity": "HIGH",
-      "source_url": "https://people.canonical.com/~ubuntu-security/cve/2024/CVE-2024-46759.html",
-      "source": "UBUNTU_CVE",
-      "severity": "HIGH",
-      "status": "ACTIVE",
-      "title": "CVE-2024-46759 - linux-libc-dev, linux",
-      "reason_to_ignore": "N/A"
-    },
-    {
-      "description": "In the Linux kernel, the following vulnerability has been resolved: wifi: mac80211: Avoid address calculations via out of bounds array indexing req->n_channels must be set before req->channels[] can be used. This patch fixes one of the issues encountered in [1]. [ 83.964255] UBSAN: array-index-out-of-bounds in net/mac80211/scan.c:364:4 [ 83.964258] index 0 is out of range for type 'struct ieee80211_channel *[]' [...] [ 83.964264] Call Trace: [ 83.964267] <TASK> [ 83.964269] dump_stack_lvl+0x3f/0xc0 [ 83.964274] __ubsan_handle_out_of_bounds+0xec/0x110 [ 83.964278] ieee80211_prep_hw_scan+0x2db/0x4b0 [ 83.964281] __ieee80211_start_scan+0x601/0x990 [ 83.964291] nl80211_trigger_scan+0x874/0x980 [ 83.964295] genl_family_rcv_msg_doit+0xe8/0x160 [ 83.964298] genl_rcv_msg+0x240/0x270 [...] [1] https://bugzilla.kernel.org/show_bug.cgi?id=218810",
-      "vulnerability_id": "CVE-2024-41071",
-      "name": "CVE-2024-41071",
-      "package_name": "linux",
-=======
-      "cvss_v3_score": 8.8,
-      "cvss_v30_score": 0.0,
-      "cvss_v31_score": 8.8,
-      "cvss_v2_score": 0.0,
-      "cvss_v3_severity": "HIGH",
-      "source_url": "https://people.canonical.com/~ubuntu-security/cve/2024/CVE-2024-25744.html",
-      "source": "UBUNTU_CVE",
-      "severity": "HIGH",
-      "status": "ACTIVE",
-      "title": "CVE-2024-25744 - linux, linux-libc-dev",
-      "reason_to_ignore": "N/A"
-    },
-    {
-      "description": "In the Linux kernel, the following vulnerability has been resolved: net: bridge: mcast: wait for previous gc cycles when removing port syzbot hit a use-after-free[1] which is caused because the bridge doesn't make sure that all previous garbage has been collected when removing a port. What happens is: CPU 1 CPU 2 start gc cycle remove port acquire gc lock first wait for lock call br_multicasg_gc() directly acquire lock now but free port the port can be freed while grp timers still running Make sure all previous gc cycles have finished by using flush_work before freeing the port. [1] BUG: KASAN: slab-use-after-free in br_multicast_port_group_expired+0x4c0/0x550 net/bridge/br_multicast.c:861 Read of size 8 at addr ffff888071d6d000 by task syz.5.1232/9699 CPU: 1 PID: 9699 Comm: syz.5.1232 Not tainted 6.10.0-rc5-syzkaller-00021-g24ca36a562d6 #0 Hardware name: Google Google Compute Engine/Google Compute Engine, BIOS Google 06/07/2024 Call Trace: <IRQ> __dump_stack lib/dump_stack.c:88 [inline] dump_stack_lvl+0x116/",
-      "vulnerability_id": "CVE-2024-44934",
-      "name": "CVE-2024-44934",
-      "package_name": "linux-libc-dev",
->>>>>>> 51052178
-      "package_details": {
-        "file_path": null,
-        "name": "linux-libc-dev",
-        "package_manager": "OS",
-        "version": "5.15.0",
-        "release": "122.132"
-      },
-      "remediation": {
-        "recommendation": {
-          "text": "None Provided"
-        }
-      },
-      "cvss_v3_score": 7.8,
-      "cvss_v30_score": 0.0,
-      "cvss_v31_score": 7.8,
-      "cvss_v2_score": 0.0,
-      "cvss_v3_severity": "HIGH",
-<<<<<<< HEAD
-      "source_url": "https://people.canonical.com/~ubuntu-security/cve/2024/CVE-2024-41071.html",
-      "source": "UBUNTU_CVE",
-      "severity": "HIGH",
-      "status": "ACTIVE",
-      "title": "CVE-2024-41071 - linux-libc-dev, linux",
-      "reason_to_ignore": "N/A"
-    },
-    {
-      "description": "In the Linux kernel, the following vulnerability has been resolved: sch/netem: fix use after free in netem_dequeue If netem_dequeue() enqueues packet to inner qdisc and that qdisc returns __NET_XMIT_STOLEN. The packet is dropped but qdisc_tree_reduce_backlog() is not called to update the parent's q.qlen, leading to the similar use-after-free as Commit e04991a48dbaf382 (\"netem: fix return value if duplicate enqueue fails\") Commands to trigger KASAN UaF: ip link add type dummy ip link set lo up ip link set dummy0 up tc qdisc add dev lo parent root handle 1: drr tc filter add dev lo parent 1: basic classid 1:1 tc class add dev lo classid 1:1 drr tc qdisc add dev lo parent 1:1 handle 2: netem tc qdisc add dev lo parent 2: handle 3: drr tc filter add dev lo parent 3: basic classid 3:1 action mirred egress redirect dev dummy0 tc class add dev lo classid 3:1 drr ping -c1 -W0.01 localhost # Trigger bug tc class del dev lo classid 1:1 tc class add dev lo classid 1:1 drr ping -c1 -W0.01 localhost # UaF",
-      "vulnerability_id": "CVE-2024-46800",
-      "name": "CVE-2024-46800",
-      "package_name": "linux",
-=======
-      "source_url": "https://people.canonical.com/~ubuntu-security/cve/2024/CVE-2024-44934.html",
-      "source": "UBUNTU_CVE",
-      "severity": "HIGH",
-      "status": "ACTIVE",
-      "title": "CVE-2024-44934 - linux, linux-libc-dev",
-      "reason_to_ignore": "N/A"
-    },
-    {
-      "description": "In the Linux kernel, the following vulnerability has been resolved: media: venus: fix use after free in vdec_close There appears to be a possible use after free with vdec_close(). The firmware will add buffer release work to the work queue through HFI callbacks as a normal part of decoding. Randomly closing the decoder device from userspace during normal decoding can incur a read after free for inst. Fix it by cancelling the work in vdec_close.",
-      "vulnerability_id": "CVE-2024-42313",
-      "name": "CVE-2024-42313",
-      "package_name": "linux-libc-dev",
->>>>>>> 51052178
-      "package_details": {
-        "file_path": null,
-        "name": "linux-libc-dev",
-        "package_manager": "OS",
-        "version": "5.15.0",
-        "release": "122.132"
-      },
-      "remediation": {
-        "recommendation": {
-          "text": "None Provided"
-        }
-      },
-      "cvss_v3_score": 7.8,
-      "cvss_v30_score": 0.0,
-      "cvss_v31_score": 7.8,
-      "cvss_v2_score": 0.0,
-      "cvss_v3_severity": "HIGH",
-<<<<<<< HEAD
-      "source_url": "https://people.canonical.com/~ubuntu-security/cve/2024/CVE-2024-46800.html",
-      "source": "UBUNTU_CVE",
-      "severity": "HIGH",
-      "status": "ACTIVE",
-      "title": "CVE-2024-46800 - linux-libc-dev, linux",
-      "reason_to_ignore": "N/A"
-    },
-    {
-      "description": "In the Linux kernel, the following vulnerability has been resolved: drm/amdgpu: fix ucode out-of-bounds read warning Clear warning that read ucode[] may out-of-bounds.",
-      "vulnerability_id": "CVE-2024-46723",
-      "name": "CVE-2024-46723",
-      "package_name": "linux",
-=======
-      "source_url": "https://people.canonical.com/~ubuntu-security/cve/2024/CVE-2024-42313.html",
-      "source": "UBUNTU_CVE",
-      "severity": "HIGH",
-      "status": "ACTIVE",
-      "title": "CVE-2024-42313 - linux, linux-libc-dev",
-      "reason_to_ignore": "N/A"
-    },
-    {
-      "description": "In the Linux kernel, the following vulnerability has been resolved: dev/parport: fix the array out-of-bounds risk Fixed array out-of-bounds issues caused by sprintf by replacing it with snprintf for safer data copying, ensuring the destination buffer is not overflowed. Below is the stack trace I encountered during the actual issue: [ 66.575408s] [pid:5118,cpu4,QThread,4]Kernel panic - not syncing: stack-protector: Kernel stack is corrupted in: do_hardware_base_addr+0xcc/0xd0 [parport] [ 66.575408s] [pid:5118,cpu4,QThread,5]CPU: 4 PID: 5118 Comm: QThread Tainted: G S W O 5.10.97-arm64-desktop #7100.57021.2 [ 66.575439s] [pid:5118,cpu4,QThread,6]TGID: 5087 Comm: EFileApp [ 66.575439s] [pid:5118,cpu4,QThread,7]Hardware name: HUAWEI HUAWEI QingYun PGUX-W515x-B081/SP1PANGUXM, BIOS 1.00.07 04/29/2024 [ 66.575439s] [pid:5118,cpu4,QThread,8]Call trace: [ 66.575469s] [pid:5118,cpu4,QThread,9] dump_backtrace+0x0/0x1c0 [ 66.575469s] [pid:5118,cpu4,QThread,0] show_stack+0x14/0x20 [ 66.575469s] [pid:5118,cpu4,QThread,1] d",
-      "vulnerability_id": "CVE-2024-42301",
-      "name": "CVE-2024-42301",
-      "package_name": "linux-libc-dev",
->>>>>>> 51052178
-      "package_details": {
-        "file_path": null,
-        "name": "linux-libc-dev",
-        "package_manager": "OS",
-        "version": "5.15.0",
-        "release": "122.132"
-      },
-      "remediation": {
-        "recommendation": {
-          "text": "None Provided"
-        }
-      },
-<<<<<<< HEAD
-      "cvss_v3_score": 7.1,
-      "cvss_v30_score": 0.0,
-      "cvss_v31_score": 7.1,
-      "cvss_v2_score": 0.0,
-      "cvss_v3_severity": "HIGH",
-      "source_url": "https://people.canonical.com/~ubuntu-security/cve/2024/CVE-2024-46723.html",
-      "source": "UBUNTU_CVE",
-      "severity": "HIGH",
-      "status": "ACTIVE",
-      "title": "CVE-2024-46723 - linux-libc-dev, linux",
-      "reason_to_ignore": "N/A"
-    },
-    {
-      "description": "In the Linux kernel, the following vulnerability has been resolved: VMCI: Fix use-after-free when removing resource in vmci_resource_remove() When removing a resource from vmci_resource_table in vmci_resource_remove(), the search is performed using the resource handle by comparing context and resource fields. It is possible though to create two resources with different types but same handle (same context and resource fields). When trying to remove one of the resources, vmci_resource_remove() may not remove the intended one, but the object will still be freed as in the case of the datagram type in vmci_datagram_destroy_handle(). vmci_resource_table will still hold a pointer to this freed resource leading to a use-after-free vulnerability. BUG: KASAN: use-after-free in vmci_handle_is_equal include/linux/vmw_vmci_defs.h:142 [inline] BUG: KASAN: use-after-free in vmci_resource_remove+0x3a1/0x410 drivers/misc/vmw_vmci/vmci_resource.c:147 Read of size 4 at addr ffff88801c16d800 by task syz-executor197/1592 Call Tra",
-      "vulnerability_id": "CVE-2024-46738",
-      "name": "CVE-2024-46738",
-      "package_name": "linux",
-=======
-      "cvss_v3_score": 7.8,
-      "cvss_v30_score": 0.0,
-      "cvss_v31_score": 7.8,
-      "cvss_v2_score": 0.0,
-      "cvss_v3_severity": "HIGH",
-      "source_url": "https://people.canonical.com/~ubuntu-security/cve/2024/CVE-2024-42301.html",
-      "source": "UBUNTU_CVE",
-      "severity": "HIGH",
-      "status": "ACTIVE",
-      "title": "CVE-2024-42301 - linux, linux-libc-dev",
-      "reason_to_ignore": "N/A"
-    },
-    {
-      "description": "In the Linux kernel, the following vulnerability has been resolved: exec: Fix ToCToU between perm check and set-uid/gid usage When opening a file for exec via do_filp_open(), permission checking is done against the file's metadata at that moment, and on success, a file pointer is passed back. Much later in the execve() code path, the file metadata (specifically mode, uid, and gid) is used to determine if/how to set the uid and gid. However, those values may have changed since the permissions check, meaning the execution may gain unintended privileges. For example, if a file could change permissions from executable and not set-id: ---------x 1 root root 16048 Aug 7 13:16 target to set-id and non-executable: ---S------ 1 root root 16048 Aug 7 13:16 target it is possible to gain root privileges when execution should have been disallowed. While this race condition is rare in real-world scenarios, it has been observed (and proven exploitable) when package managers are updating the setuid bits of installed programs",
-      "vulnerability_id": "CVE-2024-43882",
-      "name": "CVE-2024-43882",
-      "package_name": "linux-libc-dev",
->>>>>>> 51052178
-      "package_details": {
-        "file_path": null,
-        "name": "linux-libc-dev",
-        "package_manager": "OS",
-        "version": "5.15.0",
-        "release": "122.132"
-      },
-      "remediation": {
-        "recommendation": {
-          "text": "None Provided"
-        }
-      },
-      "cvss_v3_score": 7.0,
-      "cvss_v30_score": 0.0,
-      "cvss_v31_score": 7.0,
-      "cvss_v2_score": 0.0,
-      "cvss_v3_severity": "HIGH",
-<<<<<<< HEAD
-      "source_url": "https://people.canonical.com/~ubuntu-security/cve/2024/CVE-2024-46738.html",
-      "source": "UBUNTU_CVE",
-      "severity": "HIGH",
-      "status": "ACTIVE",
-      "title": "CVE-2024-46738 - linux-libc-dev, linux",
-      "reason_to_ignore": "N/A"
-    },
-    {
-      "description": "In the Linux kernel, the following vulnerability has been resolved: hwmon: (w83627ehf) Fix underflows seen when writing limit attributes DIV_ROUND_CLOSEST() after kstrtol() results in an underflow if a large negative number such as -9223372036854775808 is provided by the user. Fix it by reordering clamp_val() and DIV_ROUND_CLOSEST() operations.",
-      "vulnerability_id": "CVE-2024-46756",
-      "name": "CVE-2024-46756",
-      "package_name": "linux",
-=======
-      "source_url": "https://people.canonical.com/~ubuntu-security/cve/2024/CVE-2024-43882.html",
-      "source": "UBUNTU_CVE",
-      "severity": "HIGH",
-      "status": "ACTIVE",
-      "title": "CVE-2024-43882 - linux, linux-libc-dev",
-      "reason_to_ignore": "N/A"
-    },
-    {
-      "description": "In the Linux kernel, the following vulnerability has been resolved: net/iucv: fix use after free in iucv_sock_close() iucv_sever_path() is called from process context and from bh context. iucv->path is used as indicator whether somebody else is taking care of severing the path (or it is already removed / never existed). This needs to be done with atomic compare and swap, otherwise there is a small window where iucv_sock_close() will try to work with a path that has already been severed and freed by iucv_callback_connrej() called by iucv_tasklet_fn(). Example: [452744.123844] Call Trace: [452744.123845] ([<0000001e87f03880>] 0x1e87f03880) [452744.123966] [<00000000d593001e>] iucv_path_sever+0x96/0x138 [452744.124330] [<000003ff801ddbca>] iucv_sever_path+0xc2/0xd0 [af_iucv] [452744.124336] [<000003ff801e01b6>] iucv_sock_close+0xa6/0x310 [af_iucv] [452744.124341] [<000003ff801e08cc>] iucv_sock_release+0x3c/0xd0 [af_iucv] [452744.124345] [<00000000d574794e>] __sock_release+0x5e/0xe8 [452744.124815] [<00000000d574",
-      "vulnerability_id": "CVE-2024-42271",
-      "name": "CVE-2024-42271",
-      "package_name": "linux-libc-dev",
->>>>>>> 51052178
-      "package_details": {
-        "file_path": null,
-        "name": "linux-libc-dev",
-        "package_manager": "OS",
-        "version": "5.15.0",
-        "release": "122.132"
-      },
-      "remediation": {
-        "recommendation": {
-          "text": "None Provided"
-        }
-      },
-      "cvss_v3_score": 7.8,
-      "cvss_v30_score": 0.0,
-      "cvss_v31_score": 7.8,
-      "cvss_v2_score": 0.0,
-      "cvss_v3_severity": "HIGH",
-<<<<<<< HEAD
-      "source_url": "https://people.canonical.com/~ubuntu-security/cve/2024/CVE-2024-46756.html",
-      "source": "UBUNTU_CVE",
-      "severity": "HIGH",
-      "status": "ACTIVE",
-      "title": "CVE-2024-46756 - linux-libc-dev, linux",
-      "reason_to_ignore": "N/A"
-    },
-    {
-      "description": "In the Linux kernel, the following vulnerability has been resolved: hwmon: (lm95234) Fix underflows seen when writing limit attributes DIV_ROUND_CLOSEST() after kstrtol() results in an underflow if a large negative number such as -9223372036854775808 is provided by the user. Fix it by reordering clamp_val() and DIV_ROUND_CLOSEST() operations.",
-      "vulnerability_id": "CVE-2024-46758",
-      "name": "CVE-2024-46758",
-      "package_name": "linux",
-=======
-      "source_url": "https://people.canonical.com/~ubuntu-security/cve/2024/CVE-2024-42271.html",
-      "source": "UBUNTU_CVE",
-      "severity": "HIGH",
-      "status": "ACTIVE",
-      "title": "CVE-2024-42271 - linux, linux-libc-dev",
-      "reason_to_ignore": "N/A"
-    },
-    {
-      "description": "In the Linux kernel, the following vulnerability has been resolved: scsi: aacraid: Fix double-free on probe failure aac_probe_one() calls hardware-specific init functions through the aac_driver_ident::init pointer, all of which eventually call down to aac_init_adapter(). If aac_init_adapter() fails after allocating memory for aac_dev::queues, it frees the memory but does not clear that member. After the hardware-specific init function returns an error, aac_probe_one() goes down an error path that frees the memory pointed to by aac_dev::queues, resulting.in a double-free.",
-      "vulnerability_id": "CVE-2024-46673",
-      "name": "CVE-2024-46673",
-      "package_name": "linux-libc-dev",
->>>>>>> 51052178
-      "package_details": {
-        "file_path": null,
-        "name": "linux-libc-dev",
-        "package_manager": "OS",
-        "version": "5.15.0",
-        "release": "122.132"
-      },
-      "remediation": {
-        "recommendation": {
-          "text": "None Provided"
-        }
-      },
-      "cvss_v3_score": 7.8,
-      "cvss_v30_score": 0.0,
-      "cvss_v31_score": 7.8,
-      "cvss_v2_score": 0.0,
-      "cvss_v3_severity": "HIGH",
-<<<<<<< HEAD
-      "source_url": "https://people.canonical.com/~ubuntu-security/cve/2024/CVE-2024-46758.html",
-      "source": "UBUNTU_CVE",
-      "severity": "HIGH",
-      "status": "ACTIVE",
-      "title": "CVE-2024-46758 - linux-libc-dev, linux",
-      "reason_to_ignore": "N/A"
-    },
-    {
-      "description": "In the Linux kernel, the following vulnerability has been resolved: rcu-tasks: Fix show_rcu_tasks_trace_gp_kthread buffer overflow There is a possibility of buffer overflow in show_rcu_tasks_trace_gp_kthread() if counters, passed to sprintf() are huge. Counter numbers, needed for this are unrealistically high, but buffer overflow is still possible. Use snprintf() with buffer size instead of sprintf(). Found by Linux Verification Center (linuxtesting.org) with SVACE.",
-      "vulnerability_id": "CVE-2024-38577",
-      "name": "CVE-2024-38577",
-      "package_name": "linux",
-=======
-      "source_url": "https://people.canonical.com/~ubuntu-security/cve/2024/CVE-2024-46673.html",
-      "source": "UBUNTU_CVE",
-      "severity": "HIGH",
-      "status": "ACTIVE",
-      "title": "CVE-2024-46673 - linux, linux-libc-dev",
-      "reason_to_ignore": "N/A"
-    },
-    {
-      "description": "In the Linux kernel, the following vulnerability has been resolved: ipv6: prevent UAF in ip6_send_skb() syzbot reported an UAF in ip6_send_skb() [1] After ip6_local_out() has returned, we no longer can safely dereference rt, unless we hold rcu_read_lock(). A similar issue has been fixed in commit a688caa34beb (\"ipv6: take rcu lock in rawv6_send_hdrinc()\") Another potential issue in ip6_finish_output2() is handled in a separate patch. [1] BUG: KASAN: slab-use-after-free in ip6_send_skb+0x18d/0x230 net/ipv6/ip6_output.c:1964 Read of size 8 at addr ffff88806dde4858 by task syz.1.380/6530 CPU: 1 UID: 0 PID: 6530 Comm: syz.1.380 Not tainted 6.11.0-rc3-syzkaller-00306-gdf6cbc62cc9b #0 Hardware name: Google Google Compute Engine/Google Compute Engine, BIOS Google 08/06/2024 Call Trace: <TASK> __dump_stack lib/dump_stack.c:93 [inline] dump_stack_lvl+0x241/0x360 lib/dump_stack.c:119 print_address_description mm/kasan/report.c:377 [inline] print_report+0x169/0x550 mm/kasan/report.c:488 kasan_report+0x143/0x180 mm/kasan",
-      "vulnerability_id": "CVE-2024-44987",
-      "name": "CVE-2024-44987",
-      "package_name": "linux-libc-dev",
->>>>>>> 51052178
-      "package_details": {
-        "file_path": null,
-        "name": "linux-libc-dev",
-        "package_manager": "OS",
-        "version": "5.15.0",
-        "release": "122.132"
-      },
-      "remediation": {
-        "recommendation": {
-          "text": "None Provided"
-        }
-      },
-      "cvss_v3_score": 7.8,
-      "cvss_v30_score": 0.0,
-      "cvss_v31_score": 7.8,
-      "cvss_v2_score": 0.0,
-      "cvss_v3_severity": "HIGH",
-<<<<<<< HEAD
-      "source_url": "https://people.canonical.com/~ubuntu-security/cve/2024/CVE-2024-38577.html",
-      "source": "UBUNTU_CVE",
-      "severity": "HIGH",
-      "status": "ACTIVE",
-      "title": "CVE-2024-38577 - linux-libc-dev, linux",
-      "reason_to_ignore": "N/A"
-    },
-    {
-      "description": "In the Linux kernel, the following vulnerability has been resolved: drm/amdgpu: Fix out-of-bounds read of df_v1_7_channel_number Check the fb_channel_number range to avoid the array out-of-bounds read error",
-      "vulnerability_id": "CVE-2024-46724",
-      "name": "CVE-2024-46724",
-      "package_name": "linux",
-=======
-      "source_url": "https://people.canonical.com/~ubuntu-security/cve/2024/CVE-2024-44987.html",
-      "source": "UBUNTU_CVE",
-      "severity": "HIGH",
-      "status": "ACTIVE",
-      "title": "CVE-2024-44987 - linux, linux-libc-dev",
-      "reason_to_ignore": "N/A"
-    },
-    {
-      "description": "In the Linux kernel, the following vulnerability has been resolved: ipv6: fix possible UAF in ip6_finish_output2() If skb_expand_head() returns NULL, skb has been freed and associated dst/idev could also have been freed. We need to hold rcu_read_lock() to make sure the dst and associated idev are alive.",
-      "vulnerability_id": "CVE-2024-44986",
-      "name": "CVE-2024-44986",
-      "package_name": "linux-libc-dev",
->>>>>>> 51052178
-      "package_details": {
-        "file_path": null,
-        "name": "linux-libc-dev",
-        "package_manager": "OS",
-        "version": "5.15.0",
-        "release": "122.132"
-      },
-      "remediation": {
-        "recommendation": {
-          "text": "None Provided"
-        }
-      },
-      "cvss_v3_score": 7.1,
-      "cvss_v30_score": 0.0,
-      "cvss_v31_score": 7.1,
-      "cvss_v2_score": 0.0,
-      "cvss_v3_severity": "HIGH",
-<<<<<<< HEAD
-      "source_url": "https://people.canonical.com/~ubuntu-security/cve/2024/CVE-2024-46724.html",
-      "source": "UBUNTU_CVE",
-      "severity": "HIGH",
-      "status": "ACTIVE",
-      "title": "CVE-2024-46724 - linux-libc-dev, linux",
-      "reason_to_ignore": "N/A"
-    },
-    {
-      "description": "In the Linux kernel, the following vulnerability has been resolved: drm/amdgpu: fix mc_data out-of-bounds read warning Clear warning that read mc_data[i-1] may out-of-bounds.",
-      "vulnerability_id": "CVE-2024-46722",
-      "name": "CVE-2024-46722",
-      "package_name": "linux",
-=======
-      "source_url": "https://people.canonical.com/~ubuntu-security/cve/2024/CVE-2024-44986.html",
-      "source": "UBUNTU_CVE",
-      "severity": "HIGH",
-      "status": "ACTIVE",
-      "title": "CVE-2024-44986 - linux, linux-libc-dev",
-      "reason_to_ignore": "N/A"
-    },
-    {
-      "description": "In the Linux kernel, the following vulnerability has been resolved: vhost/vsock: always initialize seqpacket_allow There are two issues around seqpacket_allow: 1. seqpacket_allow is not initialized when socket is created. Thus if features are never set, it will be read uninitialized. 2. if VIRTIO_VSOCK_F_SEQPACKET is set and then cleared, then seqpacket_allow will not be cleared appropriately (existing apps I know about don't usually do this but it's legal and there's no way to be sure no one relies on this). To fix: - initialize seqpacket_allow after allocation - set it unconditionally in set_features",
-      "vulnerability_id": "CVE-2024-43873",
-      "name": "CVE-2024-43873",
-      "package_name": "linux-libc-dev",
->>>>>>> 51052178
-      "package_details": {
-        "file_path": null,
-        "name": "linux-libc-dev",
-        "package_manager": "OS",
-        "version": "5.15.0",
-        "release": "122.132"
-      },
-      "remediation": {
-        "recommendation": {
-          "text": "None Provided"
-        }
-      },
-      "cvss_v3_score": 7.1,
-      "cvss_v30_score": 0.0,
-      "cvss_v31_score": 7.1,
-      "cvss_v2_score": 0.0,
-      "cvss_v3_severity": "HIGH",
-<<<<<<< HEAD
-      "source_url": "https://people.canonical.com/~ubuntu-security/cve/2024/CVE-2024-46722.html",
-      "source": "UBUNTU_CVE",
-      "severity": "HIGH",
-      "status": "ACTIVE",
-      "title": "CVE-2024-46722 - linux-libc-dev, linux",
-      "reason_to_ignore": "N/A"
-    },
-    {
-      "description": "In the Linux kernel, the following vulnerability has been resolved: drm/amdgpu: Fix out-of-bounds write warning Check the ring type value to fix the out-of-bounds write warning",
-      "vulnerability_id": "CVE-2024-46725",
-      "name": "CVE-2024-46725",
-      "package_name": "linux",
-=======
-      "source_url": "https://people.canonical.com/~ubuntu-security/cve/2024/CVE-2024-43873.html",
-      "source": "UBUNTU_CVE",
-      "severity": "HIGH",
-      "status": "ACTIVE",
-      "title": "CVE-2024-43873 - linux, linux-libc-dev",
-      "reason_to_ignore": "N/A"
-    },
-    {
-      "description": "In the Linux kernel, the following vulnerability has been resolved: ipv6: prevent possible UAF in ip6_xmit() If skb_expand_head() returns NULL, skb has been freed and the associated dst/idev could also have been freed. We must use rcu_read_lock() to prevent a possible UAF.",
-      "vulnerability_id": "CVE-2024-44985",
-      "name": "CVE-2024-44985",
-      "package_name": "linux-libc-dev",
->>>>>>> 51052178
-      "package_details": {
-        "file_path": null,
-        "name": "linux-libc-dev",
-        "package_manager": "OS",
-        "version": "5.15.0",
-        "release": "122.132"
-      },
-      "remediation": {
-        "recommendation": {
-          "text": "None Provided"
-        }
-      },
-      "cvss_v3_score": 7.8,
-      "cvss_v30_score": 0.0,
-      "cvss_v31_score": 7.8,
-      "cvss_v2_score": 0.0,
-      "cvss_v3_severity": "HIGH",
-<<<<<<< HEAD
-      "source_url": "https://people.canonical.com/~ubuntu-security/cve/2024/CVE-2024-46725.html",
-      "source": "UBUNTU_CVE",
-      "severity": "HIGH",
-      "status": "ACTIVE",
-      "title": "CVE-2024-46725 - linux-libc-dev, linux",
-      "reason_to_ignore": "N/A"
-    },
-    {
-      "description": "In the Linux kernel, the following vulnerability has been resolved: hwmon: (nct6775-core) Fix underflows seen when writing limit attributes DIV_ROUND_CLOSEST() after kstrtol() results in an underflow if a large negative number such as -9223372036854775808 is provided by the user. Fix it by reordering clamp_val() and DIV_ROUND_CLOSEST() operations.",
-      "vulnerability_id": "CVE-2024-46757",
-      "name": "CVE-2024-46757",
-      "package_name": "linux",
-=======
-      "source_url": "https://people.canonical.com/~ubuntu-security/cve/2024/CVE-2024-44985.html",
-      "source": "UBUNTU_CVE",
-      "severity": "HIGH",
-      "status": "ACTIVE",
-      "title": "CVE-2024-44985 - linux, linux-libc-dev",
-      "reason_to_ignore": "N/A"
-    },
-    {
-      "description": "In the Linux kernel, the following vulnerability has been resolved: hfsplus: fix uninit-value in copy_name [syzbot reported] BUG: KMSAN: uninit-value in sized_strscpy+0xc4/0x160 sized_strscpy+0xc4/0x160 copy_name+0x2af/0x320 fs/hfsplus/xattr.c:411 hfsplus_listxattr+0x11e9/0x1a50 fs/hfsplus/xattr.c:750 vfs_listxattr fs/xattr.c:493 [inline] listxattr+0x1f3/0x6b0 fs/xattr.c:840 path_listxattr fs/xattr.c:864 [inline] __do_sys_listxattr fs/xattr.c:876 [inline] __se_sys_listxattr fs/xattr.c:873 [inline] __x64_sys_listxattr+0x16b/0x2f0 fs/xattr.c:873 x64_sys_call+0x2ba0/0x3b50 arch/x86/include/generated/asm/syscalls_64.h:195 do_syscall_x64 arch/x86/entry/common.c:52 [inline] do_syscall_64+0xcf/0x1e0 arch/x86/entry/common.c:83 entry_SYSCALL_64_after_hwframe+0x77/0x7f Uninit was created at: slab_post_alloc_hook mm/slub.c:3877 [inline] slab_alloc_node mm/slub.c:3918 [inline] kmalloc_trace+0x57b/0xbe0 mm/slub.c:4065 kmalloc include/linux/slab.h:628 [inline] hfsplus_listxattr+0x4cc/0x1a50 fs/hfsplus/xattr.c:699 vfs_listx",
-      "vulnerability_id": "CVE-2024-41059",
-      "name": "CVE-2024-41059",
-      "package_name": "linux-libc-dev",
->>>>>>> 51052178
-      "package_details": {
-        "file_path": null,
-        "name": "linux-libc-dev",
-        "package_manager": "OS",
-        "version": "5.15.0",
-        "release": "122.132"
-      },
-      "remediation": {
-        "recommendation": {
-          "text": "None Provided"
-        }
-      },
-      "cvss_v3_score": 7.1,
-      "cvss_v30_score": 0.0,
-      "cvss_v31_score": 7.1,
-      "cvss_v2_score": 0.0,
-      "cvss_v3_severity": "HIGH",
-<<<<<<< HEAD
-      "source_url": "https://people.canonical.com/~ubuntu-security/cve/2024/CVE-2024-46757.html",
-      "source": "UBUNTU_CVE",
-      "severity": "HIGH",
-      "status": "ACTIVE",
-      "title": "CVE-2024-46757 - linux-libc-dev, linux",
-      "reason_to_ignore": "N/A"
-    },
-    {
-      "description": "In the Linux kernel, the following vulnerability has been resolved: drm/amd/pm: fix the Out-of-bounds read warning using index i - 1U may beyond element index for mc_data[] when i = 0.",
-      "vulnerability_id": "CVE-2024-46731",
-      "name": "CVE-2024-46731",
-      "package_name": "linux",
-=======
-      "source_url": "https://people.canonical.com/~ubuntu-security/cve/2024/CVE-2024-41059.html",
-      "source": "UBUNTU_CVE",
-      "severity": "HIGH",
-      "status": "ACTIVE",
-      "title": "CVE-2024-41059 - linux, linux-libc-dev",
-      "reason_to_ignore": "N/A"
-    },
-    {
-      "description": "In the Linux kernel, the following vulnerability has been resolved: tipc: Return non-zero value from tipc_udp_addr2str() on error tipc_udp_addr2str() should return non-zero value if the UDP media address is invalid. Otherwise, a buffer overflow access can occur in tipc_media_addr_printf(). Fix this by returning 1 on an invalid UDP media address.",
-      "vulnerability_id": "CVE-2024-42284",
-      "name": "CVE-2024-42284",
-      "package_name": "linux-libc-dev",
->>>>>>> 51052178
-      "package_details": {
-        "file_path": null,
-        "name": "linux-libc-dev",
-        "package_manager": "OS",
-        "version": "5.15.0",
-        "release": "122.132"
-      },
-      "remediation": {
-        "recommendation": {
-          "text": "None Provided"
-        }
-      },
-      "cvss_v3_score": 7.1,
-      "cvss_v30_score": 0.0,
-      "cvss_v31_score": 7.1,
-      "cvss_v2_score": 0.0,
-      "cvss_v3_severity": "HIGH",
-<<<<<<< HEAD
-      "source_url": "https://people.canonical.com/~ubuntu-security/cve/2024/CVE-2024-46731.html",
-      "source": "UBUNTU_CVE",
-      "severity": "HIGH",
-      "status": "ACTIVE",
-      "title": "CVE-2024-46731 - linux-libc-dev, linux",
-      "reason_to_ignore": "N/A"
-    },
-    {
-      "description": "In the Linux kernel, the following vulnerability has been resolved: HID: cougar: fix slab-out-of-bounds Read in cougar_report_fixup report_fixup for the Cougar 500k Gaming Keyboard was not verifying that the report descriptor size was correct before accessing it",
-      "vulnerability_id": "CVE-2024-46747",
-      "name": "CVE-2024-46747",
-      "package_name": "linux",
-=======
-      "source_url": "https://people.canonical.com/~ubuntu-security/cve/2024/CVE-2024-42284.html",
-      "source": "UBUNTU_CVE",
-      "severity": "HIGH",
-      "status": "ACTIVE",
-      "title": "CVE-2024-42284 - linux, linux-libc-dev",
-      "reason_to_ignore": "N/A"
-    },
-    {
-      "description": "In the Linux kernel, the following vulnerability has been resolved: netfilter: flowtable: validate vlan header Ensure there is sufficient room to access the protocol field of the VLAN header, validate it once before the flowtable lookup. ===================================================== BUG: KMSAN: uninit-value in nf_flow_offload_inet_hook+0x45a/0x5f0 net/netfilter/nf_flow_table_inet.c:32 nf_flow_offload_inet_hook+0x45a/0x5f0 net/netfilter/nf_flow_table_inet.c:32 nf_hook_entry_hookfn include/linux/netfilter.h:154 [inline] nf_hook_slow+0xf4/0x400 net/netfilter/core.c:626 nf_hook_ingress include/linux/netfilter_netdev.h:34 [inline] nf_ingress net/core/dev.c:5440 [inline]",
-      "vulnerability_id": "CVE-2024-44983",
-      "name": "CVE-2024-44983",
-      "package_name": "linux-libc-dev",
->>>>>>> 51052178
-      "package_details": {
-        "file_path": null,
-        "name": "linux-libc-dev",
-        "package_manager": "OS",
-        "version": "5.15.0",
-        "release": "122.132"
-      },
-      "remediation": {
-        "recommendation": {
-          "text": "None Provided"
-        }
-      },
-      "cvss_v3_score": 7.1,
-      "cvss_v30_score": 0.0,
-      "cvss_v31_score": 7.1,
-      "cvss_v2_score": 0.0,
-      "cvss_v3_severity": "HIGH",
-<<<<<<< HEAD
-      "source_url": "https://people.canonical.com/~ubuntu-security/cve/2024/CVE-2024-46747.html",
-      "source": "UBUNTU_CVE",
-      "severity": "HIGH",
-      "status": "ACTIVE",
-      "title": "CVE-2024-46747 - linux-libc-dev, linux",
-=======
-      "source_url": "https://people.canonical.com/~ubuntu-security/cve/2024/CVE-2024-44983.html",
-      "source": "UBUNTU_CVE",
-      "severity": "HIGH",
-      "status": "ACTIVE",
-      "title": "CVE-2024-44983 - linux, linux-libc-dev",
->>>>>>> 51052178
       "reason_to_ignore": "N/A"
     }
   ]
