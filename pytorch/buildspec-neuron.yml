account_id: &ACCOUNT_ID <set-$ACCOUNT_ID-in-environment>
region: &REGION <set-$REGION-in-environment>
framework: &FRAMEWORK pytorch
<<<<<<< HEAD
version: &VERSION 1.10.2
short_version: &SHORT_VERSION "1.10"
=======
version: &VERSION 1.11.0
os_version: &OS_VERSION ubuntu20.04
short_version: &SHORT_VERSION "1.11"
>>>>>>> 2584c41a
arch_type: x86

repository_info:
  training_repository: &TRAINING_REPOSITORY
    image_type: &TRAINING_IMAGE_TYPE training
    root: !join [ *FRAMEWORK, "/", *TRAINING_IMAGE_TYPE ]
    repository_name: &REPOSITORY_NAME !join [pr, "-", *FRAMEWORK, "-", *TRAINING_IMAGE_TYPE, "-", neuron]
    repository: &REPOSITORY !join [ *ACCOUNT_ID, .dkr.ecr., *REGION, .amazonaws.com/, *REPOSITORY_NAME ]
  inference_repository: &INFERENCE_REPOSITORY
      image_type: &INFERENCE_IMAGE_TYPE inference
      root: !join [ *FRAMEWORK, "/", *INFERENCE_IMAGE_TYPE ]
      repository_name: &REPOSITORY_NAME !join [pr, "-", *FRAMEWORK, "-", *INFERENCE_IMAGE_TYPE, "-", neuron]
      repository: &REPOSITORY !join [ *ACCOUNT_ID, .dkr.ecr., *REGION, .amazonaws.com/, *REPOSITORY_NAME ]

context:
  training_context: &TRAINING_CONTEXT
    changehostname:
      source: docker/build_artifacts/changehostname.c
      target: changehostname.c
    start_with_right_hostname:
      source: docker/build_artifacts/start_with_right_hostname.sh
      target: start_with_right_hostname.sh
    deep_learning_container:
      source: ../../src/deep_learning_container.py
      target: deep_learning_container.py
  inference_context: &INFERENCE_CONTEXT
    neuron-monitor:
      source: docker/build_artifacts/neuron-monitor.sh
      target: neuron-monitor.sh
    neuron-entrypoint:
      source: docker/build_artifacts/neuron-entrypoint.py
      target: neuron-entrypoint.py
    torchserve-neuron:
      source: docker/build_artifacts/torchserve-neuron.sh
      target: torchserve-neuron.sh
    config:
      source: docker/build_artifacts/config.properties
      target: config.properties

images:
  BuildNeuronPTTrainingPy3DockerImage:
    <<: *TRAINING_REPOSITORY
    build: &PYTORCH_INF_TRAINING_PY3 false
    image_size_baseline: 10000
    device_type: &DEVICE_TYPE neuron
    python_version: &DOCKER_PYTHON_VERSION py3
<<<<<<< HEAD
    tag_python_version: &TAG_PYTHON_VERSION py37
    os_version: &OS_VERSION ubuntu18.04
    neuron_sdk_version: &NEURON_SDK_VERSION sdk1.19.0
    tag: !join [ *VERSION, "-", *DEVICE_TYPE, "-", *TAG_PYTHON_VERSION, "-", *NEURON_SDK_VERSION, "-", *OS_VERSION ]
    docker_file: !join [ docker/, *SHORT_VERSION, /, *DOCKER_PYTHON_VERSION, /, *NEURON_SDK_VERSION, /Dockerfile., neuron ]
    context:
      <<: *INFERENCE_CONTEXT

      
=======
    tag_python_version: &TAG_PYTHON_VERSION py38
    neuron_sdk_version: &NEURON_SDK_VERSION sdk2.3.0
    os_version: &OS_VERSION ubuntu20.04
    tag: !join [ *VERSION, "-", *DEVICE_TYPE, "-", *TAG_PYTHON_VERSION, "-", *NEURON_SDK_VERSION, "-", *OS_VERSION ]
    docker_file: !join [ docker/, *SHORT_VERSION, /, *DOCKER_PYTHON_VERSION, /, *NEURON_SDK_VERSION, /Dockerfile., neuron ]
    context:
      <<: *TRAINING_CONTEXT
>>>>>>> 2584c41a
<|MERGE_RESOLUTION|>--- conflicted
+++ resolved
@@ -1,14 +1,9 @@
 account_id: &ACCOUNT_ID <set-$ACCOUNT_ID-in-environment>
 region: &REGION <set-$REGION-in-environment>
 framework: &FRAMEWORK pytorch
-<<<<<<< HEAD
-version: &VERSION 1.10.2
-short_version: &SHORT_VERSION "1.10"
-=======
 version: &VERSION 1.11.0
 os_version: &OS_VERSION ubuntu20.04
 short_version: &SHORT_VERSION "1.11"
->>>>>>> 2584c41a
 arch_type: x86
 
 repository_info:
@@ -55,22 +50,10 @@
     image_size_baseline: 10000
     device_type: &DEVICE_TYPE neuron
     python_version: &DOCKER_PYTHON_VERSION py3
-<<<<<<< HEAD
-    tag_python_version: &TAG_PYTHON_VERSION py37
-    os_version: &OS_VERSION ubuntu18.04
-    neuron_sdk_version: &NEURON_SDK_VERSION sdk1.19.0
-    tag: !join [ *VERSION, "-", *DEVICE_TYPE, "-", *TAG_PYTHON_VERSION, "-", *NEURON_SDK_VERSION, "-", *OS_VERSION ]
-    docker_file: !join [ docker/, *SHORT_VERSION, /, *DOCKER_PYTHON_VERSION, /, *NEURON_SDK_VERSION, /Dockerfile., neuron ]
-    context:
-      <<: *INFERENCE_CONTEXT
-
-      
-=======
     tag_python_version: &TAG_PYTHON_VERSION py38
     neuron_sdk_version: &NEURON_SDK_VERSION sdk2.3.0
     os_version: &OS_VERSION ubuntu20.04
     tag: !join [ *VERSION, "-", *DEVICE_TYPE, "-", *TAG_PYTHON_VERSION, "-", *NEURON_SDK_VERSION, "-", *OS_VERSION ]
     docker_file: !join [ docker/, *SHORT_VERSION, /, *DOCKER_PYTHON_VERSION, /, *NEURON_SDK_VERSION, /Dockerfile., neuron ]
     context:
-      <<: *TRAINING_CONTEXT
->>>>>>> 2584c41a
+      <<: *TRAINING_CONTEXT