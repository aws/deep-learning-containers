account_id: &ACCOUNT_ID <set-$ACCOUNT_ID-in-environment>
region: &REGION <set-$REGION-in-environment>
framework: &FRAMEWORK pytorch
<<<<<<< HEAD
version: &VERSION 1.10.2
short_version: &SHORT_VERSION "1.10"
=======
version: &VERSION 1.12.0
short_version: &SHORT_VERSION "1.12"
>>>>>>> 824f32af
arch_type: x86

repository_info:
  training_repository: &TRAINING_REPOSITORY
    image_type: &TRAINING_IMAGE_TYPE training
    root: !join [ *FRAMEWORK, "/", *TRAINING_IMAGE_TYPE ]
    repository_name: &REPOSITORY_NAME !join [pr, "-", *FRAMEWORK, "-", *TRAINING_IMAGE_TYPE]
    repository: &REPOSITORY !join [ *ACCOUNT_ID, .dkr.ecr., *REGION, .amazonaws.com/, *REPOSITORY_NAME ]
  inference_repository: &INFERENCE_REPOSITORY
    image_type: &INFERENCE_IMAGE_TYPE inference
    root: !join [ *FRAMEWORK, "/", *INFERENCE_IMAGE_TYPE ]
    repository_name: &REPOSITORY_NAME !join [pr, "-", *FRAMEWORK, "-", *INFERENCE_IMAGE_TYPE]
    repository: &REPOSITORY !join [ *ACCOUNT_ID, .dkr.ecr., *REGION, .amazonaws.com/, *REPOSITORY_NAME ]

context:
  training_context: &TRAINING_CONTEXT
    changehostname:
      source: docker/build_artifacts/changehostname.c
      target: changehostname.c
    start_with_right_hostname:
      source: docker/build_artifacts/start_with_right_hostname.sh
      target: start_with_right_hostname.sh
    example_mnist_file:
      source: docker/build_artifacts/mnist.py
      target: mnist.py
    deep_learning_container:
      source: ../../src/deep_learning_container.py
      target: deep_learning_container.py
  inference_context: &INFERENCE_CONTEXT
    torchserve-e3-entrypoint:
      source: docker/build_artifacts/torchserve-e3-entrypoint.py
      target: torchserve-e3-entrypoint.py
    torchserve-entrypoint:
      source: docker/build_artifacts/torchserve-entrypoint.py
      target: torchserve-entrypoint.py
    config:
      source: docker/build_artifacts/config.properties
      target: config.properties
    deep_learning_container:
      source: ../../src/deep_learning_container.py
      target: deep_learning_container.py

images:
  BuildE3CPUPTTrainPy3DockerImage:
    <<: *TRAINING_REPOSITORY
    build: &PYTORCH_CPU_TRAINING_PY3 false
    enable_test_promotion: true
    image_size_baseline: 5000
    device_type: &DEVICE_TYPE cpu
    python_version: &DOCKER_PYTHON_VERSION py3
    tag_python_version: &TAG_PYTHON_VERSION py38
    os_version: &OS_VERSION ubuntu20.04
    tag: !join [ *VERSION, "-", *DEVICE_TYPE, "-", *TAG_PYTHON_VERSION, "-", *OS_VERSION, "-e3" ]
    docker_file: !join [ docker/, *SHORT_VERSION, /, *DOCKER_PYTHON_VERSION, /Dockerfile.e3., *DEVICE_TYPE ]
    context:
      <<: *TRAINING_CONTEXT
  BuildE3GPUPTTrainPy3DockerImage:
    <<: *TRAINING_REPOSITORY
    build: &PYTORCH_GPU_TRAINING_PY3 false
    enable_test_promotion: true
    image_size_baseline: 14000
    device_type: &DEVICE_TYPE gpu
    python_version: &DOCKER_PYTHON_VERSION py3
    tag_python_version: &TAG_PYTHON_VERSION py38
<<<<<<< HEAD
    cuda_version: &CUDA_VERSION cu113
=======
    cuda_version: &CUDA_VERSION cu116
>>>>>>> 824f32af
    os_version: &OS_VERSION ubuntu20.04
    tag: !join [ *VERSION, "-", *DEVICE_TYPE, "-", *TAG_PYTHON_VERSION, "-", *CUDA_VERSION, "-", *OS_VERSION, "-e3" ]
    docker_file: !join [ docker/, *SHORT_VERSION, /, *DOCKER_PYTHON_VERSION, /, *CUDA_VERSION, /Dockerfile.e3.,
                         *DEVICE_TYPE ]
    context:
      <<: *TRAINING_CONTEXT
<<<<<<< HEAD
  BuildSageMakerCPUPTTrainPy3DockerImage:
    <<: *TRAINING_REPOSITORY
    build: &PYTORCH_CPU_TRAINING_PY3 false
    image_size_baseline: 5000
    base_image_name: BuildE3CPUPTTrainPy3DockerImage
    device_type: &DEVICE_TYPE cpu
    python_version: &DOCKER_PYTHON_VERSION py3
    tag_python_version: &TAG_PYTHON_VERSION py38
    os_version: &OS_VERSION ubuntu20.04
    tag: !join [ *VERSION, "-", *DEVICE_TYPE, "-", *TAG_PYTHON_VERSION, "-", *OS_VERSION, "-sagemaker" ]
    docker_file: !join [ docker/, *SHORT_VERSION, /, *DOCKER_PYTHON_VERSION, /Dockerfile.sagemaker., *DEVICE_TYPE ]
    context:
      <<: *TRAINING_CONTEXT
  BuildSageMakerGPUPTTrainPy3DockerImage:
    <<: *TRAINING_REPOSITORY
    build: &PYTORCH_GPU_TRAINING_PY3 false
    image_size_baseline: 14000
    base_image_name: BuildE3GPUPTTrainPy3DockerImage
    device_type: &DEVICE_TYPE gpu
    python_version: &DOCKER_PYTHON_VERSION py3
    tag_python_version: &TAG_PYTHON_VERSION py38
    cuda_version: &CUDA_VERSION cu113
    os_version: &OS_VERSION ubuntu20.04
    tag: !join [ *VERSION, "-", *DEVICE_TYPE, "-", *TAG_PYTHON_VERSION, "-", *CUDA_VERSION, "-", *OS_VERSION, "-sagemaker" ]
    docker_file: !join [ docker/, *SHORT_VERSION, /, *DOCKER_PYTHON_VERSION, /, *CUDA_VERSION, /Dockerfile.sagemaker.,
                         *DEVICE_TYPE ]
    context:
      <<: *TRAINING_CONTEXT
=======
  # BuildSageMakerCPUPTTrainPy3DockerImage:
  #   <<: *TRAINING_REPOSITORY
  #   build: &PYTORCH_CPU_TRAINING_PY3 false
  #   image_size_baseline: 5000
  #   base_image_name: BuildE3CPUPTTrainPy3DockerImage
  #   device_type: &DEVICE_TYPE cpu
  #   python_version: &DOCKER_PYTHON_VERSION py3
  #   tag_python_version: &TAG_PYTHON_VERSION py38
  #   os_version: &OS_VERSION ubuntu20.04
  #   tag: !join [ *VERSION, "-", *DEVICE_TYPE, "-", *TAG_PYTHON_VERSION, "-", *OS_VERSION, "-sagemaker" ]
  #   docker_file: !join [ docker/, *SHORT_VERSION, /, *DOCKER_PYTHON_VERSION, /Dockerfile., *DEVICE_TYPE ]
  #   target: sagemaker
  #   context:
  #     <<: *TRAINING_CONTEXT
  # BuildSageMakerGPUPTTrainPy3DockerImage:
  #   <<: *TRAINING_REPOSITORY
  #   build: &PYTORCH_GPU_TRAINING_PY3 false
  #   image_size_baseline: 14000
  #   base_image_name: BuildE3GPUPTTrainPy3DockerImage
  #   device_type: &DEVICE_TYPE gpu
  #   python_version: &DOCKER_PYTHON_VERSION py3
  #   tag_python_version: &TAG_PYTHON_VERSION py38
  #   cuda_version: &CUDA_VERSION cu113
  #   os_version: &OS_VERSION ubuntu20.04
  #   tag: !join [ *VERSION, "-", *DEVICE_TYPE, "-", *TAG_PYTHON_VERSION, "-", *CUDA_VERSION, "-", *OS_VERSION, "-sagemaker" ]
  #   docker_file: !join [ docker/, *SHORT_VERSION, /, *DOCKER_PYTHON_VERSION, /, *CUDA_VERSION, /Dockerfile.,
  #                        *DEVICE_TYPE ]
  #   target: sagemaker
  #   context:
  #     <<: *TRAINING_CONTEXT
>>>>>>> 824f32af
  BuildPyTorchExampleGPUTrainPy3DockerImage:
    <<: *TRAINING_REPOSITORY
    build: &PYTORCH_GPU_TRAINING_PY3 false
    enable_test_promotion: true
    image_size_baseline: 14000
    base_image_name: BuildE3GPUPTTrainPy3DockerImage
    device_type: &DEVICE_TYPE gpu
    python_version: &DOCKER_PYTHON_VERSION py3
    tag_python_version: &TAG_PYTHON_VERSION py38
<<<<<<< HEAD
    cuda_version: &CUDA_VERSION cu113
=======
    cuda_version: &CUDA_VERSION cu116
>>>>>>> 824f32af
    os_version: &OS_VERSION ubuntu20.04
    tag: !join [ *VERSION, "-", *DEVICE_TYPE, "-", *TAG_PYTHON_VERSION, "-", *CUDA_VERSION, "-", *OS_VERSION,
                 "-e3-example" ]
    docker_file: !join [ docker/, *SHORT_VERSION, /, *DOCKER_PYTHON_VERSION, /example, /Dockerfile., *DEVICE_TYPE ]
    context:
      <<: *TRAINING_CONTEXT
  BuildE3CPUPTInferencePy3DockerImage:
    <<: *INFERENCE_REPOSITORY
    build: &PYTORCH_CPU_INFERENCE_PY3 false
    enable_test_promotion: true
    image_size_baseline: 4899
    device_type: &DEVICE_TYPE cpu
    python_version: &DOCKER_PYTHON_VERSION py3
    tag_python_version: &TAG_PYTHON_VERSION py38
    os_version: &OS_VERSION ubuntu20.04
    tag: !join [ *VERSION, "-", *DEVICE_TYPE, "-", *TAG_PYTHON_VERSION, "-", *OS_VERSION, "-e3" ]
    docker_file: !join [ docker/, *SHORT_VERSION, /, *DOCKER_PYTHON_VERSION, /Dockerfile.e3., *DEVICE_TYPE ]
    context:
      <<: *INFERENCE_CONTEXT
  BuildE3GPUPTInferencePy3DockerImage:
    <<: *INFERENCE_REPOSITORY
    build: &PYTORCH_GPU_INFERENCE_PY3 false
    enable_test_promotion: true
    image_size_baseline: 14000
    device_type: &DEVICE_TYPE gpu
    python_version: &DOCKER_PYTHON_VERSION py3
    tag_python_version: &TAG_PYTHON_VERSION py38
<<<<<<< HEAD
    cuda_version: &CUDA_VERSION cu113
=======
    cuda_version: &CUDA_VERSION cu116
>>>>>>> 824f32af
    os_version: &OS_VERSION ubuntu20.04
    tag: !join [ *VERSION, "-", *DEVICE_TYPE, "-", *TAG_PYTHON_VERSION, "-", *CUDA_VERSION, "-", *OS_VERSION, "-e3" ]
    docker_file: !join [ docker/, *SHORT_VERSION, /, *DOCKER_PYTHON_VERSION, /, *CUDA_VERSION, /Dockerfile.e3.,
                         *DEVICE_TYPE ]
    context:
      <<: *INFERENCE_CONTEXT
<<<<<<< HEAD
  BuildSageMakerCPUPTInferencePy3DockerImage:
    <<: *INFERENCE_REPOSITORY
    build: &PYTORCH_CPU_INFERENCE_PY3 false
    image_size_baseline: 4899
    base_image_name: BuildE3CPUPTInferencePy3DockerImage
    device_type: &DEVICE_TYPE cpu
    python_version: &DOCKER_PYTHON_VERSION py3
    tag_python_version: &TAG_PYTHON_VERSION py38
    os_version: &OS_VERSION ubuntu20.04
    tag: !join [ *VERSION, "-", *DEVICE_TYPE, "-", *TAG_PYTHON_VERSION, "-", *OS_VERSION, "-sagemaker" ]
    docker_file: !join [ docker/, *SHORT_VERSION, /, *DOCKER_PYTHON_VERSION, /Dockerfile.sagemaker., *DEVICE_TYPE ]
    context:
      <<: *INFERENCE_CONTEXT
  BuildSageMakerGPUPTInferencePy3DockerImage:
    <<: *INFERENCE_REPOSITORY
    build: &PYTORCH_GPU_INFERENCE_PY3 false
    image_size_baseline: 14000
    base_image_name: BuildE3GPUPTInferencePy3DockerImage
    device_type: &DEVICE_TYPE gpu
    python_version: &DOCKER_PYTHON_VERSION py3
    tag_python_version: &TAG_PYTHON_VERSION py38
    cuda_version: &CUDA_VERSION cu113
    os_version: &OS_VERSION ubuntu20.04
    tag: !join [ *VERSION, "-", *DEVICE_TYPE, "-", *TAG_PYTHON_VERSION, "-", *CUDA_VERSION, "-", *OS_VERSION, "-sagemaker" ]
    docker_file: !join [ docker/, *SHORT_VERSION, /, *DOCKER_PYTHON_VERSION, /, *CUDA_VERSION, /Dockerfile.sagemaker.,
                         *DEVICE_TYPE ]
    context:
      <<: *INFERENCE_CONTEXT
=======
  # BuildSageMakerCPUPTInferencePy3DockerImage:
  #   <<: *INFERENCE_REPOSITORY
  #   build: &PYTORCH_CPU_INFERENCE_PY3 false
  #   image_size_baseline: 4899
  #   base_image_name: BuildE3CPUPTInferencePy3DockerImage
  #   device_type: &DEVICE_TYPE cpu
  #   python_version: &DOCKER_PYTHON_VERSION py3
  #   tag_python_version: &TAG_PYTHON_VERSION py38
  #   os_version: &OS_VERSION ubuntu20.04
  #   tag: !join [ *VERSION, "-", *DEVICE_TYPE, "-", *TAG_PYTHON_VERSION, "-", *OS_VERSION, "-sagemaker" ]
  #   docker_file: !join [ docker/, *SHORT_VERSION, /, *DOCKER_PYTHON_VERSION, /Dockerfile., *DEVICE_TYPE ]
  #   target: sagemaker
  #   context:
  #     <<: *INFERENCE_CONTEXT
  # BuildSageMakerGPUPTInferencePy3DockerImage:
  #   <<: *INFERENCE_REPOSITORY
  #   build: &PYTORCH_GPU_INFERENCE_PY3 false
  #   image_size_baseline: 14000
  #   base_image_name: BuildE3GPUPTInferencePy3DockerImage
  #   device_type: &DEVICE_TYPE gpu
  #   python_version: &DOCKER_PYTHON_VERSION py3
  #   tag_python_version: &TAG_PYTHON_VERSION py38
  #   cuda_version: &CUDA_VERSION cu113
  #   os_version: &OS_VERSION ubuntu20.04
  #   tag: !join [ *VERSION, "-", *DEVICE_TYPE, "-", *TAG_PYTHON_VERSION, "-", *CUDA_VERSION, "-", *OS_VERSION, "-sagemaker" ]
  #   docker_file: !join [ docker/, *SHORT_VERSION, /, *DOCKER_PYTHON_VERSION, /, *CUDA_VERSION, /Dockerfile.,
  #                        *DEVICE_TYPE ]
  #   target: sagemaker
  #   context:
  #     <<: *INFERENCE_CONTEXT
>>>>>>> 824f32af
<|MERGE_RESOLUTION|>--- conflicted
+++ resolved
@@ -1,13 +1,8 @@
 account_id: &ACCOUNT_ID <set-$ACCOUNT_ID-in-environment>
 region: &REGION <set-$REGION-in-environment>
 framework: &FRAMEWORK pytorch
-<<<<<<< HEAD
 version: &VERSION 1.10.2
 short_version: &SHORT_VERSION "1.10"
-=======
-version: &VERSION 1.12.0
-short_version: &SHORT_VERSION "1.12"
->>>>>>> 824f32af
 arch_type: x86
 
 repository_info:
@@ -72,18 +67,13 @@
     device_type: &DEVICE_TYPE gpu
     python_version: &DOCKER_PYTHON_VERSION py3
     tag_python_version: &TAG_PYTHON_VERSION py38
-<<<<<<< HEAD
     cuda_version: &CUDA_VERSION cu113
-=======
-    cuda_version: &CUDA_VERSION cu116
->>>>>>> 824f32af
     os_version: &OS_VERSION ubuntu20.04
     tag: !join [ *VERSION, "-", *DEVICE_TYPE, "-", *TAG_PYTHON_VERSION, "-", *CUDA_VERSION, "-", *OS_VERSION, "-e3" ]
     docker_file: !join [ docker/, *SHORT_VERSION, /, *DOCKER_PYTHON_VERSION, /, *CUDA_VERSION, /Dockerfile.e3.,
                          *DEVICE_TYPE ]
     context:
       <<: *TRAINING_CONTEXT
-<<<<<<< HEAD
   BuildSageMakerCPUPTTrainPy3DockerImage:
     <<: *TRAINING_REPOSITORY
     build: &PYTORCH_CPU_TRAINING_PY3 false
@@ -112,38 +102,6 @@
                          *DEVICE_TYPE ]
     context:
       <<: *TRAINING_CONTEXT
-=======
-  # BuildSageMakerCPUPTTrainPy3DockerImage:
-  #   <<: *TRAINING_REPOSITORY
-  #   build: &PYTORCH_CPU_TRAINING_PY3 false
-  #   image_size_baseline: 5000
-  #   base_image_name: BuildE3CPUPTTrainPy3DockerImage
-  #   device_type: &DEVICE_TYPE cpu
-  #   python_version: &DOCKER_PYTHON_VERSION py3
-  #   tag_python_version: &TAG_PYTHON_VERSION py38
-  #   os_version: &OS_VERSION ubuntu20.04
-  #   tag: !join [ *VERSION, "-", *DEVICE_TYPE, "-", *TAG_PYTHON_VERSION, "-", *OS_VERSION, "-sagemaker" ]
-  #   docker_file: !join [ docker/, *SHORT_VERSION, /, *DOCKER_PYTHON_VERSION, /Dockerfile., *DEVICE_TYPE ]
-  #   target: sagemaker
-  #   context:
-  #     <<: *TRAINING_CONTEXT
-  # BuildSageMakerGPUPTTrainPy3DockerImage:
-  #   <<: *TRAINING_REPOSITORY
-  #   build: &PYTORCH_GPU_TRAINING_PY3 false
-  #   image_size_baseline: 14000
-  #   base_image_name: BuildE3GPUPTTrainPy3DockerImage
-  #   device_type: &DEVICE_TYPE gpu
-  #   python_version: &DOCKER_PYTHON_VERSION py3
-  #   tag_python_version: &TAG_PYTHON_VERSION py38
-  #   cuda_version: &CUDA_VERSION cu113
-  #   os_version: &OS_VERSION ubuntu20.04
-  #   tag: !join [ *VERSION, "-", *DEVICE_TYPE, "-", *TAG_PYTHON_VERSION, "-", *CUDA_VERSION, "-", *OS_VERSION, "-sagemaker" ]
-  #   docker_file: !join [ docker/, *SHORT_VERSION, /, *DOCKER_PYTHON_VERSION, /, *CUDA_VERSION, /Dockerfile.,
-  #                        *DEVICE_TYPE ]
-  #   target: sagemaker
-  #   context:
-  #     <<: *TRAINING_CONTEXT
->>>>>>> 824f32af
   BuildPyTorchExampleGPUTrainPy3DockerImage:
     <<: *TRAINING_REPOSITORY
     build: &PYTORCH_GPU_TRAINING_PY3 false
@@ -153,11 +111,7 @@
     device_type: &DEVICE_TYPE gpu
     python_version: &DOCKER_PYTHON_VERSION py3
     tag_python_version: &TAG_PYTHON_VERSION py38
-<<<<<<< HEAD
     cuda_version: &CUDA_VERSION cu113
-=======
-    cuda_version: &CUDA_VERSION cu116
->>>>>>> 824f32af
     os_version: &OS_VERSION ubuntu20.04
     tag: !join [ *VERSION, "-", *DEVICE_TYPE, "-", *TAG_PYTHON_VERSION, "-", *CUDA_VERSION, "-", *OS_VERSION,
                  "-e3-example" ]
@@ -185,18 +139,13 @@
     device_type: &DEVICE_TYPE gpu
     python_version: &DOCKER_PYTHON_VERSION py3
     tag_python_version: &TAG_PYTHON_VERSION py38
-<<<<<<< HEAD
     cuda_version: &CUDA_VERSION cu113
-=======
-    cuda_version: &CUDA_VERSION cu116
->>>>>>> 824f32af
     os_version: &OS_VERSION ubuntu20.04
     tag: !join [ *VERSION, "-", *DEVICE_TYPE, "-", *TAG_PYTHON_VERSION, "-", *CUDA_VERSION, "-", *OS_VERSION, "-e3" ]
     docker_file: !join [ docker/, *SHORT_VERSION, /, *DOCKER_PYTHON_VERSION, /, *CUDA_VERSION, /Dockerfile.e3.,
                          *DEVICE_TYPE ]
     context:
       <<: *INFERENCE_CONTEXT
-<<<<<<< HEAD
   BuildSageMakerCPUPTInferencePy3DockerImage:
     <<: *INFERENCE_REPOSITORY
     build: &PYTORCH_CPU_INFERENCE_PY3 false
@@ -224,36 +173,4 @@
     docker_file: !join [ docker/, *SHORT_VERSION, /, *DOCKER_PYTHON_VERSION, /, *CUDA_VERSION, /Dockerfile.sagemaker.,
                          *DEVICE_TYPE ]
     context:
-      <<: *INFERENCE_CONTEXT
-=======
-  # BuildSageMakerCPUPTInferencePy3DockerImage:
-  #   <<: *INFERENCE_REPOSITORY
-  #   build: &PYTORCH_CPU_INFERENCE_PY3 false
-  #   image_size_baseline: 4899
-  #   base_image_name: BuildE3CPUPTInferencePy3DockerImage
-  #   device_type: &DEVICE_TYPE cpu
-  #   python_version: &DOCKER_PYTHON_VERSION py3
-  #   tag_python_version: &TAG_PYTHON_VERSION py38
-  #   os_version: &OS_VERSION ubuntu20.04
-  #   tag: !join [ *VERSION, "-", *DEVICE_TYPE, "-", *TAG_PYTHON_VERSION, "-", *OS_VERSION, "-sagemaker" ]
-  #   docker_file: !join [ docker/, *SHORT_VERSION, /, *DOCKER_PYTHON_VERSION, /Dockerfile., *DEVICE_TYPE ]
-  #   target: sagemaker
-  #   context:
-  #     <<: *INFERENCE_CONTEXT
-  # BuildSageMakerGPUPTInferencePy3DockerImage:
-  #   <<: *INFERENCE_REPOSITORY
-  #   build: &PYTORCH_GPU_INFERENCE_PY3 false
-  #   image_size_baseline: 14000
-  #   base_image_name: BuildE3GPUPTInferencePy3DockerImage
-  #   device_type: &DEVICE_TYPE gpu
-  #   python_version: &DOCKER_PYTHON_VERSION py3
-  #   tag_python_version: &TAG_PYTHON_VERSION py38
-  #   cuda_version: &CUDA_VERSION cu113
-  #   os_version: &OS_VERSION ubuntu20.04
-  #   tag: !join [ *VERSION, "-", *DEVICE_TYPE, "-", *TAG_PYTHON_VERSION, "-", *CUDA_VERSION, "-", *OS_VERSION, "-sagemaker" ]
-  #   docker_file: !join [ docker/, *SHORT_VERSION, /, *DOCKER_PYTHON_VERSION, /, *CUDA_VERSION, /Dockerfile.,
-  #                        *DEVICE_TYPE ]
-  #   target: sagemaker
-  #   context:
-  #     <<: *INFERENCE_CONTEXT
->>>>>>> 824f32af
+      <<: *INFERENCE_CONTEXT