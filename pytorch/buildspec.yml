<<<<<<< HEAD
  account_id: &ACCOUNT_ID <set-$ACCOUNT_ID-in-environment>
  region: &REGION <set-$REGION-in-environment>
  framework: &FRAMEWORK pytorch
  version: &VERSION 1.5.0
  cuda_version: &CUDA_VERSION cu101
  os_version: &OS_VERSION ubuntu16.04
=======
account_id: &ACCOUNT_ID <set-$ACCOUNT_ID-in-environment>
region: &REGION <set-$REGION-in-environment>
framework: &FRAMEWORK pytorch
version: &VERSION 1.8.0
>>>>>>> c645b62f

repository_info:
  training_repository: &TRAINING_REPOSITORY
      image_type: &TRAINING_IMAGE_TYPE training
      root: !join [ *FRAMEWORK, "/", *TRAINING_IMAGE_TYPE ]
      repository_name: &REPOSITORY_NAME !join [pr, "-", *FRAMEWORK, "-", *TRAINING_IMAGE_TYPE]
      repository: &REPOSITORY !join [ *ACCOUNT_ID, .dkr.ecr., *REGION, .amazonaws.com/, *REPOSITORY_NAME ]
  inference_repository: &INFERENCE_REPOSITORY
      image_type: &INFERENCE_IMAGE_TYPE inference
      root: !join [ *FRAMEWORK, "/", *INFERENCE_IMAGE_TYPE ]
      repository_name: &REPOSITORY_NAME !join [pr, "-", *FRAMEWORK, "-", *INFERENCE_IMAGE_TYPE]
      repository: &REPOSITORY !join [ *ACCOUNT_ID, .dkr.ecr., *REGION, .amazonaws.com/, *REPOSITORY_NAME ]

<<<<<<< HEAD
  context:
    training_context: &TRAINING_CONTEXT
      changehostname:
        source: docker/build_artifacts/changehostname.c
        target: changehostname.c
      start_with_right_hostname:
        source: docker/build_artifacts/start_with_right_hostname.sh
        target: start_with_right_hostname.sh
      example_mnist_file:
        source: docker/build_artifacts/mnist.py
        target: mnist.py
    inference_context: &INFERENCE_CONTEXT
      mms-entrypoint:
        source: docker/build_artifacts/mms-entrypoint.py
        target: mms-entrypoint.py
      config:
        source: docker/build_artifacts/config.properties
        target: config.properties

  images:
    BuildCPUPTTrainPy3DockerImage:
      <<: *TRAINING_REPOSITORY
      build: &PYTORCH_CPU_TRAINING_PY3 false
      image_size_baseline: 4899
      device_type: &DEVICE_TYPE cpu
      python_version: &DOCKER_PYTHON_VERSION py3
      tag_python_version: &TAG_PYTHON_VERSION py36
      tag: !join [ *VERSION, "-", *DEVICE_TYPE, "-", *TAG_PYTHON_VERSION, "-", *OS_VERSION ]
      docker_file: !join [ docker/, *VERSION, /, *DOCKER_PYTHON_VERSION, /Dockerfile., *DEVICE_TYPE ]
      context:
        <<: *TRAINING_CONTEXT
    BuildGPUPTTrainPy3DockerImage:
      <<: *TRAINING_REPOSITORY
      build: &PYTORCH_GPU_TRAINING_PY3 false
      image_size_baseline: 9228
      device_type: &DEVICE_TYPE gpu
      python_version: &DOCKER_PYTHON_VERSION py3
      tag_python_version: &TAG_PYTHON_VERSION py36
      tag: !join [ *VERSION, "-", *DEVICE_TYPE, "-", *TAG_PYTHON_VERSION, "-", *CUDA_VERSION, "-", *OS_VERSION ]
      docker_file: !join [ docker/, *VERSION, /, *DOCKER_PYTHON_VERSION, /, *CUDA_VERSION, /Dockerfile., *DEVICE_TYPE ]
      context:
        <<: *TRAINING_CONTEXT
    BuildCPUPTInferencePy3DockerImage:
      <<: *INFERENCE_REPOSITORY
      build: &PYTORCH_CPU_INFERENCE_PY3 false
      image_size_baseline: 4899
      device_type: &DEVICE_TYPE cpu
      python_version: &DOCKER_PYTHON_VERSION py3
      tag_python_version: &TAG_PYTHON_VERSION py36
      tag: !join [ *VERSION, "-", *DEVICE_TYPE, "-", *TAG_PYTHON_VERSION, "-", *OS_VERSION ]
      docker_file: !join [ docker/, *VERSION, /, *DOCKER_PYTHON_VERSION, /Dockerfile., *DEVICE_TYPE ]
      context:
        <<: *INFERENCE_CONTEXT
    BuildGPUPTInferencePy3DockerImage:
      <<: *INFERENCE_REPOSITORY
      build: &PYTORCH_GPU_INFERENCE_PY3 false
      image_size_baseline: 9228
      device_type: &DEVICE_TYPE gpu
      python_version: &DOCKER_PYTHON_VERSION py3
      tag_python_version: &TAG_PYTHON_VERSION py36
      tag: !join [ *VERSION, "-", *DEVICE_TYPE, "-", *TAG_PYTHON_VERSION, "-", *CUDA_VERSION, "-", *OS_VERSION ]
      docker_file: !join [ docker/, *VERSION, /, *DOCKER_PYTHON_VERSION, /, *CUDA_VERSION, /Dockerfile., *DEVICE_TYPE ]
      context:
        <<: *INFERENCE_CONTEXT
    BuildPyTorchExampleGPUTrainPy3DockerImage:
      <<: *TRAINING_REPOSITORY
      build: &PYTORCH_GPU_TRAINING_PY3 false
      image_size_baseline: 8500
      base_image_name: BuildGPUPTTrainPy3DockerImage
      device_type: &DEVICE_TYPE gpu
      python_version: &DOCKER_PYTHON_VERSION py3
      tag_python_version: &TAG_PYTHON_VERSION py36
      tag: !join [ *VERSION, "-", *DEVICE_TYPE, "-", *TAG_PYTHON_VERSION, "-", *CUDA_VERSION, "-", *OS_VERSION,
                   "-example" ]
      docker_file: !join [ docker/, *VERSION, /, *DOCKER_PYTHON_VERSION, /example, /Dockerfile., *DEVICE_TYPE ]
      context:
        <<: *TRAINING_CONTEXT
=======
context:
  training_context: &TRAINING_CONTEXT
    changehostname:
      source: docker/build_artifacts/changehostname.c
      target: changehostname.c
    start_with_right_hostname:
      source: docker/build_artifacts/start_with_right_hostname.sh
      target: start_with_right_hostname.sh
    example_mnist_file:
      source: docker/build_artifacts/mnist.py
      target: mnist.py
  inference_context: &INFERENCE_CONTEXT
    torchserve-entrypoint:
      source: docker/build_artifacts/torchserve-entrypoint.py
      target: torchserve-entrypoint.py
    config:
      source: docker/build_artifacts/config.properties
      target: config.properties

images:
  BuildCPUPTTrainPy3DockerImage:
    <<: *TRAINING_REPOSITORY
    build: &PYTORCH_CPU_TRAINING_PY3 false
    image_size_baseline: 4899
    device_type: &DEVICE_TYPE cpu
    python_version: &DOCKER_PYTHON_VERSION py3
    tag_python_version: &TAG_PYTHON_VERSION py36
    os_version: &OS_VERSION ubuntu18.04
    tag: !join [ *VERSION, "-", *DEVICE_TYPE, "-", *TAG_PYTHON_VERSION, "-", *OS_VERSION ]
    docker_file: !join [ docker/, *VERSION, /, *DOCKER_PYTHON_VERSION, /Dockerfile., *DEVICE_TYPE ]
    context:
      <<: *TRAINING_CONTEXT
  BuildGPUPTTrainPy3DockerImage:
    <<: *TRAINING_REPOSITORY
    build: &PYTORCH_GPU_TRAINING_PY3 false
    image_size_baseline: 14000
    device_type: &DEVICE_TYPE gpu
    python_version: &DOCKER_PYTHON_VERSION py3
    tag_python_version: &TAG_PYTHON_VERSION py36
    cuda_version: &CUDA_VERSION cu111
    os_version: &OS_VERSION ubuntu18.04
    tag: !join [ *VERSION, "-", *DEVICE_TYPE, "-", *TAG_PYTHON_VERSION, "-", *CUDA_VERSION, "-", *OS_VERSION ]
    docker_file: !join [ docker/, *VERSION, /, *DOCKER_PYTHON_VERSION, /, *CUDA_VERSION, /Dockerfile.,
                         *DEVICE_TYPE ]
    context:
      <<: *TRAINING_CONTEXT
  BuildPyTorchExampleGPUTrainPy3DockerImage:
    <<: *TRAINING_REPOSITORY
    build: &PYTORCH_GPU_TRAINING_PY3 false
    image_size_baseline: 14500
    base_image_name: BuildGPUPTTrainPy3DockerImage
    device_type: &DEVICE_TYPE gpu
    python_version: &DOCKER_PYTHON_VERSION py3
    tag_python_version: &TAG_PYTHON_VERSION py36
    cuda_version: &CUDA_VERSION cu111
    os_version: &OS_VERSION ubuntu18.04
    tag: !join [ *VERSION, "-", *DEVICE_TYPE, "-", *TAG_PYTHON_VERSION, "-", *CUDA_VERSION, "-", *OS_VERSION,
                 "-example" ]
    docker_file: !join [ docker/, *VERSION, /, *DOCKER_PYTHON_VERSION, /example, /Dockerfile., *DEVICE_TYPE ]
    context:
      <<: *TRAINING_CONTEXT
>>>>>>> c645b62f
<|MERGE_RESOLUTION|>--- conflicted
+++ resolved
@@ -1,16 +1,9 @@
-<<<<<<< HEAD
   account_id: &ACCOUNT_ID <set-$ACCOUNT_ID-in-environment>
   region: &REGION <set-$REGION-in-environment>
   framework: &FRAMEWORK pytorch
   version: &VERSION 1.5.0
   cuda_version: &CUDA_VERSION cu101
   os_version: &OS_VERSION ubuntu16.04
-=======
-account_id: &ACCOUNT_ID <set-$ACCOUNT_ID-in-environment>
-region: &REGION <set-$REGION-in-environment>
-framework: &FRAMEWORK pytorch
-version: &VERSION 1.8.0
->>>>>>> c645b62f
 
 repository_info:
   training_repository: &TRAINING_REPOSITORY
@@ -24,7 +17,6 @@
       repository_name: &REPOSITORY_NAME !join [pr, "-", *FRAMEWORK, "-", *INFERENCE_IMAGE_TYPE]
       repository: &REPOSITORY !join [ *ACCOUNT_ID, .dkr.ecr., *REGION, .amazonaws.com/, *REPOSITORY_NAME ]
 
-<<<<<<< HEAD
   context:
     training_context: &TRAINING_CONTEXT
       changehostname:
@@ -101,67 +93,4 @@
                    "-example" ]
       docker_file: !join [ docker/, *VERSION, /, *DOCKER_PYTHON_VERSION, /example, /Dockerfile., *DEVICE_TYPE ]
       context:
-        <<: *TRAINING_CONTEXT
-=======
-context:
-  training_context: &TRAINING_CONTEXT
-    changehostname:
-      source: docker/build_artifacts/changehostname.c
-      target: changehostname.c
-    start_with_right_hostname:
-      source: docker/build_artifacts/start_with_right_hostname.sh
-      target: start_with_right_hostname.sh
-    example_mnist_file:
-      source: docker/build_artifacts/mnist.py
-      target: mnist.py
-  inference_context: &INFERENCE_CONTEXT
-    torchserve-entrypoint:
-      source: docker/build_artifacts/torchserve-entrypoint.py
-      target: torchserve-entrypoint.py
-    config:
-      source: docker/build_artifacts/config.properties
-      target: config.properties
-
-images:
-  BuildCPUPTTrainPy3DockerImage:
-    <<: *TRAINING_REPOSITORY
-    build: &PYTORCH_CPU_TRAINING_PY3 false
-    image_size_baseline: 4899
-    device_type: &DEVICE_TYPE cpu
-    python_version: &DOCKER_PYTHON_VERSION py3
-    tag_python_version: &TAG_PYTHON_VERSION py36
-    os_version: &OS_VERSION ubuntu18.04
-    tag: !join [ *VERSION, "-", *DEVICE_TYPE, "-", *TAG_PYTHON_VERSION, "-", *OS_VERSION ]
-    docker_file: !join [ docker/, *VERSION, /, *DOCKER_PYTHON_VERSION, /Dockerfile., *DEVICE_TYPE ]
-    context:
-      <<: *TRAINING_CONTEXT
-  BuildGPUPTTrainPy3DockerImage:
-    <<: *TRAINING_REPOSITORY
-    build: &PYTORCH_GPU_TRAINING_PY3 false
-    image_size_baseline: 14000
-    device_type: &DEVICE_TYPE gpu
-    python_version: &DOCKER_PYTHON_VERSION py3
-    tag_python_version: &TAG_PYTHON_VERSION py36
-    cuda_version: &CUDA_VERSION cu111
-    os_version: &OS_VERSION ubuntu18.04
-    tag: !join [ *VERSION, "-", *DEVICE_TYPE, "-", *TAG_PYTHON_VERSION, "-", *CUDA_VERSION, "-", *OS_VERSION ]
-    docker_file: !join [ docker/, *VERSION, /, *DOCKER_PYTHON_VERSION, /, *CUDA_VERSION, /Dockerfile.,
-                         *DEVICE_TYPE ]
-    context:
-      <<: *TRAINING_CONTEXT
-  BuildPyTorchExampleGPUTrainPy3DockerImage:
-    <<: *TRAINING_REPOSITORY
-    build: &PYTORCH_GPU_TRAINING_PY3 false
-    image_size_baseline: 14500
-    base_image_name: BuildGPUPTTrainPy3DockerImage
-    device_type: &DEVICE_TYPE gpu
-    python_version: &DOCKER_PYTHON_VERSION py3
-    tag_python_version: &TAG_PYTHON_VERSION py36
-    cuda_version: &CUDA_VERSION cu111
-    os_version: &OS_VERSION ubuntu18.04
-    tag: !join [ *VERSION, "-", *DEVICE_TYPE, "-", *TAG_PYTHON_VERSION, "-", *CUDA_VERSION, "-", *OS_VERSION,
-                 "-example" ]
-    docker_file: !join [ docker/, *VERSION, /, *DOCKER_PYTHON_VERSION, /example, /Dockerfile., *DEVICE_TYPE ]
-    context:
-      <<: *TRAINING_CONTEXT
->>>>>>> c645b62f
+        <<: *TRAINING_CONTEXT