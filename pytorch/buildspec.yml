--- conflicted
+++ resolved
@@ -51,8 +51,6 @@
     os_version: &OS_VERSION ubuntu16.04
     tag: !join [ *VERSION, "-", *DEVICE_TYPE, "-", *TAG_PYTHON_VERSION, "-", *OS_VERSION ]
     docker_file: !join [ docker/, *VERSION, /, *DOCKER_PYTHON_VERSION, /Dockerfile., *DEVICE_TYPE ]
-<<<<<<< HEAD
-=======
     context:
       <<: *TRAINING_CONTEXT
   BuildGPUPTTrainPy3Cu101DockerImage:
@@ -62,8 +60,8 @@
     device_type: &DEVICE_TYPE gpu
     python_version: &DOCKER_PYTHON_VERSION py3
     tag_python_version: &TAG_PYTHON_VERSION py36
-    cuda_version: &CUDA_VERSION cu101
-    os_version: &OS_VERSION ubuntu16.04
+    cuda_version: &CUDA_VERSION cu110
+    os_version: &OS_VERSION ubuntu18.04
     tag: !join [ *VERSION, "-", *DEVICE_TYPE, "-", *TAG_PYTHON_VERSION, "-", *CUDA_VERSION, "-", *OS_VERSION ]
     docker_file: !join [ docker/, *VERSION, /, *DOCKER_PYTHON_VERSION, /, *CUDA_VERSION, /Dockerfile.,
                          *DEVICE_TYPE ]
@@ -79,46 +77,8 @@
     tag_python_version: &TAG_PYTHON_VERSION py36
     cuda_version: &CUDA_VERSION cu101
     os_version: &OS_VERSION ubuntu16.04
-    tag: !join [ *VERSION, "-", *DEVICE_TYPE, "-", *TAG_PYTHON_VERSION, "-", *CUDA_VERSION, "-", *OS_VERSION,
-                 "-example" ]
-    docker_file: !join [ docker/, *VERSION, /, *DOCKER_PYTHON_VERSION, /example, /Dockerfile., *DEVICE_TYPE ]
->>>>>>> df401ca9
-    context:
-      <<: *TRAINING_CONTEXT
-  BuildGPUPTTrainPy3Cu101DockerImage:
-    <<: *TRAINING_REPOSITORY
-    build: &PYTORCH_GPU_TRAINING_PY3 false
-    image_size_baseline: 14000
-    device_type: &DEVICE_TYPE gpu
-    python_version: &DOCKER_PYTHON_VERSION py3
-    tag_python_version: &TAG_PYTHON_VERSION py36
-<<<<<<< HEAD
-    cuda_version: &CUDA_VERSION cu101
-    os_version: &OS_VERSION ubuntu16.04
-=======
     cuda_version: &CUDA_VERSION cu110
     os_version: &OS_VERSION ubuntu18.04
->>>>>>> df401ca9
-    tag: !join [ *VERSION, "-", *DEVICE_TYPE, "-", *TAG_PYTHON_VERSION, "-", *CUDA_VERSION, "-", *OS_VERSION ]
-    docker_file: !join [ docker/, *VERSION, /, *DOCKER_PYTHON_VERSION, /, *CUDA_VERSION, /Dockerfile.,
-                         *DEVICE_TYPE ]
-    context:
-      <<: *TRAINING_CONTEXT
-  BuildPyTorchExampleGPUTrainPy3Cu101DockerImage:
-    <<: *TRAINING_REPOSITORY
-    build: &PYTORCH_GPU_TRAINING_PY3 false
-    image_size_baseline: 14500
-    base_image_name: BuildGPUPTTrainPy3Cu101DockerImage
-    device_type: &DEVICE_TYPE gpu
-    python_version: &DOCKER_PYTHON_VERSION py3
-    tag_python_version: &TAG_PYTHON_VERSION py36
-<<<<<<< HEAD
-    cuda_version: &CUDA_VERSION cu101
-    os_version: &OS_VERSION ubuntu16.04
-=======
-    cuda_version: &CUDA_VERSION cu110
-    os_version: &OS_VERSION ubuntu18.04
->>>>>>> df401ca9
     tag: !join [ *VERSION, "-", *DEVICE_TYPE, "-", *TAG_PYTHON_VERSION, "-", *CUDA_VERSION, "-", *OS_VERSION,
                  "-example" ]
     docker_file: !join [ docker/, *VERSION, /, *DOCKER_PYTHON_VERSION, /example, /Dockerfile., *DEVICE_TYPE ]
@@ -131,17 +91,9 @@
     device_type: &DEVICE_TYPE gpu
     python_version: &DOCKER_PYTHON_VERSION py3
     tag_python_version: &TAG_PYTHON_VERSION py36
-<<<<<<< HEAD
-    cuda_version: &CUDA_VERSION cu110
-    os_version: &OS_VERSION ubuntu18.04
-    tag: !join [ *VERSION, "-", *DEVICE_TYPE, "-", *TAG_PYTHON_VERSION, "-", *CUDA_VERSION, "-", *OS_VERSION ]
-    docker_file: !join [ docker/, *VERSION, /, *DOCKER_PYTHON_VERSION, /, *CUDA_VERSION, /Dockerfile.,
-                         *DEVICE_TYPE ]
-=======
     os_version: &OS_VERSION ubuntu16.04
     tag: !join [ *VERSION, "-", *DEVICE_TYPE, "-", *TAG_PYTHON_VERSION, "-", *OS_VERSION ]
     docker_file: !join [ docker/, *VERSION, /, *DOCKER_PYTHON_VERSION, /Dockerfile., *DEVICE_TYPE ]
->>>>>>> df401ca9
     context:
       <<: *TRAINING_CONTEXT
   BuildPyTorchExampleGPUTrainPy3DockerImage:
@@ -152,17 +104,9 @@
     device_type: &DEVICE_TYPE gpu
     python_version: &DOCKER_PYTHON_VERSION py3
     tag_python_version: &TAG_PYTHON_VERSION py36
-<<<<<<< HEAD
-    cuda_version: &CUDA_VERSION cu110
-    os_version: &OS_VERSION ubuntu18.04
-    tag: !join [ *VERSION, "-", *DEVICE_TYPE, "-", *TAG_PYTHON_VERSION, "-", *CUDA_VERSION, "-", *OS_VERSION,
-                 "-example" ]
-    docker_file: !join [ docker/, *VERSION, /, *DOCKER_PYTHON_VERSION, /example, /Dockerfile., *DEVICE_TYPE ]
-=======
     cuda_version: &CUDA_VERSION cu101
     os_version: &OS_VERSION ubuntu16.04
     tag: !join [ *VERSION, "-", *DEVICE_TYPE, "-", *TAG_PYTHON_VERSION, "-", *CUDA_VERSION, "-", *OS_VERSION ]
     docker_file: !join [ docker/, *VERSION, /, *DOCKER_PYTHON_VERSION, /, *CUDA_VERSION, /Dockerfile., *DEVICE_TYPE ]
->>>>>>> df401ca9
     context:
       <<: *TRAINING_CONTEXT