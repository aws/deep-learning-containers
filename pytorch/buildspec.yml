account_id: &ACCOUNT_ID <set-$ACCOUNT_ID-in-environment>
region: &REGION <set-$REGION-in-environment>
framework: &FRAMEWORK pytorch
version: &VERSION 1.11.0
short_version: &SHORT_VERSION "1.11"

repository_info:
  training_repository: &TRAINING_REPOSITORY
    image_type: &TRAINING_IMAGE_TYPE training
    root: !join [ *FRAMEWORK, "/", *TRAINING_IMAGE_TYPE ]
    repository_name: &REPOSITORY_NAME !join [pr, "-", *FRAMEWORK, "-", *TRAINING_IMAGE_TYPE]
    repository: &REPOSITORY !join [ *ACCOUNT_ID, .dkr.ecr., *REGION, .amazonaws.com/, *REPOSITORY_NAME ]
  inference_repository: &INFERENCE_REPOSITORY
    image_type: &INFERENCE_IMAGE_TYPE inference
    root: !join [ *FRAMEWORK, "/", *INFERENCE_IMAGE_TYPE ]
    repository_name: &REPOSITORY_NAME !join [pr, "-", *FRAMEWORK, "-", *INFERENCE_IMAGE_TYPE]
    repository: &REPOSITORY !join [ *ACCOUNT_ID, .dkr.ecr., *REGION, .amazonaws.com/, *REPOSITORY_NAME ]

context:
  training_context: &TRAINING_CONTEXT
    changehostname:
      source: docker/build_artifacts/changehostname.c
      target: changehostname.c
    start_with_right_hostname:
      source: docker/build_artifacts/start_with_right_hostname.sh
      target: start_with_right_hostname.sh
    example_mnist_file:
      source: docker/build_artifacts/mnist.py
      target: mnist.py
    deep_learning_container:
      source: ../../src/deep_learning_container.py
      target: deep_learning_container.py
  inference_context: &INFERENCE_CONTEXT
    torchserve-e3-entrypoint:
      source: docker/build_artifacts/torchserve-e3-entrypoint.py
      target: torchserve-e3-entrypoint.py
    torchserve-entrypoint:
      source: docker/build_artifacts/torchserve-entrypoint.py
      target: torchserve-entrypoint.py
    config:
      source: docker/build_artifacts/config.properties
      target: config.properties
    deep_learning_container:
      source: ../../src/deep_learning_container.py
      target: deep_learning_container.py

images:
  BuildE3CPUPTTrainPy3DockerImage:
    <<: *TRAINING_REPOSITORY
    build: &PYTORCH_CPU_TRAINING_PY3 false
    enable_test_promotion: false
    image_size_baseline: 5000
    device_type: &DEVICE_TYPE cpu
    python_version: &DOCKER_PYTHON_VERSION py3
    tag_python_version: &TAG_PYTHON_VERSION py38
    os_version: &OS_VERSION ubuntu20.04
    tag: !join [ *VERSION, "-", *DEVICE_TYPE, "-", *TAG_PYTHON_VERSION, "-", *OS_VERSION, "-e3" ]
    docker_file: !join [ docker/, *SHORT_VERSION, /, *DOCKER_PYTHON_VERSION, /Dockerfile.e3., *DEVICE_TYPE ]
    context:
      <<: *TRAINING_CONTEXT
  BuildE3GPUPTTrainPy3DockerImage:
    <<: *TRAINING_REPOSITORY
    build: &PYTORCH_GPU_TRAINING_PY3 false
    enable_test_promotion: false
    image_size_baseline: 14000
    device_type: &DEVICE_TYPE gpu
    python_version: &DOCKER_PYTHON_VERSION py3
    tag_python_version: &TAG_PYTHON_VERSION py38
    cuda_version: &CUDA_VERSION cu115
    os_version: &OS_VERSION ubuntu20.04
    tag: !join [ *VERSION, "-", *DEVICE_TYPE, "-", *TAG_PYTHON_VERSION, "-", *CUDA_VERSION, "-", *OS_VERSION, "-e3" ]
    docker_file: !join [ docker/, *SHORT_VERSION, /, *DOCKER_PYTHON_VERSION, /, *CUDA_VERSION, /Dockerfile.e3.,
                         *DEVICE_TYPE ]
    context:
      <<: *TRAINING_CONTEXT
  BuildSageMakerCPUPTTrainPy3DockerImage:
    <<: *TRAINING_REPOSITORY
    build: &PYTORCH_CPU_TRAINING_PY3 false
    image_size_baseline: 5000
    base_image_name: BuildE3CPUPTTrainPy3DockerImage
    device_type: &DEVICE_TYPE cpu
    python_version: &DOCKER_PYTHON_VERSION py3
    tag_python_version: &TAG_PYTHON_VERSION py38
    os_version: &OS_VERSION ubuntu20.04
    tag: !join [ *VERSION, "-", *DEVICE_TYPE, "-", *TAG_PYTHON_VERSION, "-", *OS_VERSION, "-sagemaker" ]
    docker_file: !join [ docker/, *SHORT_VERSION, /, *DOCKER_PYTHON_VERSION, /Dockerfile.sagemaker., *DEVICE_TYPE ]
    context:
      <<: *TRAINING_CONTEXT
  BuildSageMakerGPUPTTrainPy3DockerImage:
    <<: *TRAINING_REPOSITORY
    build: &PYTORCH_GPU_TRAINING_PY3 false
    image_size_baseline: 14000
    base_image_name: BuildE3GPUPTTrainPy3DockerImage
    device_type: &DEVICE_TYPE gpu
    python_version: &DOCKER_PYTHON_VERSION py3
    tag_python_version: &TAG_PYTHON_VERSION py38
<<<<<<< HEAD
    cuda_version: &CUDA_VERSION cu115
=======
    cuda_version: &CUDA_VERSION cu113
>>>>>>> 66c35afb
    os_version: &OS_VERSION ubuntu20.04
    tag: !join [ *VERSION, "-", *DEVICE_TYPE, "-", *TAG_PYTHON_VERSION, "-", *CUDA_VERSION, "-", *OS_VERSION, "-sagemaker" ]
    docker_file: !join [ docker/, *SHORT_VERSION, /, *DOCKER_PYTHON_VERSION, /, *CUDA_VERSION, /Dockerfile.sagemaker.,
                         *DEVICE_TYPE ]
    context:
      <<: *TRAINING_CONTEXT
  BuildPyTorchExampleGPUTrainPy3DockerImage:
    <<: *TRAINING_REPOSITORY
    build: &PYTORCH_GPU_TRAINING_PY3 false
    enable_test_promotion: false
    image_size_baseline: 14000
    base_image_name: BuildE3GPUPTTrainPy3DockerImage
    device_type: &DEVICE_TYPE gpu
    python_version: &DOCKER_PYTHON_VERSION py3
    tag_python_version: &TAG_PYTHON_VERSION py38
    cuda_version: &CUDA_VERSION cu115
    os_version: &OS_VERSION ubuntu20.04
    tag: !join [ *VERSION, "-", *DEVICE_TYPE, "-", *TAG_PYTHON_VERSION, "-", *CUDA_VERSION, "-", *OS_VERSION,
                 "-e3-example" ]
    docker_file: !join [ docker/, *SHORT_VERSION, /, *DOCKER_PYTHON_VERSION, /example, /Dockerfile., *DEVICE_TYPE ]
    context:
      <<: *TRAINING_CONTEXT
  BuildE3CPUPTInferencePy3DockerImage:
    <<: *INFERENCE_REPOSITORY
    build: &PYTORCH_CPU_INFERENCE_PY3 false
    enable_test_promotion: false
    image_size_baseline: 4899
    device_type: &DEVICE_TYPE cpu
    python_version: &DOCKER_PYTHON_VERSION py3
    tag_python_version: &TAG_PYTHON_VERSION py38
    os_version: &OS_VERSION ubuntu20.04
    tag: !join [ *VERSION, "-", *DEVICE_TYPE, "-", *TAG_PYTHON_VERSION, "-", *OS_VERSION, "-e3" ]
    docker_file: !join [ docker/, *SHORT_VERSION, /, *DOCKER_PYTHON_VERSION, /Dockerfile.e3., *DEVICE_TYPE ]
    context:
      <<: *INFERENCE_CONTEXT
  BuildE3GPUPTInferencePy3DockerImage:
    <<: *INFERENCE_REPOSITORY
    build: &PYTORCH_GPU_INFERENCE_PY3 false
    enable_test_promotion: false
    image_size_baseline: 14000
    device_type: &DEVICE_TYPE gpu
    python_version: &DOCKER_PYTHON_VERSION py3
    tag_python_version: &TAG_PYTHON_VERSION py38
    cuda_version: &CUDA_VERSION cu115
    os_version: &OS_VERSION ubuntu20.04
    tag: !join [ *VERSION, "-", *DEVICE_TYPE, "-", *TAG_PYTHON_VERSION, "-", *CUDA_VERSION, "-", *OS_VERSION, "-e3" ]
    docker_file: !join [ docker/, *SHORT_VERSION, /, *DOCKER_PYTHON_VERSION, /, *CUDA_VERSION, /Dockerfile.e3.,
                         *DEVICE_TYPE ]
    context:
      <<: *INFERENCE_CONTEXT
  BuildSageMakerCPUPTInferencePy3DockerImage:
    <<: *INFERENCE_REPOSITORY
    build: &PYTORCH_CPU_INFERENCE_PY3 false
    image_size_baseline: 4899
    base_image_name: BuildE3CPUPTInferencePy3DockerImage
    device_type: &DEVICE_TYPE cpu
    python_version: &DOCKER_PYTHON_VERSION py3
    tag_python_version: &TAG_PYTHON_VERSION py38
    os_version: &OS_VERSION ubuntu20.04
    tag: !join [ *VERSION, "-", *DEVICE_TYPE, "-", *TAG_PYTHON_VERSION, "-", *OS_VERSION, "-sagemaker" ]
    docker_file: !join [ docker/, *SHORT_VERSION, /, *DOCKER_PYTHON_VERSION, /Dockerfile.sagemaker., *DEVICE_TYPE ]
    context:
      <<: *INFERENCE_CONTEXT
  BuildSageMakerGPUPTInferencePy3DockerImage:
    <<: *INFERENCE_REPOSITORY
    build: &PYTORCH_GPU_INFERENCE_PY3 false
    image_size_baseline: 14000
    base_image_name: BuildE3GPUPTInferencePy3DockerImage
    device_type: &DEVICE_TYPE gpu
    python_version: &DOCKER_PYTHON_VERSION py3
    tag_python_version: &TAG_PYTHON_VERSION py38
<<<<<<< HEAD
    cuda_version: &CUDA_VERSION cu115
=======
    cuda_version: &CUDA_VERSION cu113
>>>>>>> 66c35afb
    os_version: &OS_VERSION ubuntu20.04
    tag: !join [ *VERSION, "-", *DEVICE_TYPE, "-", *TAG_PYTHON_VERSION, "-", *CUDA_VERSION, "-", *OS_VERSION, "-sagemaker" ]
    docker_file: !join [ docker/, *SHORT_VERSION, /, *DOCKER_PYTHON_VERSION, /, *CUDA_VERSION, /Dockerfile.sagemaker.,
                         *DEVICE_TYPE ]
    context:
      <<: *INFERENCE_CONTEXT<|MERGE_RESOLUTION|>--- conflicted
+++ resolved
@@ -94,11 +94,7 @@
     device_type: &DEVICE_TYPE gpu
     python_version: &DOCKER_PYTHON_VERSION py3
     tag_python_version: &TAG_PYTHON_VERSION py38
-<<<<<<< HEAD
     cuda_version: &CUDA_VERSION cu115
-=======
-    cuda_version: &CUDA_VERSION cu113
->>>>>>> 66c35afb
     os_version: &OS_VERSION ubuntu20.04
     tag: !join [ *VERSION, "-", *DEVICE_TYPE, "-", *TAG_PYTHON_VERSION, "-", *CUDA_VERSION, "-", *OS_VERSION, "-sagemaker" ]
     docker_file: !join [ docker/, *SHORT_VERSION, /, *DOCKER_PYTHON_VERSION, /, *CUDA_VERSION, /Dockerfile.sagemaker.,
@@ -170,11 +166,7 @@
     device_type: &DEVICE_TYPE gpu
     python_version: &DOCKER_PYTHON_VERSION py3
     tag_python_version: &TAG_PYTHON_VERSION py38
-<<<<<<< HEAD
     cuda_version: &CUDA_VERSION cu115
-=======
-    cuda_version: &CUDA_VERSION cu113
->>>>>>> 66c35afb
     os_version: &OS_VERSION ubuntu20.04
     tag: !join [ *VERSION, "-", *DEVICE_TYPE, "-", *TAG_PYTHON_VERSION, "-", *CUDA_VERSION, "-", *OS_VERSION, "-sagemaker" ]
     docker_file: !join [ docker/, *SHORT_VERSION, /, *DOCKER_PYTHON_VERSION, /, *CUDA_VERSION, /Dockerfile.sagemaker.,
