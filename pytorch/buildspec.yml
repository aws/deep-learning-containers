account_id: &ACCOUNT_ID <set-$ACCOUNT_ID-in-environment>
region: &REGION <set-$REGION-in-environment>
framework: &FRAMEWORK pytorch
<<<<<<< HEAD
version: &VERSION 1.6.0
=======
version: &VERSION 1.8.1
short_version: &SHORT_VERSION 1.8
>>>>>>> cef2cfad

repository_info:
  training_repository: &TRAINING_REPOSITORY
    image_type: &TRAINING_IMAGE_TYPE training
    root: !join [ *FRAMEWORK, "/", *TRAINING_IMAGE_TYPE ]
    repository_name: &REPOSITORY_NAME !join [pr, "-", *FRAMEWORK, "-", *TRAINING_IMAGE_TYPE]
    repository: &REPOSITORY !join [ *ACCOUNT_ID, .dkr.ecr., *REGION, .amazonaws.com/, *REPOSITORY_NAME ]
  inference_repository: &INFERENCE_REPOSITORY
    image_type: &INFERENCE_IMAGE_TYPE inference
    root: !join [ *FRAMEWORK, "/", *INFERENCE_IMAGE_TYPE ]
    repository_name: &REPOSITORY_NAME !join [pr, "-", *FRAMEWORK, "-", *INFERENCE_IMAGE_TYPE]
    repository: &REPOSITORY !join [ *ACCOUNT_ID, .dkr.ecr., *REGION, .amazonaws.com/, *REPOSITORY_NAME ]

context:
  training_context: &TRAINING_CONTEXT
    changehostname:
      source: docker/build_artifacts/changehostname.c
      target: changehostname.c
    start_with_right_hostname:
      source: docker/build_artifacts/start_with_right_hostname.sh
      target: start_with_right_hostname.sh
    example_mnist_file:
      source: docker/build_artifacts/mnist.py
      target: mnist.py
    deep_learning_container:
      source: ../../src/deep_learning_container.py
      target: deep_learning_container.py
  inference_context: &INFERENCE_CONTEXT
    torchserve-entrypoint:
      source: docker/build_artifacts/torchserve-entrypoint.py
      target: torchserve-entrypoint.py
    config:
      source: docker/build_artifacts/config.properties
      target: config.properties
    deep_learning_container:
      source: ../../src/deep_learning_container.py
      target: deep_learning_container.py

images:
  BuildCPUPTTrainPy3DockerImage:
    <<: *TRAINING_REPOSITORY
    build: &PYTORCH_CPU_TRAINING_PY3 false
    image_size_baseline: 4899
    device_type: &DEVICE_TYPE cpu
    python_version: &DOCKER_PYTHON_VERSION py3
    tag_python_version: &TAG_PYTHON_VERSION py36
    os_version: &OS_VERSION ubuntu16.04
    tag: !join [ *VERSION, "-", *DEVICE_TYPE, "-", *TAG_PYTHON_VERSION, "-", *OS_VERSION ]
    docker_file: !join [ docker/, *SHORT_VERSION, /, *DOCKER_PYTHON_VERSION, /Dockerfile., *DEVICE_TYPE ]
    context:
      <<: *TRAINING_CONTEXT
  BuildGPUPTTrainCu101Py3DockerImage:
    <<: *TRAINING_REPOSITORY
    build: &PYTORCH_GPU_TRAINING_PY3 false
    image_size_baseline: 14000
    device_type: &DEVICE_TYPE gpu
    python_version: &DOCKER_PYTHON_VERSION py3
    tag_python_version: &TAG_PYTHON_VERSION py36
    cuda_version: &CUDA_VERSION cu101
    os_version: &OS_VERSION ubuntu16.04
    tag: !join [ *VERSION, "-", *DEVICE_TYPE, "-", *TAG_PYTHON_VERSION, "-", *CUDA_VERSION, "-", *OS_VERSION ]
    docker_file: !join [ docker/, *SHORT_VERSION, /, *DOCKER_PYTHON_VERSION, /, *CUDA_VERSION, /Dockerfile.,
                         *DEVICE_TYPE ]
    context:
      <<: *TRAINING_CONTEXT
  BuildPyTorchExampleGPUTrainCu101Py3DockerImage:
    <<: *TRAINING_REPOSITORY
    build: &PYTORCH_GPU_TRAINING_PY3 false
    image_size_baseline: 14500
    base_image_name: BuildGPUPTTrainCu101Py3DockerImage
    device_type: &DEVICE_TYPE gpu
    python_version: &DOCKER_PYTHON_VERSION py3
    tag_python_version: &TAG_PYTHON_VERSION py36
    cuda_version: &CUDA_VERSION cu101
    os_version: &OS_VERSION ubuntu16.04
    tag: !join [ *VERSION, "-", *DEVICE_TYPE, "-", *TAG_PYTHON_VERSION, "-", *CUDA_VERSION, "-", *OS_VERSION,
                 "-example" ]
    docker_file: !join [ docker/, *SHORT_VERSION, /, *DOCKER_PYTHON_VERSION, /example, /Dockerfile., *DEVICE_TYPE ]
    context:
      <<: *TRAINING_CONTEXT
  BuildGPUPTTrainPy3DockerImage:
    <<: *TRAINING_REPOSITORY
    build: &PYTORCH_GPU_TRAINING_PY3 false
    image_size_baseline: 14000
    device_type: &DEVICE_TYPE gpu
    python_version: &DOCKER_PYTHON_VERSION py3
    tag_python_version: &TAG_PYTHON_VERSION py36
    cuda_version: &CUDA_VERSION cu110
    os_version: &OS_VERSION ubuntu18.04
<<<<<<< HEAD
    tag: !join [ *VERSION, "-", *DEVICE_TYPE, "-", *TAG_PYTHON_VERSION, "-", *CUDA_VERSION, "-", *OS_VERSION ]
    docker_file: !join [ docker/, *VERSION, /, *DOCKER_PYTHON_VERSION, /, *CUDA_VERSION, /Dockerfile.,
                         *DEVICE_TYPE ]
=======
    tag: !join [ *VERSION, "-", *DEVICE_TYPE, "-", *TAG_PYTHON_VERSION, "-", *OS_VERSION ]
    docker_file: !join [ docker/, *SHORT_VERSION, /, *DOCKER_PYTHON_VERSION, /Dockerfile., *DEVICE_TYPE ]
>>>>>>> cef2cfad
    context:
      <<: *TRAINING_CONTEXT
  BuildPyTorchExampleGPUTrainPy3DockerImage:
    <<: *TRAINING_REPOSITORY
    build: &PYTORCH_GPU_TRAINING_PY3 false
    image_size_baseline: 14500
    base_image_name: BuildGPUPTTrainPy3DockerImage
    device_type: &DEVICE_TYPE gpu
    python_version: &DOCKER_PYTHON_VERSION py3
    tag_python_version: &TAG_PYTHON_VERSION py36
    cuda_version: &CUDA_VERSION cu110
    os_version: &OS_VERSION ubuntu18.04
<<<<<<< HEAD
    tag: !join [ *VERSION, "-", *DEVICE_TYPE, "-", *TAG_PYTHON_VERSION, "-", *CUDA_VERSION, "-", *OS_VERSION,
                 "-example" ]
    docker_file: !join [ docker/, *VERSION, /, *DOCKER_PYTHON_VERSION, /example, /Dockerfile., *DEVICE_TYPE ]
=======
    tag: !join [ *VERSION, "-", *DEVICE_TYPE, "-", *TAG_PYTHON_VERSION, "-", *CUDA_VERSION, "-", *OS_VERSION ]
    docker_file: !join [ docker/, *SHORT_VERSION, /, *DOCKER_PYTHON_VERSION, /, *CUDA_VERSION, /Dockerfile., *DEVICE_TYPE ]
>>>>>>> cef2cfad
    context:
      <<: *TRAINING_CONTEXT<|MERGE_RESOLUTION|>--- conflicted
+++ resolved
@@ -1,12 +1,8 @@
 account_id: &ACCOUNT_ID <set-$ACCOUNT_ID-in-environment>
 region: &REGION <set-$REGION-in-environment>
 framework: &FRAMEWORK pytorch
-<<<<<<< HEAD
 version: &VERSION 1.6.0
-=======
-version: &VERSION 1.8.1
-short_version: &SHORT_VERSION 1.8
->>>>>>> cef2cfad
+short_version: &SHORT_VERSION 1.6.0
 
 repository_info:
   training_repository: &TRAINING_REPOSITORY
@@ -96,14 +92,9 @@
     tag_python_version: &TAG_PYTHON_VERSION py36
     cuda_version: &CUDA_VERSION cu110
     os_version: &OS_VERSION ubuntu18.04
-<<<<<<< HEAD
     tag: !join [ *VERSION, "-", *DEVICE_TYPE, "-", *TAG_PYTHON_VERSION, "-", *CUDA_VERSION, "-", *OS_VERSION ]
-    docker_file: !join [ docker/, *VERSION, /, *DOCKER_PYTHON_VERSION, /, *CUDA_VERSION, /Dockerfile.,
+    docker_file: !join [ docker/, *SHORT_VERSION, /, *DOCKER_PYTHON_VERSION, /, *CUDA_VERSION, /Dockerfile.,
                          *DEVICE_TYPE ]
-=======
-    tag: !join [ *VERSION, "-", *DEVICE_TYPE, "-", *TAG_PYTHON_VERSION, "-", *OS_VERSION ]
-    docker_file: !join [ docker/, *SHORT_VERSION, /, *DOCKER_PYTHON_VERSION, /Dockerfile., *DEVICE_TYPE ]
->>>>>>> cef2cfad
     context:
       <<: *TRAINING_CONTEXT
   BuildPyTorchExampleGPUTrainPy3DockerImage:
@@ -116,13 +107,6 @@
     tag_python_version: &TAG_PYTHON_VERSION py36
     cuda_version: &CUDA_VERSION cu110
     os_version: &OS_VERSION ubuntu18.04
-<<<<<<< HEAD
     tag: !join [ *VERSION, "-", *DEVICE_TYPE, "-", *TAG_PYTHON_VERSION, "-", *CUDA_VERSION, "-", *OS_VERSION,
                  "-example" ]
-    docker_file: !join [ docker/, *VERSION, /, *DOCKER_PYTHON_VERSION, /example, /Dockerfile., *DEVICE_TYPE ]
-=======
-    tag: !join [ *VERSION, "-", *DEVICE_TYPE, "-", *TAG_PYTHON_VERSION, "-", *CUDA_VERSION, "-", *OS_VERSION ]
-    docker_file: !join [ docker/, *SHORT_VERSION, /, *DOCKER_PYTHON_VERSION, /, *CUDA_VERSION, /Dockerfile., *DEVICE_TYPE ]
->>>>>>> cef2cfad
-    context:
-      <<: *TRAINING_CONTEXT+    docker_file: !join [ docker/, *SHORT_VERSION, /, *DOCKER_PYTHON_VERSION, /example, /Dockerfile., *DEVICE_TYPE ]