--- conflicted
+++ resolved
@@ -101,8 +101,6 @@
                          *DEVICE_TYPE ]
     context:
       <<: *TRAINING_CONTEXT
-<<<<<<< HEAD
-=======
   # BuildSageMakerCPUPTTrainPy3DockerImage:
   #   <<: *TRAINING_REPOSITORY
   #   build: &PYTORCH_CPU_TRAINING_PY3 false
@@ -133,7 +131,6 @@
   #   target: sagemaker
   #   context:
   #     <<: *TRAINING_CONTEXT
->>>>>>> dd283631
   BuildPyTorchExampleGPUTrainPy3DockerImage:
     <<: *TRAINING_REPOSITORY
     build: &PYTORCH_GPU_TRAINING_PY3 false
