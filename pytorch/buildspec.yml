--- conflicted
+++ resolved
@@ -62,29 +62,6 @@
       docker_file: !join [ docker/, *VERSION, /, *DOCKER_PYTHON_VERSION, /Dockerfile., *DEVICE_TYPE ]
       context:
         <<: *TRAINING_CONTEXT
-<<<<<<< HEAD
-=======
-    BuildCPUPTTrainPy2DockerImage:
-      <<: *TRAINING_REPOSITORY
-      build: &PYTORCH_CPU_TRAINING_PY2 false
-      image_size_baseline: 4899
-      device_type: &DEVICE_TYPE cpu
-      python_version: &DOCKER_PYTHON_VERSION py2
-      tag: !join [ *TRAINING_IMAGE_TYPE, "-" , *DEVICE_TYPE, "-", *DOCKER_PYTHON_VERSION, "-", *VERSION ]
-      docker_file: !join [ docker/, *VERSION, /, *DOCKER_PYTHON_VERSION, /Dockerfile., *DEVICE_TYPE ]
-      context:
-        <<: *TRAINING_CONTEXT
-    BuildGPUPTTrainPy2DockerImage:
-      <<: *TRAINING_REPOSITORY
-      build: &PYTORCH_GPU_TRAINING_PY2 false
-      image_size_baseline: 9028
-      device_type: &DEVICE_TYPE gpu
-      python_version: &DOCKER_PYTHON_VERSION py2
-      tag: !join [ *TRAINING_IMAGE_TYPE, "-" , *DEVICE_TYPE, "-", *DOCKER_PYTHON_VERSION, "-", *VERSION ]
-      docker_file: !join [ docker/, *VERSION, /, *DOCKER_PYTHON_VERSION, /Dockerfile., *DEVICE_TYPE ]
-      context:
-        <<: *TRAINING_CONTEXT
->>>>>>> 831eadff
     BuildCPUPTInferencePy3DockerImage:
       <<: *INFERENCE_REPOSITORY
       build: &PYTORCH_CPU_INFERENCE_PY3 false
@@ -104,27 +81,4 @@
       tag: !join [ *INFERENCE_IMAGE_TYPE, "-" , *DEVICE_TYPE, "-", *DOCKER_PYTHON_VERSION, "-", *VERSION ]
       docker_file: !join [ docker/, *VERSION, /, *DOCKER_PYTHON_VERSION, /Dockerfile., *DEVICE_TYPE ]
       context:
-        <<: *INFERENCE_CONTEXT
-<<<<<<< HEAD
-=======
-    BuildCPUPTInferencePy2DockerImage:
-      <<: *INFERENCE_REPOSITORY
-      build: &PYTORCH_CPU_INFERENCE_PY2 false
-      image_size_baseline: 4899
-      device_type: &DEVICE_TYPE cpu
-      python_version: &DOCKER_PYTHON_VERSION py2
-      tag: !join [ *INFERENCE_IMAGE_TYPE, "-" , *DEVICE_TYPE, "-", *DOCKER_PYTHON_VERSION, "-", *VERSION ]
-      docker_file: !join [ docker/, *VERSION, /, *DOCKER_PYTHON_VERSION, /Dockerfile., *DEVICE_TYPE ]
-      context:
-        <<: *INFERENCE_CONTEXT
-    BuildGPUPTInferencePy2DockerImage:
-      <<: *INFERENCE_REPOSITORY
-      build: &PYTORCH_GPU_INFERENCE_PY2 false
-      image_size_baseline: 9028
-      device_type: &DEVICE_TYPE gpu
-      python_version: &DOCKER_PYTHON_VERSION py2
-      tag: !join [ *INFERENCE_IMAGE_TYPE, "-" , *DEVICE_TYPE, "-", *DOCKER_PYTHON_VERSION, "-", *VERSION ]
-      docker_file: !join [ docker/, *VERSION, /, *DOCKER_PYTHON_VERSION, /Dockerfile., *DEVICE_TYPE ]
-      context:
-        <<: *INFERENCE_CONTEXT
->>>>>>> 831eadff
+        <<: *INFERENCE_CONTEXT