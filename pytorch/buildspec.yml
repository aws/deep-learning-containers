account_id: &ACCOUNT_ID <set-$ACCOUNT_ID-in-environment>
region: &REGION <set-$REGION-in-environment>
framework: &FRAMEWORK pytorch
version: &VERSION 1.11.0
short_version: &SHORT_VERSION "1.11"
arch_type: x86

repository_info:
  training_repository: &TRAINING_REPOSITORY
    image_type: &TRAINING_IMAGE_TYPE training
    root: !join [ *FRAMEWORK, "/", *TRAINING_IMAGE_TYPE ]
    repository_name: &REPOSITORY_NAME !join [pr, "-", *FRAMEWORK, "-", *TRAINING_IMAGE_TYPE]
    repository: &REPOSITORY !join [ *ACCOUNT_ID, .dkr.ecr., *REGION, .amazonaws.com/, *REPOSITORY_NAME ]
  inference_repository: &INFERENCE_REPOSITORY
    image_type: &INFERENCE_IMAGE_TYPE inference
    root: !join [ *FRAMEWORK, "/", *INFERENCE_IMAGE_TYPE ]
    repository_name: &REPOSITORY_NAME !join [pr, "-", *FRAMEWORK, "-", *INFERENCE_IMAGE_TYPE]
    repository: &REPOSITORY !join [ *ACCOUNT_ID, .dkr.ecr., *REGION, .amazonaws.com/, *REPOSITORY_NAME ]

context:
  training_context: &TRAINING_CONTEXT
    changehostname:
      source: docker/build_artifacts/changehostname.c
      target: changehostname.c
    start_with_right_hostname:
      source: docker/build_artifacts/start_with_right_hostname.sh
      target: start_with_right_hostname.sh
    example_mnist_file:
      source: docker/build_artifacts/mnist.py
      target: mnist.py
    deep_learning_container:
      source: ../../src/deep_learning_container.py
      target: deep_learning_container.py
  inference_context: &INFERENCE_CONTEXT
    torchserve-e3-entrypoint:
      source: docker/build_artifacts/torchserve-e3-entrypoint.py
      target: torchserve-e3-entrypoint.py
    torchserve-entrypoint:
      source: docker/build_artifacts/torchserve-entrypoint.py
      target: torchserve-entrypoint.py
    config:
      source: docker/build_artifacts/config.properties
      target: config.properties
    deep_learning_container:
      source: ../../src/deep_learning_container.py
      target: deep_learning_container.py

images:
<<<<<<< HEAD
  BuildE3CPUPTTrainPy3DockerImage:
    <<: *TRAINING_REPOSITORY
    build: &PYTORCH_CPU_TRAINING_PY3 false
    # enable_test_promotion: false
    image_size_baseline: 5000
    device_type: &DEVICE_TYPE cpu
    python_version: &DOCKER_PYTHON_VERSION py3
    tag_python_version: &TAG_PYTHON_VERSION py38
    os_version: &OS_VERSION ubuntu20.04
    tag: !join [ *VERSION, "-", *DEVICE_TYPE, "-", *TAG_PYTHON_VERSION, "-", *OS_VERSION, "-e3" ]
    docker_file: !join [ docker/, *SHORT_VERSION, /, *DOCKER_PYTHON_VERSION, /Dockerfile., *DEVICE_TYPE ]
    target: e3
    context:
      <<: *TRAINING_CONTEXT
  BuildE3GPUPTTrainPy3DockerImage:
    <<: *TRAINING_REPOSITORY
    build: &PYTORCH_GPU_TRAINING_PY3 false
    # enable_test_promotion: false
    image_size_baseline: 14000
    device_type: &DEVICE_TYPE gpu
    python_version: &DOCKER_PYTHON_VERSION py3
    tag_python_version: &TAG_PYTHON_VERSION py38
    cuda_version: &CUDA_VERSION cu115
    os_version: &OS_VERSION ubuntu20.04
    tag: !join [ *VERSION, "-", *DEVICE_TYPE, "-", *TAG_PYTHON_VERSION, "-", *CUDA_VERSION, "-", *OS_VERSION, "-e3" ]
    docker_file: !join [ docker/, *SHORT_VERSION, /, *DOCKER_PYTHON_VERSION, /, *CUDA_VERSION, /Dockerfile.,
                         *DEVICE_TYPE ]
    target: e3
    context:
      <<: *TRAINING_CONTEXT
  BuildSageMakerCPUPTTrainPy3DockerImage:
    <<: *TRAINING_REPOSITORY
    build: &PYTORCH_CPU_TRAINING_PY3 false
    image_size_baseline: 5000
    device_type: &DEVICE_TYPE cpu
    python_version: &DOCKER_PYTHON_VERSION py3
    tag_python_version: &TAG_PYTHON_VERSION py38
    os_version: &OS_VERSION ubuntu20.04
    tag: !join [ *VERSION, "-", *DEVICE_TYPE, "-", *TAG_PYTHON_VERSION, "-", *OS_VERSION, "-sagemaker" ]
    docker_file: !join [ docker/, *SHORT_VERSION, /, *DOCKER_PYTHON_VERSION, /Dockerfile., *DEVICE_TYPE ]
    target: sagemaker
    context:
      <<: *TRAINING_CONTEXT
  BuildSageMakerGPUPTTrainPy3DockerImage:
    <<: *TRAINING_REPOSITORY
    build: &PYTORCH_GPU_TRAINING_PY3 false
    image_size_baseline: 14000
    device_type: &DEVICE_TYPE gpu
=======
  # BuildE3CPUPTTrainPy3DockerImage:
  #   <<: *TRAINING_REPOSITORY
  #   build: &PYTORCH_CPU_TRAINING_PY3 false
  #   # enable_test_promotion: false
  #   image_size_baseline: 5000
  #   device_type: &DEVICE_TYPE cpu
  #   python_version: &DOCKER_PYTHON_VERSION py3
  #   tag_python_version: &TAG_PYTHON_VERSION py38
  #   os_version: &OS_VERSION ubuntu20.04
  #   tag: !join [ *VERSION, "-", *DEVICE_TYPE, "-", *TAG_PYTHON_VERSION, "-", *OS_VERSION, "-e3" ]
  #   docker_file: !join [ docker/, *SHORT_VERSION, /, *DOCKER_PYTHON_VERSION, /Dockerfile., *DEVICE_TYPE ]
  #   target: e3
  #   context:
  #     <<: *TRAINING_CONTEXT
  # BuildE3GPUPTTrainPy3DockerImage:
  #   <<: *TRAINING_REPOSITORY
  #   build: &PYTORCH_GPU_TRAINING_PY3 false
  #   # enable_test_promotion: false
  #   image_size_baseline: 14000
  #   device_type: &DEVICE_TYPE gpu
  #   python_version: &DOCKER_PYTHON_VERSION py3
  #   tag_python_version: &TAG_PYTHON_VERSION py38
  #   cuda_version: &CUDA_VERSION cu115
  #   os_version: &OS_VERSION ubuntu20.04
  #   tag: !join [ *VERSION, "-", *DEVICE_TYPE, "-", *TAG_PYTHON_VERSION, "-", *CUDA_VERSION, "-", *OS_VERSION, "-e3" ]
  #   docker_file: !join [ docker/, *SHORT_VERSION, /, *DOCKER_PYTHON_VERSION, /, *CUDA_VERSION, /Dockerfile.,
  #                        *DEVICE_TYPE ]
  #   target: e3
  #   context:
  #     <<: *TRAINING_CONTEXT
  # BuildSageMakerCPUPTTrainPy3DockerImage:
  #   <<: *TRAINING_REPOSITORY
  #   build: &PYTORCH_CPU_TRAINING_PY3 false
  #   image_size_baseline: 5000
  #   base_image_name: BuildE3CPUPTTrainPy3DockerImage
  #   device_type: &DEVICE_TYPE cpu
  #   python_version: &DOCKER_PYTHON_VERSION py3
  #   tag_python_version: &TAG_PYTHON_VERSION py38
  #   os_version: &OS_VERSION ubuntu20.04
  #   tag: !join [ *VERSION, "-", *DEVICE_TYPE, "-", *TAG_PYTHON_VERSION, "-", *OS_VERSION, "-sagemaker" ]
  #   docker_file: !join [ docker/, *SHORT_VERSION, /, *DOCKER_PYTHON_VERSION, /Dockerfile., *DEVICE_TYPE ]
  #   target: sagemaker
  #   context:
  #     <<: *TRAINING_CONTEXT
  # BuildSageMakerGPUPTTrainPy3DockerImage:
  #   <<: *TRAINING_REPOSITORY
  #   build: &PYTORCH_GPU_TRAINING_PY3 false
  #   image_size_baseline: 14000
  #   base_image_name: BuildE3GPUPTTrainPy3DockerImage
  #   device_type: &DEVICE_TYPE gpu
  #   python_version: &DOCKER_PYTHON_VERSION py3
  #   tag_python_version: &TAG_PYTHON_VERSION py38
  #   cuda_version: &CUDA_VERSION cu115
  #   os_version: &OS_VERSION ubuntu20.04
  #   tag: !join [ *VERSION, "-", *DEVICE_TYPE, "-", *TAG_PYTHON_VERSION, "-", *CUDA_VERSION, "-", *OS_VERSION, "-sagemaker" ]
  #   docker_file: !join [ docker/, *SHORT_VERSION, /, *DOCKER_PYTHON_VERSION, /, *CUDA_VERSION, /Dockerfile.,
  #                        *DEVICE_TYPE ]
  #   target: sagemaker
  #   context:
  #     <<: *TRAINING_CONTEXT
  # BuildPyTorchExampleGPUTrainPy3DockerImage:
  #   <<: *TRAINING_REPOSITORY
  #   build: &PYTORCH_GPU_TRAINING_PY3 false
  #   # enable_test_promotion: false
  #   image_size_baseline: 14000
  #   base_image_name: BuildE3GPUPTTrainPy3DockerImage
  #   device_type: &DEVICE_TYPE gpu
  #   python_version: &DOCKER_PYTHON_VERSION py3
  #   tag_python_version: &TAG_PYTHON_VERSION py38
  #   cuda_version: &CUDA_VERSION cu115
  #   os_version: &OS_VERSION ubuntu20.04
  #   tag: !join [ *VERSION, "-", *DEVICE_TYPE, "-", *TAG_PYTHON_VERSION, "-", *CUDA_VERSION, "-", *OS_VERSION,
  #                "-e3-example" ]
  #   docker_file: !join [ docker/, *SHORT_VERSION, /, *DOCKER_PYTHON_VERSION, /example, /Dockerfile., *DEVICE_TYPE ]
  #   context:
  #     <<: *TRAINING_CONTEXT
  BuildE3CPUPTInferencePy3DockerImage:
    <<: *INFERENCE_REPOSITORY
    build: &PYTORCH_CPU_INFERENCE_PY3 false
    # enable_test_promotion: false
    image_size_baseline: 4899
    device_type: &DEVICE_TYPE cpu
>>>>>>> 23684956
    python_version: &DOCKER_PYTHON_VERSION py3
    tag_python_version: &TAG_PYTHON_VERSION py38
    cuda_version: &CUDA_VERSION cu113
    os_version: &OS_VERSION ubuntu20.04
    tag: !join [ *VERSION, "-", *DEVICE_TYPE, "-", *TAG_PYTHON_VERSION, "-", *CUDA_VERSION, "-", *OS_VERSION, "-sagemaker" ]
    docker_file: !join [ docker/, *SHORT_VERSION, /, *DOCKER_PYTHON_VERSION, /, *CUDA_VERSION, /Dockerfile.,
                         *DEVICE_TYPE ]
    target: sagemaker
    context:
      <<: *TRAINING_CONTEXT
  BuildPyTorchExampleGPUTrainPy3DockerImage:
    <<: *TRAINING_REPOSITORY
    build: &PYTORCH_GPU_TRAINING_PY3 false
    # enable_test_promotion: false
    image_size_baseline: 14000
    base_image_name: BuildE3GPUPTTrainPy3DockerImage
    device_type: &DEVICE_TYPE gpu
    python_version: &DOCKER_PYTHON_VERSION py3
    tag_python_version: &TAG_PYTHON_VERSION py38
    cuda_version: &CUDA_VERSION cu115
    os_version: &OS_VERSION ubuntu20.04
    tag: !join [ *VERSION, "-", *DEVICE_TYPE, "-", *TAG_PYTHON_VERSION, "-", *CUDA_VERSION, "-", *OS_VERSION,
                 "-e3-example" ]
    docker_file: !join [ docker/, *SHORT_VERSION, /, *DOCKER_PYTHON_VERSION, /example, /Dockerfile., *DEVICE_TYPE ]
    context:
<<<<<<< HEAD
      <<: *TRAINING_CONTEXT
#  BuildE3CPUPTInferencePy3DockerImage:
#    <<: *INFERENCE_REPOSITORY
#    build: &PYTORCH_CPU_INFERENCE_PY3 false
#    # enable_test_promotion: false
#    image_size_baseline: 4899
#    device_type: &DEVICE_TYPE cpu
#    python_version: &DOCKER_PYTHON_VERSION py3
#    tag_python_version: &TAG_PYTHON_VERSION py38
#    os_version: &OS_VERSION ubuntu20.04
#    tag: !join [ *VERSION, "-", *DEVICE_TYPE, "-", *TAG_PYTHON_VERSION, "-", *OS_VERSION, "-e3" ]
#    docker_file: !join [ docker/, *SHORT_VERSION, /, *DOCKER_PYTHON_VERSION, /Dockerfile., *DEVICE_TYPE ]
#    target: e3
#    context:
#      <<: *INFERENCE_CONTEXT
#  BuildE3GPUPTInferencePy3DockerImage:
#    <<: *INFERENCE_REPOSITORY
#    build: &PYTORCH_GPU_INFERENCE_PY3 false
#    # enable_test_promotion: false
#    image_size_baseline: 14000
#    device_type: &DEVICE_TYPE gpu
#    python_version: &DOCKER_PYTHON_VERSION py3
#    tag_python_version: &TAG_PYTHON_VERSION py38
#    cuda_version: &CUDA_VERSION cu115
#    os_version: &OS_VERSION ubuntu20.04
#    tag: !join [ *VERSION, "-", *DEVICE_TYPE, "-", *TAG_PYTHON_VERSION, "-", *CUDA_VERSION, "-", *OS_VERSION, "-e3" ]
#    docker_file: !join [ docker/, *SHORT_VERSION, /, *DOCKER_PYTHON_VERSION, /, *CUDA_VERSION, /Dockerfile.,
#                         *DEVICE_TYPE ]
#    target: e3
#    context:
#      <<: *INFERENCE_CONTEXT
  # BuildSageMakerCPUPTInferencePy3DockerImage:
  #   <<: *INFERENCE_REPOSITORY
  #   build: &PYTORCH_CPU_INFERENCE_PY3 false
  #   image_size_baseline: 4899
  #   base_image_name: BuildE3CPUPTInferencePy3DockerImage
  #   device_type: &DEVICE_TYPE cpu
  #   python_version: &DOCKER_PYTHON_VERSION py3
  #   tag_python_version: &TAG_PYTHON_VERSION py38
  #   os_version: &OS_VERSION ubuntu20.04
  #   tag: !join [ *VERSION, "-", *DEVICE_TYPE, "-", *TAG_PYTHON_VERSION, "-", *OS_VERSION, "-sagemaker" ]
  #   docker_file: !join [ docker/, *SHORT_VERSION, /, *DOCKER_PYTHON_VERSION, /Dockerfile., *DEVICE_TYPE ]
  #   target: sagemaker
  #   context:
  #     <<: *INFERENCE_CONTEXT
  # BuildSageMakerGPUPTInferencePy3DockerImage:
  #   <<: *INFERENCE_REPOSITORY
  #   build: &PYTORCH_GPU_INFERENCE_PY3 false
  #   image_size_baseline: 14000
  #   base_image_name: BuildE3GPUPTInferencePy3DockerImage
  #   device_type: &DEVICE_TYPE gpu
  #   python_version: &DOCKER_PYTHON_VERSION py3
  #   tag_python_version: &TAG_PYTHON_VERSION py38
  #   cuda_version: &CUDA_VERSION cu113
  #   os_version: &OS_VERSION ubuntu20.04
  #   tag: !join [ *VERSION, "-", *DEVICE_TYPE, "-", *TAG_PYTHON_VERSION, "-", *CUDA_VERSION, "-", *OS_VERSION, "-sagemaker" ]
  #   docker_file: !join [ docker/, *SHORT_VERSION, /, *DOCKER_PYTHON_VERSION, /, *CUDA_VERSION, /Dockerfile.,
  #                        *DEVICE_TYPE ]
  #   target: sagemaker
  #   context:
  #     <<: *INFERENCE_CONTEXT
=======
      <<: *INFERENCE_CONTEXT
  BuildSageMakerCPUPTInferencePy3DockerImage:
    <<: *INFERENCE_REPOSITORY
    build: &PYTORCH_CPU_INFERENCE_PY3 false
    image_size_baseline: 4899
    base_image_name: BuildE3CPUPTInferencePy3DockerImage
    device_type: &DEVICE_TYPE cpu
    python_version: &DOCKER_PYTHON_VERSION py3
    tag_python_version: &TAG_PYTHON_VERSION py38
    os_version: &OS_VERSION ubuntu20.04
    tag: !join [ *VERSION, "-", *DEVICE_TYPE, "-", *TAG_PYTHON_VERSION, "-", *OS_VERSION, "-sagemaker" ]
    docker_file: !join [ docker/, *SHORT_VERSION, /, *DOCKER_PYTHON_VERSION, /Dockerfile., *DEVICE_TYPE ]
    target: sagemaker
    context:
      <<: *INFERENCE_CONTEXT
  BuildSageMakerGPUPTInferencePy3DockerImage:
    <<: *INFERENCE_REPOSITORY
    build: &PYTORCH_GPU_INFERENCE_PY3 false
    image_size_baseline: 14000
    base_image_name: BuildE3GPUPTInferencePy3DockerImage
    device_type: &DEVICE_TYPE gpu
    python_version: &DOCKER_PYTHON_VERSION py3
    tag_python_version: &TAG_PYTHON_VERSION py38
    cuda_version: &CUDA_VERSION cu113
    os_version: &OS_VERSION ubuntu20.04
    tag: !join [ *VERSION, "-", *DEVICE_TYPE, "-", *TAG_PYTHON_VERSION, "-", *CUDA_VERSION, "-", *OS_VERSION, "-sagemaker" ]
    docker_file: !join [ docker/, *SHORT_VERSION, /, *DOCKER_PYTHON_VERSION, /, *CUDA_VERSION, /Dockerfile.,
                         *DEVICE_TYPE ]
    target: sagemaker
    context:
      <<: *INFERENCE_CONTEXT
>>>>>>> 23684956
<|MERGE_RESOLUTION|>--- conflicted
+++ resolved
@@ -46,56 +46,6 @@
       target: deep_learning_container.py
 
 images:
-<<<<<<< HEAD
-  BuildE3CPUPTTrainPy3DockerImage:
-    <<: *TRAINING_REPOSITORY
-    build: &PYTORCH_CPU_TRAINING_PY3 false
-    # enable_test_promotion: false
-    image_size_baseline: 5000
-    device_type: &DEVICE_TYPE cpu
-    python_version: &DOCKER_PYTHON_VERSION py3
-    tag_python_version: &TAG_PYTHON_VERSION py38
-    os_version: &OS_VERSION ubuntu20.04
-    tag: !join [ *VERSION, "-", *DEVICE_TYPE, "-", *TAG_PYTHON_VERSION, "-", *OS_VERSION, "-e3" ]
-    docker_file: !join [ docker/, *SHORT_VERSION, /, *DOCKER_PYTHON_VERSION, /Dockerfile., *DEVICE_TYPE ]
-    target: e3
-    context:
-      <<: *TRAINING_CONTEXT
-  BuildE3GPUPTTrainPy3DockerImage:
-    <<: *TRAINING_REPOSITORY
-    build: &PYTORCH_GPU_TRAINING_PY3 false
-    # enable_test_promotion: false
-    image_size_baseline: 14000
-    device_type: &DEVICE_TYPE gpu
-    python_version: &DOCKER_PYTHON_VERSION py3
-    tag_python_version: &TAG_PYTHON_VERSION py38
-    cuda_version: &CUDA_VERSION cu115
-    os_version: &OS_VERSION ubuntu20.04
-    tag: !join [ *VERSION, "-", *DEVICE_TYPE, "-", *TAG_PYTHON_VERSION, "-", *CUDA_VERSION, "-", *OS_VERSION, "-e3" ]
-    docker_file: !join [ docker/, *SHORT_VERSION, /, *DOCKER_PYTHON_VERSION, /, *CUDA_VERSION, /Dockerfile.,
-                         *DEVICE_TYPE ]
-    target: e3
-    context:
-      <<: *TRAINING_CONTEXT
-  BuildSageMakerCPUPTTrainPy3DockerImage:
-    <<: *TRAINING_REPOSITORY
-    build: &PYTORCH_CPU_TRAINING_PY3 false
-    image_size_baseline: 5000
-    device_type: &DEVICE_TYPE cpu
-    python_version: &DOCKER_PYTHON_VERSION py3
-    tag_python_version: &TAG_PYTHON_VERSION py38
-    os_version: &OS_VERSION ubuntu20.04
-    tag: !join [ *VERSION, "-", *DEVICE_TYPE, "-", *TAG_PYTHON_VERSION, "-", *OS_VERSION, "-sagemaker" ]
-    docker_file: !join [ docker/, *SHORT_VERSION, /, *DOCKER_PYTHON_VERSION, /Dockerfile., *DEVICE_TYPE ]
-    target: sagemaker
-    context:
-      <<: *TRAINING_CONTEXT
-  BuildSageMakerGPUPTTrainPy3DockerImage:
-    <<: *TRAINING_REPOSITORY
-    build: &PYTORCH_GPU_TRAINING_PY3 false
-    image_size_baseline: 14000
-    device_type: &DEVICE_TYPE gpu
-=======
   # BuildE3CPUPTTrainPy3DockerImage:
   #   <<: *TRAINING_REPOSITORY
   #   build: &PYTORCH_CPU_TRAINING_PY3 false
@@ -126,36 +76,36 @@
   #   target: e3
   #   context:
   #     <<: *TRAINING_CONTEXT
-  # BuildSageMakerCPUPTTrainPy3DockerImage:
-  #   <<: *TRAINING_REPOSITORY
-  #   build: &PYTORCH_CPU_TRAINING_PY3 false
-  #   image_size_baseline: 5000
-  #   base_image_name: BuildE3CPUPTTrainPy3DockerImage
-  #   device_type: &DEVICE_TYPE cpu
-  #   python_version: &DOCKER_PYTHON_VERSION py3
-  #   tag_python_version: &TAG_PYTHON_VERSION py38
-  #   os_version: &OS_VERSION ubuntu20.04
-  #   tag: !join [ *VERSION, "-", *DEVICE_TYPE, "-", *TAG_PYTHON_VERSION, "-", *OS_VERSION, "-sagemaker" ]
-  #   docker_file: !join [ docker/, *SHORT_VERSION, /, *DOCKER_PYTHON_VERSION, /Dockerfile., *DEVICE_TYPE ]
-  #   target: sagemaker
-  #   context:
-  #     <<: *TRAINING_CONTEXT
-  # BuildSageMakerGPUPTTrainPy3DockerImage:
-  #   <<: *TRAINING_REPOSITORY
-  #   build: &PYTORCH_GPU_TRAINING_PY3 false
-  #   image_size_baseline: 14000
-  #   base_image_name: BuildE3GPUPTTrainPy3DockerImage
-  #   device_type: &DEVICE_TYPE gpu
-  #   python_version: &DOCKER_PYTHON_VERSION py3
-  #   tag_python_version: &TAG_PYTHON_VERSION py38
-  #   cuda_version: &CUDA_VERSION cu115
-  #   os_version: &OS_VERSION ubuntu20.04
-  #   tag: !join [ *VERSION, "-", *DEVICE_TYPE, "-", *TAG_PYTHON_VERSION, "-", *CUDA_VERSION, "-", *OS_VERSION, "-sagemaker" ]
-  #   docker_file: !join [ docker/, *SHORT_VERSION, /, *DOCKER_PYTHON_VERSION, /, *CUDA_VERSION, /Dockerfile.,
-  #                        *DEVICE_TYPE ]
-  #   target: sagemaker
-  #   context:
-  #     <<: *TRAINING_CONTEXT
+  BuildSageMakerCPUPTTrainPy3DockerImage:
+    <<: *TRAINING_REPOSITORY
+    build: &PYTORCH_CPU_TRAINING_PY3 false
+    image_size_baseline: 5000
+    base_image_name: BuildE3CPUPTTrainPy3DockerImage
+    device_type: &DEVICE_TYPE cpu
+    python_version: &DOCKER_PYTHON_VERSION py3
+    tag_python_version: &TAG_PYTHON_VERSION py38
+    os_version: &OS_VERSION ubuntu20.04
+    tag: !join [ *VERSION, "-", *DEVICE_TYPE, "-", *TAG_PYTHON_VERSION, "-", *OS_VERSION, "-sagemaker" ]
+    docker_file: !join [ docker/, *SHORT_VERSION, /, *DOCKER_PYTHON_VERSION, /Dockerfile., *DEVICE_TYPE ]
+    target: sagemaker
+    context:
+      <<: *TRAINING_CONTEXT
+  BuildSageMakerGPUPTTrainPy3DockerImage:
+    <<: *TRAINING_REPOSITORY
+    build: &PYTORCH_GPU_TRAINING_PY3 false
+    image_size_baseline: 14000
+    base_image_name: BuildE3GPUPTTrainPy3DockerImage
+    device_type: &DEVICE_TYPE gpu
+    python_version: &DOCKER_PYTHON_VERSION py3
+    tag_python_version: &TAG_PYTHON_VERSION py38
+    cuda_version: &CUDA_VERSION cu113
+    os_version: &OS_VERSION ubuntu20.04
+    tag: !join [ *VERSION, "-", *DEVICE_TYPE, "-", *TAG_PYTHON_VERSION, "-", *CUDA_VERSION, "-", *OS_VERSION, "-sagemaker" ]
+    docker_file: !join [ docker/, *SHORT_VERSION, /, *DOCKER_PYTHON_VERSION, /, *CUDA_VERSION, /Dockerfile.,
+                         *DEVICE_TYPE ]
+    target: sagemaker
+    context:
+      <<: *TRAINING_CONTEXT
   # BuildPyTorchExampleGPUTrainPy3DockerImage:
   #   <<: *TRAINING_REPOSITORY
   #   build: &PYTORCH_GPU_TRAINING_PY3 false
@@ -178,95 +128,29 @@
     # enable_test_promotion: false
     image_size_baseline: 4899
     device_type: &DEVICE_TYPE cpu
->>>>>>> 23684956
     python_version: &DOCKER_PYTHON_VERSION py3
     tag_python_version: &TAG_PYTHON_VERSION py38
-    cuda_version: &CUDA_VERSION cu113
     os_version: &OS_VERSION ubuntu20.04
-    tag: !join [ *VERSION, "-", *DEVICE_TYPE, "-", *TAG_PYTHON_VERSION, "-", *CUDA_VERSION, "-", *OS_VERSION, "-sagemaker" ]
-    docker_file: !join [ docker/, *SHORT_VERSION, /, *DOCKER_PYTHON_VERSION, /, *CUDA_VERSION, /Dockerfile.,
-                         *DEVICE_TYPE ]
-    target: sagemaker
+    tag: !join [ *VERSION, "-", *DEVICE_TYPE, "-", *TAG_PYTHON_VERSION, "-", *OS_VERSION, "-e3" ]
+    docker_file: !join [ docker/, *SHORT_VERSION, /, *DOCKER_PYTHON_VERSION, /Dockerfile., *DEVICE_TYPE ]
+    target: e3
     context:
-      <<: *TRAINING_CONTEXT
-  BuildPyTorchExampleGPUTrainPy3DockerImage:
-    <<: *TRAINING_REPOSITORY
-    build: &PYTORCH_GPU_TRAINING_PY3 false
+      <<: *INFERENCE_CONTEXT
+  BuildE3GPUPTInferencePy3DockerImage:
+    <<: *INFERENCE_REPOSITORY
+    build: &PYTORCH_GPU_INFERENCE_PY3 false
     # enable_test_promotion: false
     image_size_baseline: 14000
-    base_image_name: BuildE3GPUPTTrainPy3DockerImage
     device_type: &DEVICE_TYPE gpu
     python_version: &DOCKER_PYTHON_VERSION py3
     tag_python_version: &TAG_PYTHON_VERSION py38
     cuda_version: &CUDA_VERSION cu115
     os_version: &OS_VERSION ubuntu20.04
-    tag: !join [ *VERSION, "-", *DEVICE_TYPE, "-", *TAG_PYTHON_VERSION, "-", *CUDA_VERSION, "-", *OS_VERSION,
-                 "-e3-example" ]
-    docker_file: !join [ docker/, *SHORT_VERSION, /, *DOCKER_PYTHON_VERSION, /example, /Dockerfile., *DEVICE_TYPE ]
+    tag: !join [ *VERSION, "-", *DEVICE_TYPE, "-", *TAG_PYTHON_VERSION, "-", *CUDA_VERSION, "-", *OS_VERSION, "-e3" ]
+    docker_file: !join [ docker/, *SHORT_VERSION, /, *DOCKER_PYTHON_VERSION, /, *CUDA_VERSION, /Dockerfile.,
+                         *DEVICE_TYPE ]
+    target: e3
     context:
-<<<<<<< HEAD
-      <<: *TRAINING_CONTEXT
-#  BuildE3CPUPTInferencePy3DockerImage:
-#    <<: *INFERENCE_REPOSITORY
-#    build: &PYTORCH_CPU_INFERENCE_PY3 false
-#    # enable_test_promotion: false
-#    image_size_baseline: 4899
-#    device_type: &DEVICE_TYPE cpu
-#    python_version: &DOCKER_PYTHON_VERSION py3
-#    tag_python_version: &TAG_PYTHON_VERSION py38
-#    os_version: &OS_VERSION ubuntu20.04
-#    tag: !join [ *VERSION, "-", *DEVICE_TYPE, "-", *TAG_PYTHON_VERSION, "-", *OS_VERSION, "-e3" ]
-#    docker_file: !join [ docker/, *SHORT_VERSION, /, *DOCKER_PYTHON_VERSION, /Dockerfile., *DEVICE_TYPE ]
-#    target: e3
-#    context:
-#      <<: *INFERENCE_CONTEXT
-#  BuildE3GPUPTInferencePy3DockerImage:
-#    <<: *INFERENCE_REPOSITORY
-#    build: &PYTORCH_GPU_INFERENCE_PY3 false
-#    # enable_test_promotion: false
-#    image_size_baseline: 14000
-#    device_type: &DEVICE_TYPE gpu
-#    python_version: &DOCKER_PYTHON_VERSION py3
-#    tag_python_version: &TAG_PYTHON_VERSION py38
-#    cuda_version: &CUDA_VERSION cu115
-#    os_version: &OS_VERSION ubuntu20.04
-#    tag: !join [ *VERSION, "-", *DEVICE_TYPE, "-", *TAG_PYTHON_VERSION, "-", *CUDA_VERSION, "-", *OS_VERSION, "-e3" ]
-#    docker_file: !join [ docker/, *SHORT_VERSION, /, *DOCKER_PYTHON_VERSION, /, *CUDA_VERSION, /Dockerfile.,
-#                         *DEVICE_TYPE ]
-#    target: e3
-#    context:
-#      <<: *INFERENCE_CONTEXT
-  # BuildSageMakerCPUPTInferencePy3DockerImage:
-  #   <<: *INFERENCE_REPOSITORY
-  #   build: &PYTORCH_CPU_INFERENCE_PY3 false
-  #   image_size_baseline: 4899
-  #   base_image_name: BuildE3CPUPTInferencePy3DockerImage
-  #   device_type: &DEVICE_TYPE cpu
-  #   python_version: &DOCKER_PYTHON_VERSION py3
-  #   tag_python_version: &TAG_PYTHON_VERSION py38
-  #   os_version: &OS_VERSION ubuntu20.04
-  #   tag: !join [ *VERSION, "-", *DEVICE_TYPE, "-", *TAG_PYTHON_VERSION, "-", *OS_VERSION, "-sagemaker" ]
-  #   docker_file: !join [ docker/, *SHORT_VERSION, /, *DOCKER_PYTHON_VERSION, /Dockerfile., *DEVICE_TYPE ]
-  #   target: sagemaker
-  #   context:
-  #     <<: *INFERENCE_CONTEXT
-  # BuildSageMakerGPUPTInferencePy3DockerImage:
-  #   <<: *INFERENCE_REPOSITORY
-  #   build: &PYTORCH_GPU_INFERENCE_PY3 false
-  #   image_size_baseline: 14000
-  #   base_image_name: BuildE3GPUPTInferencePy3DockerImage
-  #   device_type: &DEVICE_TYPE gpu
-  #   python_version: &DOCKER_PYTHON_VERSION py3
-  #   tag_python_version: &TAG_PYTHON_VERSION py38
-  #   cuda_version: &CUDA_VERSION cu113
-  #   os_version: &OS_VERSION ubuntu20.04
-  #   tag: !join [ *VERSION, "-", *DEVICE_TYPE, "-", *TAG_PYTHON_VERSION, "-", *CUDA_VERSION, "-", *OS_VERSION, "-sagemaker" ]
-  #   docker_file: !join [ docker/, *SHORT_VERSION, /, *DOCKER_PYTHON_VERSION, /, *CUDA_VERSION, /Dockerfile.,
-  #                        *DEVICE_TYPE ]
-  #   target: sagemaker
-  #   context:
-  #     <<: *INFERENCE_CONTEXT
-=======
       <<: *INFERENCE_CONTEXT
   BuildSageMakerCPUPTInferencePy3DockerImage:
     <<: *INFERENCE_REPOSITORY
@@ -297,5 +181,4 @@
                          *DEVICE_TYPE ]
     target: sagemaker
     context:
-      <<: *INFERENCE_CONTEXT
->>>>>>> 23684956
+      <<: *INFERENCE_CONTEXT