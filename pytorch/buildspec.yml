account_id: &ACCOUNT_ID <set-$ACCOUNT_ID-in-environment>
region: &REGION <set-$REGION-in-environment>
framework: &FRAMEWORK pytorch
version: &VERSION 1.12.0
short_version: &SHORT_VERSION "1.12"
arch_type: x86

repository_info:
  training_repository: &TRAINING_REPOSITORY
    image_type: &TRAINING_IMAGE_TYPE training
    root: !join [ *FRAMEWORK, "/", *TRAINING_IMAGE_TYPE ]
    repository_name: &REPOSITORY_NAME !join [pr, "-", *FRAMEWORK, "-", *TRAINING_IMAGE_TYPE]
    repository: &REPOSITORY !join [ *ACCOUNT_ID, .dkr.ecr., *REGION, .amazonaws.com/, *REPOSITORY_NAME ]
  inference_repository: &INFERENCE_REPOSITORY
    image_type: &INFERENCE_IMAGE_TYPE inference
    root: !join [ *FRAMEWORK, "/", *INFERENCE_IMAGE_TYPE ]
    repository_name: &REPOSITORY_NAME !join [pr, "-", *FRAMEWORK, "-", *INFERENCE_IMAGE_TYPE]
    repository: &REPOSITORY !join [ *ACCOUNT_ID, .dkr.ecr., *REGION, .amazonaws.com/, *REPOSITORY_NAME ]

context:
  training_context: &TRAINING_CONTEXT
    changehostname:
      source: docker/build_artifacts/changehostname.c
      target: changehostname.c
    start_with_right_hostname:
      source: docker/build_artifacts/start_with_right_hostname.sh
      target: start_with_right_hostname.sh
    example_mnist_file:
      source: docker/build_artifacts/mnist.py
      target: mnist.py
    deep_learning_container:
      source: ../../src/deep_learning_container.py
      target: deep_learning_container.py
  inference_context: &INFERENCE_CONTEXT
    torchserve-e3-entrypoint:
      source: docker/build_artifacts/torchserve-e3-entrypoint.py
      target: torchserve-e3-entrypoint.py
    torchserve-entrypoint:
      source: docker/build_artifacts/torchserve-entrypoint.py
      target: torchserve-entrypoint.py
    config:
      source: docker/build_artifacts/config.properties
      target: config.properties
    deep_learning_container:
      source: ../../src/deep_learning_container.py
      target: deep_learning_container.py

images:
  BuildE3CPUPTTrainPy3DockerImage:
    <<: *TRAINING_REPOSITORY
    build: &PYTORCH_CPU_TRAINING_PY3 false
    # enable_test_promotion: false
    image_size_baseline: 5000
    device_type: &DEVICE_TYPE cpu
    python_version: &DOCKER_PYTHON_VERSION py3
    tag_python_version: &TAG_PYTHON_VERSION py38
    os_version: &OS_VERSION ubuntu20.04
    tag: !join [ *VERSION, "-", *DEVICE_TYPE, "-", *TAG_PYTHON_VERSION, "-", *OS_VERSION, "-e3" ]
    docker_file: !join [ docker/, *SHORT_VERSION, /, *DOCKER_PYTHON_VERSION, /Dockerfile., *DEVICE_TYPE ]
    target: e3
    context:
      <<: *TRAINING_CONTEXT
      apt-upgrade-list:
        source: !join [ docker/, *SHORT_VERSION, /, *DOCKER_PYTHON_VERSION, /apt-upgrade-list-, "e3-", *DEVICE_TYPE, .txt]
        target: apt-upgrade-list.txt
  BuildE3GPUPTTrainPy3DockerImage:
    <<: *TRAINING_REPOSITORY
    build: &PYTORCH_GPU_TRAINING_PY3 false
    # enable_test_promotion: false
    image_size_baseline: 14000
    device_type: &DEVICE_TYPE gpu
    python_version: &DOCKER_PYTHON_VERSION py3
    tag_python_version: &TAG_PYTHON_VERSION py38
    cuda_version: &CUDA_VERSION cu116
    os_version: &OS_VERSION ubuntu20.04
    tag: !join [ *VERSION, "-", *DEVICE_TYPE, "-", *TAG_PYTHON_VERSION, "-", *CUDA_VERSION, "-", *OS_VERSION, "-e3" ]
    docker_file: !join [ docker/, *SHORT_VERSION, /, *DOCKER_PYTHON_VERSION, /, *CUDA_VERSION, /Dockerfile.,
                         *DEVICE_TYPE ]
    target: e3
    context:
      <<: *TRAINING_CONTEXT
<<<<<<< HEAD
      apt-upgrade-list:
        source: !join [ docker/, *SHORT_VERSION, /, *DOCKER_PYTHON_VERSION, /, *CUDA_VERSION, /apt-upgrade-list-, "e3-", *DEVICE_TYPE, .txt]
        target: apt-upgrade-list.txt
  BuildSageMakerCPUPTTrainPy3DockerImage:
    <<: *TRAINING_REPOSITORY
    build: &PYTORCH_CPU_TRAINING_PY3 false
    image_size_baseline: 5000
    base_image_name: BuildE3CPUPTTrainPy3DockerImage
    device_type: &DEVICE_TYPE cpu
    python_version: &DOCKER_PYTHON_VERSION py3
    tag_python_version: &TAG_PYTHON_VERSION py38
    os_version: &OS_VERSION ubuntu20.04
    tag: !join [ *VERSION, "-", *DEVICE_TYPE, "-", *TAG_PYTHON_VERSION, "-", *OS_VERSION, "-sagemaker" ]
    docker_file: !join [ docker/, *SHORT_VERSION, /, *DOCKER_PYTHON_VERSION, /Dockerfile., *DEVICE_TYPE ]
    target: sagemaker
    context:
      <<: *TRAINING_CONTEXT
      apt-upgrade-list:
        source: !join [ docker/, *SHORT_VERSION, /, *DOCKER_PYTHON_VERSION, /apt-upgrade-list-, "sagemaker-", *DEVICE_TYPE, .txt]
        target: apt-upgrade-list.txt
  BuildSageMakerGPUPTTrainPy3DockerImage:
    <<: *TRAINING_REPOSITORY
    build: &PYTORCH_GPU_TRAINING_PY3 false
    image_size_baseline: 14000
    base_image_name: BuildE3GPUPTTrainPy3DockerImage
    device_type: &DEVICE_TYPE gpu
    python_version: &DOCKER_PYTHON_VERSION py3
    tag_python_version: &TAG_PYTHON_VERSION py38
    cuda_version: &CUDA_VERSION cu113
    os_version: &OS_VERSION ubuntu20.04
    tag: !join [ *VERSION, "-", *DEVICE_TYPE, "-", *TAG_PYTHON_VERSION, "-", *CUDA_VERSION, "-", *OS_VERSION, "-sagemaker" ]
    docker_file: !join [ docker/, *SHORT_VERSION, /, *DOCKER_PYTHON_VERSION, /, *CUDA_VERSION, /Dockerfile.,
                         *DEVICE_TYPE ]
    target: sagemaker
    context:
      <<: *TRAINING_CONTEXT
      apt-upgrade-list:
        source: !join [ docker/, *SHORT_VERSION, /, *DOCKER_PYTHON_VERSION, /, *CUDA_VERSION, /apt-upgrade-list-, "sagemaker-", *DEVICE_TYPE, .txt]
        target: apt-upgrade-list.txt
=======
  # BuildSageMakerCPUPTTrainPy3DockerImage:
  #   <<: *TRAINING_REPOSITORY
  #   build: &PYTORCH_CPU_TRAINING_PY3 false
  #   image_size_baseline: 5000
  #   base_image_name: BuildE3CPUPTTrainPy3DockerImage
  #   device_type: &DEVICE_TYPE cpu
  #   python_version: &DOCKER_PYTHON_VERSION py3
  #   tag_python_version: &TAG_PYTHON_VERSION py38
  #   os_version: &OS_VERSION ubuntu20.04
  #   tag: !join [ *VERSION, "-", *DEVICE_TYPE, "-", *TAG_PYTHON_VERSION, "-", *OS_VERSION, "-sagemaker" ]
  #   docker_file: !join [ docker/, *SHORT_VERSION, /, *DOCKER_PYTHON_VERSION, /Dockerfile., *DEVICE_TYPE ]
  #   target: sagemaker
  #   context:
  #     <<: *TRAINING_CONTEXT
  # BuildSageMakerGPUPTTrainPy3DockerImage:
  #   <<: *TRAINING_REPOSITORY
  #   build: &PYTORCH_GPU_TRAINING_PY3 false
  #   image_size_baseline: 14000
  #   base_image_name: BuildE3GPUPTTrainPy3DockerImage
  #   device_type: &DEVICE_TYPE gpu
  #   python_version: &DOCKER_PYTHON_VERSION py3
  #   tag_python_version: &TAG_PYTHON_VERSION py38
  #   cuda_version: &CUDA_VERSION cu113
  #   os_version: &OS_VERSION ubuntu20.04
  #   tag: !join [ *VERSION, "-", *DEVICE_TYPE, "-", *TAG_PYTHON_VERSION, "-", *CUDA_VERSION, "-", *OS_VERSION, "-sagemaker" ]
  #   docker_file: !join [ docker/, *SHORT_VERSION, /, *DOCKER_PYTHON_VERSION, /, *CUDA_VERSION, /Dockerfile.,
  #                        *DEVICE_TYPE ]
  #   target: sagemaker
  #   context:
  #     <<: *TRAINING_CONTEXT
>>>>>>> 0acc21da
  BuildPyTorchExampleGPUTrainPy3DockerImage:
    <<: *TRAINING_REPOSITORY
    build: &PYTORCH_GPU_TRAINING_PY3 false
    # enable_test_promotion: false
    image_size_baseline: 14000
    base_image_name: BuildE3GPUPTTrainPy3DockerImage
    device_type: &DEVICE_TYPE gpu
    python_version: &DOCKER_PYTHON_VERSION py3
    tag_python_version: &TAG_PYTHON_VERSION py38
    cuda_version: &CUDA_VERSION cu116
    os_version: &OS_VERSION ubuntu20.04
    tag: !join [ *VERSION, "-", *DEVICE_TYPE, "-", *TAG_PYTHON_VERSION, "-", *CUDA_VERSION, "-", *OS_VERSION,
                 "-e3-example" ]
    docker_file: !join [ docker/, *SHORT_VERSION, /, *DOCKER_PYTHON_VERSION, /example, /Dockerfile., *DEVICE_TYPE ]
    context:
      <<: *TRAINING_CONTEXT
  BuildE3CPUPTInferencePy3DockerImage:
    <<: *INFERENCE_REPOSITORY
    build: &PYTORCH_CPU_INFERENCE_PY3 false
    # enable_test_promotion: false
    image_size_baseline: 4899
    device_type: &DEVICE_TYPE cpu
    python_version: &DOCKER_PYTHON_VERSION py3
    tag_python_version: &TAG_PYTHON_VERSION py38
    os_version: &OS_VERSION ubuntu20.04
    tag: !join [ *VERSION, "-", *DEVICE_TYPE, "-", *TAG_PYTHON_VERSION, "-", *OS_VERSION, "-e3" ]
    docker_file: !join [ docker/, *SHORT_VERSION, /, *DOCKER_PYTHON_VERSION, /Dockerfile., *DEVICE_TYPE ]
    target: e3
    context:
      <<: *INFERENCE_CONTEXT
      apt-upgrade-list:
        source: !join [ docker/, *SHORT_VERSION, /, *DOCKER_PYTHON_VERSION, /apt-upgrade-list-, "e3-", *DEVICE_TYPE, .txt]
        target: apt-upgrade-list.txt
  BuildE3GPUPTInferencePy3DockerImage:
    <<: *INFERENCE_REPOSITORY
    build: &PYTORCH_GPU_INFERENCE_PY3 false
    # enable_test_promotion: false
    image_size_baseline: 14000
    device_type: &DEVICE_TYPE gpu
    python_version: &DOCKER_PYTHON_VERSION py3
    tag_python_version: &TAG_PYTHON_VERSION py38
    cuda_version: &CUDA_VERSION cu116
    os_version: &OS_VERSION ubuntu20.04
    tag: !join [ *VERSION, "-", *DEVICE_TYPE, "-", *TAG_PYTHON_VERSION, "-", *CUDA_VERSION, "-", *OS_VERSION, "-e3" ]
    docker_file: !join [ docker/, *SHORT_VERSION, /, *DOCKER_PYTHON_VERSION, /, *CUDA_VERSION, /Dockerfile.,
                         *DEVICE_TYPE ]
    target: e3
    context:
      <<: *INFERENCE_CONTEXT
<<<<<<< HEAD
      apt-upgrade-list:
        source: !join [ docker/, *SHORT_VERSION, /, *DOCKER_PYTHON_VERSION, /, *CUDA_VERSION, /apt-upgrade-list-, "e3-", *DEVICE_TYPE, .txt]
        target: apt-upgrade-list.txt
  BuildSageMakerCPUPTInferencePy3DockerImage:
    <<: *INFERENCE_REPOSITORY
    build: &PYTORCH_CPU_INFERENCE_PY3 false
    image_size_baseline: 4899
    base_image_name: BuildE3CPUPTInferencePy3DockerImage
    device_type: &DEVICE_TYPE cpu
    python_version: &DOCKER_PYTHON_VERSION py3
    tag_python_version: &TAG_PYTHON_VERSION py38
    os_version: &OS_VERSION ubuntu20.04
    tag: !join [ *VERSION, "-", *DEVICE_TYPE, "-", *TAG_PYTHON_VERSION, "-", *OS_VERSION, "-sagemaker" ]
    docker_file: !join [ docker/, *SHORT_VERSION, /, *DOCKER_PYTHON_VERSION, /Dockerfile., *DEVICE_TYPE ]
    target: sagemaker
    context:
      <<: *INFERENCE_CONTEXT
      apt-upgrade-list:
        source: !join [ docker/, *SHORT_VERSION, /, *DOCKER_PYTHON_VERSION, /apt-upgrade-list-, "sagemaker-", *DEVICE_TYPE, .txt]
        target: apt-upgrade-list.txt
  BuildSageMakerGPUPTInferencePy3DockerImage:
    <<: *INFERENCE_REPOSITORY
    build: &PYTORCH_GPU_INFERENCE_PY3 false
    image_size_baseline: 14000
    base_image_name: BuildE3GPUPTInferencePy3DockerImage
    device_type: &DEVICE_TYPE gpu
    python_version: &DOCKER_PYTHON_VERSION py3
    tag_python_version: &TAG_PYTHON_VERSION py38
    cuda_version: &CUDA_VERSION cu113
    os_version: &OS_VERSION ubuntu20.04
    tag: !join [ *VERSION, "-", *DEVICE_TYPE, "-", *TAG_PYTHON_VERSION, "-", *CUDA_VERSION, "-", *OS_VERSION, "-sagemaker" ]
    docker_file: !join [ docker/, *SHORT_VERSION, /, *DOCKER_PYTHON_VERSION, /, *CUDA_VERSION, /Dockerfile.,
                         *DEVICE_TYPE ]
    target: sagemaker
    context:
      <<: *INFERENCE_CONTEXT
      apt-upgrade-list:
        source: !join [ docker/, *SHORT_VERSION, /, *DOCKER_PYTHON_VERSION, /, *CUDA_VERSION, /apt-upgrade-list-, "sagemaker-", *DEVICE_TYPE, .txt]
        target: apt-upgrade-list.txt
=======
  # BuildSageMakerCPUPTInferencePy3DockerImage:
  #   <<: *INFERENCE_REPOSITORY
  #   build: &PYTORCH_CPU_INFERENCE_PY3 false
  #   image_size_baseline: 4899
  #   base_image_name: BuildE3CPUPTInferencePy3DockerImage
  #   device_type: &DEVICE_TYPE cpu
  #   python_version: &DOCKER_PYTHON_VERSION py3
  #   tag_python_version: &TAG_PYTHON_VERSION py38
  #   os_version: &OS_VERSION ubuntu20.04
  #   tag: !join [ *VERSION, "-", *DEVICE_TYPE, "-", *TAG_PYTHON_VERSION, "-", *OS_VERSION, "-sagemaker" ]
  #   docker_file: !join [ docker/, *SHORT_VERSION, /, *DOCKER_PYTHON_VERSION, /Dockerfile., *DEVICE_TYPE ]
  #   target: sagemaker
  #   context:
  #     <<: *INFERENCE_CONTEXT
  # BuildSageMakerGPUPTInferencePy3DockerImage:
  #   <<: *INFERENCE_REPOSITORY
  #   build: &PYTORCH_GPU_INFERENCE_PY3 false
  #   image_size_baseline: 14000
  #   base_image_name: BuildE3GPUPTInferencePy3DockerImage
  #   device_type: &DEVICE_TYPE gpu
  #   python_version: &DOCKER_PYTHON_VERSION py3
  #   tag_python_version: &TAG_PYTHON_VERSION py38
  #   cuda_version: &CUDA_VERSION cu113
  #   os_version: &OS_VERSION ubuntu20.04
  #   tag: !join [ *VERSION, "-", *DEVICE_TYPE, "-", *TAG_PYTHON_VERSION, "-", *CUDA_VERSION, "-", *OS_VERSION, "-sagemaker" ]
  #   docker_file: !join [ docker/, *SHORT_VERSION, /, *DOCKER_PYTHON_VERSION, /, *CUDA_VERSION, /Dockerfile.,
  #                        *DEVICE_TYPE ]
  #   target: sagemaker
  #   context:
  #     <<: *INFERENCE_CONTEXT
>>>>>>> 0acc21da
<|MERGE_RESOLUTION|>--- conflicted
+++ resolved
@@ -60,9 +60,6 @@
     target: e3
     context:
       <<: *TRAINING_CONTEXT
-      apt-upgrade-list:
-        source: !join [ docker/, *SHORT_VERSION, /, *DOCKER_PYTHON_VERSION, /apt-upgrade-list-, "e3-", *DEVICE_TYPE, .txt]
-        target: apt-upgrade-list.txt
   BuildE3GPUPTTrainPy3DockerImage:
     <<: *TRAINING_REPOSITORY
     build: &PYTORCH_GPU_TRAINING_PY3 false
@@ -79,47 +76,6 @@
     target: e3
     context:
       <<: *TRAINING_CONTEXT
-<<<<<<< HEAD
-      apt-upgrade-list:
-        source: !join [ docker/, *SHORT_VERSION, /, *DOCKER_PYTHON_VERSION, /, *CUDA_VERSION, /apt-upgrade-list-, "e3-", *DEVICE_TYPE, .txt]
-        target: apt-upgrade-list.txt
-  BuildSageMakerCPUPTTrainPy3DockerImage:
-    <<: *TRAINING_REPOSITORY
-    build: &PYTORCH_CPU_TRAINING_PY3 false
-    image_size_baseline: 5000
-    base_image_name: BuildE3CPUPTTrainPy3DockerImage
-    device_type: &DEVICE_TYPE cpu
-    python_version: &DOCKER_PYTHON_VERSION py3
-    tag_python_version: &TAG_PYTHON_VERSION py38
-    os_version: &OS_VERSION ubuntu20.04
-    tag: !join [ *VERSION, "-", *DEVICE_TYPE, "-", *TAG_PYTHON_VERSION, "-", *OS_VERSION, "-sagemaker" ]
-    docker_file: !join [ docker/, *SHORT_VERSION, /, *DOCKER_PYTHON_VERSION, /Dockerfile., *DEVICE_TYPE ]
-    target: sagemaker
-    context:
-      <<: *TRAINING_CONTEXT
-      apt-upgrade-list:
-        source: !join [ docker/, *SHORT_VERSION, /, *DOCKER_PYTHON_VERSION, /apt-upgrade-list-, "sagemaker-", *DEVICE_TYPE, .txt]
-        target: apt-upgrade-list.txt
-  BuildSageMakerGPUPTTrainPy3DockerImage:
-    <<: *TRAINING_REPOSITORY
-    build: &PYTORCH_GPU_TRAINING_PY3 false
-    image_size_baseline: 14000
-    base_image_name: BuildE3GPUPTTrainPy3DockerImage
-    device_type: &DEVICE_TYPE gpu
-    python_version: &DOCKER_PYTHON_VERSION py3
-    tag_python_version: &TAG_PYTHON_VERSION py38
-    cuda_version: &CUDA_VERSION cu113
-    os_version: &OS_VERSION ubuntu20.04
-    tag: !join [ *VERSION, "-", *DEVICE_TYPE, "-", *TAG_PYTHON_VERSION, "-", *CUDA_VERSION, "-", *OS_VERSION, "-sagemaker" ]
-    docker_file: !join [ docker/, *SHORT_VERSION, /, *DOCKER_PYTHON_VERSION, /, *CUDA_VERSION, /Dockerfile.,
-                         *DEVICE_TYPE ]
-    target: sagemaker
-    context:
-      <<: *TRAINING_CONTEXT
-      apt-upgrade-list:
-        source: !join [ docker/, *SHORT_VERSION, /, *DOCKER_PYTHON_VERSION, /, *CUDA_VERSION, /apt-upgrade-list-, "sagemaker-", *DEVICE_TYPE, .txt]
-        target: apt-upgrade-list.txt
-=======
   # BuildSageMakerCPUPTTrainPy3DockerImage:
   #   <<: *TRAINING_REPOSITORY
   #   build: &PYTORCH_CPU_TRAINING_PY3 false
@@ -150,7 +106,6 @@
   #   target: sagemaker
   #   context:
   #     <<: *TRAINING_CONTEXT
->>>>>>> 0acc21da
   BuildPyTorchExampleGPUTrainPy3DockerImage:
     <<: *TRAINING_REPOSITORY
     build: &PYTORCH_GPU_TRAINING_PY3 false
@@ -181,9 +136,6 @@
     target: e3
     context:
       <<: *INFERENCE_CONTEXT
-      apt-upgrade-list:
-        source: !join [ docker/, *SHORT_VERSION, /, *DOCKER_PYTHON_VERSION, /apt-upgrade-list-, "e3-", *DEVICE_TYPE, .txt]
-        target: apt-upgrade-list.txt
   BuildE3GPUPTInferencePy3DockerImage:
     <<: *INFERENCE_REPOSITORY
     build: &PYTORCH_GPU_INFERENCE_PY3 false
@@ -200,47 +152,6 @@
     target: e3
     context:
       <<: *INFERENCE_CONTEXT
-<<<<<<< HEAD
-      apt-upgrade-list:
-        source: !join [ docker/, *SHORT_VERSION, /, *DOCKER_PYTHON_VERSION, /, *CUDA_VERSION, /apt-upgrade-list-, "e3-", *DEVICE_TYPE, .txt]
-        target: apt-upgrade-list.txt
-  BuildSageMakerCPUPTInferencePy3DockerImage:
-    <<: *INFERENCE_REPOSITORY
-    build: &PYTORCH_CPU_INFERENCE_PY3 false
-    image_size_baseline: 4899
-    base_image_name: BuildE3CPUPTInferencePy3DockerImage
-    device_type: &DEVICE_TYPE cpu
-    python_version: &DOCKER_PYTHON_VERSION py3
-    tag_python_version: &TAG_PYTHON_VERSION py38
-    os_version: &OS_VERSION ubuntu20.04
-    tag: !join [ *VERSION, "-", *DEVICE_TYPE, "-", *TAG_PYTHON_VERSION, "-", *OS_VERSION, "-sagemaker" ]
-    docker_file: !join [ docker/, *SHORT_VERSION, /, *DOCKER_PYTHON_VERSION, /Dockerfile., *DEVICE_TYPE ]
-    target: sagemaker
-    context:
-      <<: *INFERENCE_CONTEXT
-      apt-upgrade-list:
-        source: !join [ docker/, *SHORT_VERSION, /, *DOCKER_PYTHON_VERSION, /apt-upgrade-list-, "sagemaker-", *DEVICE_TYPE, .txt]
-        target: apt-upgrade-list.txt
-  BuildSageMakerGPUPTInferencePy3DockerImage:
-    <<: *INFERENCE_REPOSITORY
-    build: &PYTORCH_GPU_INFERENCE_PY3 false
-    image_size_baseline: 14000
-    base_image_name: BuildE3GPUPTInferencePy3DockerImage
-    device_type: &DEVICE_TYPE gpu
-    python_version: &DOCKER_PYTHON_VERSION py3
-    tag_python_version: &TAG_PYTHON_VERSION py38
-    cuda_version: &CUDA_VERSION cu113
-    os_version: &OS_VERSION ubuntu20.04
-    tag: !join [ *VERSION, "-", *DEVICE_TYPE, "-", *TAG_PYTHON_VERSION, "-", *CUDA_VERSION, "-", *OS_VERSION, "-sagemaker" ]
-    docker_file: !join [ docker/, *SHORT_VERSION, /, *DOCKER_PYTHON_VERSION, /, *CUDA_VERSION, /Dockerfile.,
-                         *DEVICE_TYPE ]
-    target: sagemaker
-    context:
-      <<: *INFERENCE_CONTEXT
-      apt-upgrade-list:
-        source: !join [ docker/, *SHORT_VERSION, /, *DOCKER_PYTHON_VERSION, /, *CUDA_VERSION, /apt-upgrade-list-, "sagemaker-", *DEVICE_TYPE, .txt]
-        target: apt-upgrade-list.txt
-=======
   # BuildSageMakerCPUPTInferencePy3DockerImage:
   #   <<: *INFERENCE_REPOSITORY
   #   build: &PYTORCH_CPU_INFERENCE_PY3 false
@@ -270,5 +181,4 @@
   #                        *DEVICE_TYPE ]
   #   target: sagemaker
   #   context:
-  #     <<: *INFERENCE_CONTEXT
->>>>>>> 0acc21da
+  #     <<: *INFERENCE_CONTEXT