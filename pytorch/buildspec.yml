account_id: &ACCOUNT_ID <set-$ACCOUNT_ID-in-environment>
region: &REGION <set-$REGION-in-environment>
framework: &FRAMEWORK pytorch
version: &VERSION 1.10.0
short_version: &SHORT_VERSION "1.10"

repository_info:
<<<<<<< HEAD
  # training_repository: &TRAINING_REPOSITORY
  #   image_type: &TRAINING_IMAGE_TYPE training
  #   root: !join [ *FRAMEWORK, "/", *TRAINING_IMAGE_TYPE ]
  #   repository_name: &REPOSITORY_NAME !join [pr, "-", *FRAMEWORK, "-", *TRAINING_IMAGE_TYPE]
  #   repository: &REPOSITORY !join [ *ACCOUNT_ID, .dkr.ecr., *REGION, .amazonaws.com/, *REPOSITORY_NAME ]
  inference_repository: &INFERENCE_REPOSITORY
    image_type: &INFERENCE_IMAGE_TYPE inference
    root: !join [ *FRAMEWORK, "/", *INFERENCE_IMAGE_TYPE ]
    repository_name: &REPOSITORY_NAME !join [pr, "-", *FRAMEWORK, "-", *INFERENCE_IMAGE_TYPE]
    repository: &REPOSITORY !join [ *ACCOUNT_ID, .dkr.ecr., *REGION, .amazonaws.com/, *REPOSITORY_NAME ]

context:
  # training_context: &TRAINING_CONTEXT
  #   changehostname:
  #     source: docker/build_artifacts/changehostname.c
  #     target: changehostname.c
  #   start_with_right_hostname:
  #     source: docker/build_artifacts/start_with_right_hostname.sh
  #     target: start_with_right_hostname.sh
  #   example_mnist_file:
  #     source: docker/build_artifacts/mnist.py
  #     target: mnist.py
  #   deep_learning_container:
  #     source: ../../src/deep_learning_container.py
  #     target: deep_learning_container.py
  inference_context: &INFERENCE_CONTEXT
    torchserve-diy-entrypoint:
      source: docker/build_artifacts/torchserve-diy-entrypoint.py
      target: torchserve-diy-entrypoint.py
    torchserve-entrypoint:
      source: docker/build_artifacts/torchserve-entrypoint.py
      target: torchserve-entrypoint.py
    config:
      source: docker/build_artifacts/config.properties
      target: config.properties
    deep_learning_container:
      source: ../../src/deep_learning_container.py
      target: deep_learning_container.py

images:
  # BuildDIYCPUPTTrainPy3DockerImage:
  #   <<: *TRAINING_REPOSITORY
  #   build: &PYTORCH_CPU_TRAINING_PY3 false
  #   image_size_baseline: 5000
  #   device_type: &DEVICE_TYPE cpu
  #   python_version: &DOCKER_PYTHON_VERSION py3
  #   tag_python_version: &TAG_PYTHON_VERSION py38
  #   os_version: &OS_VERSION ubuntu20.04
  #   tag: !join [ *VERSION, "-", *DEVICE_TYPE, "-", *TAG_PYTHON_VERSION, "-", *OS_VERSION, "-e3" ]
  #   docker_file: !join [ docker/, *SHORT_VERSION, /, *DOCKER_PYTHON_VERSION, /Dockerfile.diy., *DEVICE_TYPE ]
  #   context:
  #     <<: *TRAINING_CONTEXT
  # BuildDIYGPUPTTrainPy3DockerImage:
  #   <<: *TRAINING_REPOSITORY
  #   build: &PYTORCH_GPU_TRAINING_PY3 false
  #   image_size_baseline: 14000
  #   device_type: &DEVICE_TYPE gpu
  #   python_version: &DOCKER_PYTHON_VERSION py3
  #   tag_python_version: &TAG_PYTHON_VERSION py38
  #   cuda_version: &CUDA_VERSION cu113
  #   os_version: &OS_VERSION ubuntu20.04
  #   tag: !join [ *VERSION, "-", *DEVICE_TYPE, "-", *TAG_PYTHON_VERSION, "-", *CUDA_VERSION, "-", *OS_VERSION, "-e3" ]
  #   docker_file: !join [ docker/, *SHORT_VERSION, /, *DOCKER_PYTHON_VERSION, /, *CUDA_VERSION, /Dockerfile.diy.,
  #                        *DEVICE_TYPE ]
  #   context:
  #     <<: *TRAINING_CONTEXT
  # BuildSageMakerCPUPTTrainPy3DockerImage:
  #   <<: *TRAINING_REPOSITORY
  #   build: &PYTORCH_CPU_TRAINING_PY3 false
  #   image_size_baseline: 5000
  #   base_image_name: BuildDIYCPUPTTrainPy3DockerImage
  #   device_type: &DEVICE_TYPE cpu
  #   python_version: &DOCKER_PYTHON_VERSION py3
  #   tag_python_version: &TAG_PYTHON_VERSION py38
  #   os_version: &OS_VERSION ubuntu20.04
  #   tag: !join [ *VERSION, "-", *DEVICE_TYPE, "-", *TAG_PYTHON_VERSION, "-", *OS_VERSION, "-sagemaker" ]
  #   docker_file: !join [ docker/, *SHORT_VERSION, /, *DOCKER_PYTHON_VERSION, /Dockerfile.sagemaker., *DEVICE_TYPE ]
  #   context:
  #     <<: *TRAINING_CONTEXT
  # BuildSageMakerGPUPTTrainPy3DockerImage:
  #   <<: *TRAINING_REPOSITORY
  #   build: &PYTORCH_GPU_TRAINING_PY3 false
  #   image_size_baseline: 14000
  #   base_image_name: BuildDIYGPUPTTrainPy3DockerImage
  #   device_type: &DEVICE_TYPE gpu
  #   python_version: &DOCKER_PYTHON_VERSION py3
  #   tag_python_version: &TAG_PYTHON_VERSION py38
  #   cuda_version: &CUDA_VERSION cu113
  #   os_version: &OS_VERSION ubuntu20.04
  #   tag: !join [ *VERSION, "-", *DEVICE_TYPE, "-", *TAG_PYTHON_VERSION, "-", *CUDA_VERSION, "-", *OS_VERSION, "-sagemaker" ]
  #   docker_file: !join [ docker/, *SHORT_VERSION, /, *DOCKER_PYTHON_VERSION, /, *CUDA_VERSION, /Dockerfile.sagemaker.,
  #                        *DEVICE_TYPE ]
  #   context:
  #     <<: *TRAINING_CONTEXT
  # BuildPyTorchExampleGPUTrainPy3DockerImage:
  #   <<: *TRAINING_REPOSITORY
  #   build: &PYTORCH_GPU_TRAINING_PY3 false
  #   image_size_baseline: 14000
  #   base_image_name: BuildDIYGPUPTTrainPy3DockerImage
  #   device_type: &DEVICE_TYPE gpu
  #   python_version: &DOCKER_PYTHON_VERSION py3
  #   tag_python_version: &TAG_PYTHON_VERSION py38
  #   cuda_version: &CUDA_VERSION cu113
  #   os_version: &OS_VERSION ubuntu20.04
  #   tag: !join [ *VERSION, "-", *DEVICE_TYPE, "-", *TAG_PYTHON_VERSION, "-", *CUDA_VERSION, "-", *OS_VERSION,
  #                "-e3-example" ]
  #   docker_file: !join [ docker/, *SHORT_VERSION, /, *DOCKER_PYTHON_VERSION, /example, /Dockerfile., *DEVICE_TYPE ]
  #   context:
  #     <<: *TRAINING_CONTEXT
  BuildDIYCPUPTInferencePy3DockerImage:
    <<: *INFERENCE_REPOSITORY
    build: &PYTORCH_CPU_INFERENCE_PY3 false
    image_size_baseline: 4899
=======
  training_repository: &TRAINING_REPOSITORY
    image_type: &TRAINING_IMAGE_TYPE training
    root: !join [ *FRAMEWORK, "/", *TRAINING_IMAGE_TYPE ]
    repository_name: &REPOSITORY_NAME !join [pr, "-", *FRAMEWORK, "-", *TRAINING_IMAGE_TYPE]
    repository: &REPOSITORY !join [ *ACCOUNT_ID, .dkr.ecr., *REGION, .amazonaws.com/, *REPOSITORY_NAME ]
  # inference_repository: &INFERENCE_REPOSITORY
  #   image_type: &INFERENCE_IMAGE_TYPE inference
  #   root: !join [ *FRAMEWORK, "/", *INFERENCE_IMAGE_TYPE ]
  #   repository_name: &REPOSITORY_NAME !join [pr, "-", *FRAMEWORK, "-", *INFERENCE_IMAGE_TYPE]
  #   repository: &REPOSITORY !join [ *ACCOUNT_ID, .dkr.ecr., *REGION, .amazonaws.com/, *REPOSITORY_NAME ]

context:
  training_context: &TRAINING_CONTEXT
    changehostname:
      source: docker/build_artifacts/changehostname.c
      target: changehostname.c
    start_with_right_hostname:
      source: docker/build_artifacts/start_with_right_hostname.sh
      target: start_with_right_hostname.sh
    example_mnist_file:
      source: docker/build_artifacts/mnist.py
      target: mnist.py
    deep_learning_container:
      source: ../../src/deep_learning_container.py
      target: deep_learning_container.py
  # inference_context: &INFERENCE_CONTEXT
  #   torchserve-entrypoint:
  #     source: docker/build_artifacts/torchserve-entrypoint.py
  #     target: torchserve-entrypoint.py
  #   config:
  #     source: docker/build_artifacts/config.properties
  #     target: config.properties
  #   deep_learning_container:
  #     source: ../../src/deep_learning_container.py
  #     target: deep_learning_container.py

images:
  BuildDIYCPUPTTrainPy3DockerImage:
    <<: *TRAINING_REPOSITORY
    build: &PYTORCH_CPU_TRAINING_PY3 false
    image_size_baseline: 5000
>>>>>>> 494e9b86
    device_type: &DEVICE_TYPE cpu
    python_version: &DOCKER_PYTHON_VERSION py3
    tag_python_version: &TAG_PYTHON_VERSION py38
    os_version: &OS_VERSION ubuntu20.04
    tag: !join [ *VERSION, "-", *DEVICE_TYPE, "-", *TAG_PYTHON_VERSION, "-", *OS_VERSION, "-e3" ]
    docker_file: !join [ docker/, *SHORT_VERSION, /, *DOCKER_PYTHON_VERSION, /Dockerfile.diy., *DEVICE_TYPE ]
    context:
<<<<<<< HEAD
      <<: *INFERENCE_CONTEXT
  BuildDIYGPUPTInferencePy3DockerImage:
    <<: *INFERENCE_REPOSITORY
    build: &PYTORCH_GPU_INFERENCE_PY3 false
=======
      <<: *TRAINING_CONTEXT
  BuildDIYGPUPTTrainPy3DockerImage:
    <<: *TRAINING_REPOSITORY
    build: &PYTORCH_GPU_TRAINING_PY3 false
>>>>>>> 494e9b86
    image_size_baseline: 14000
    device_type: &DEVICE_TYPE gpu
    python_version: &DOCKER_PYTHON_VERSION py3
    tag_python_version: &TAG_PYTHON_VERSION py38
    cuda_version: &CUDA_VERSION cu113
    os_version: &OS_VERSION ubuntu20.04
    tag: !join [ *VERSION, "-", *DEVICE_TYPE, "-", *TAG_PYTHON_VERSION, "-", *CUDA_VERSION, "-", *OS_VERSION, "-e3" ]
    docker_file: !join [ docker/, *SHORT_VERSION, /, *DOCKER_PYTHON_VERSION, /, *CUDA_VERSION, /Dockerfile.diy.,
                         *DEVICE_TYPE ]
    context:
<<<<<<< HEAD
      <<: *INFERENCE_CONTEXT
  BuildSageMakerCPUPTInferencePy3DockerImage:
    <<: *INFERENCE_REPOSITORY
    build: &PYTORCH_CPU_INFERENCE_PY3 false
    image_size_baseline: 4899
    base_image_name: BuildDIYCPUPTInferencePy3DockerImage
    device_type: &DEVICE_TYPE cpu
    python_version: &DOCKER_PYTHON_VERSION py3
    tag_python_version: &TAG_PYTHON_VERSION py38
    os_version: &OS_VERSION ubuntu20.04
    tag: !join [ *VERSION, "-", *DEVICE_TYPE, "-", *TAG_PYTHON_VERSION, "-", *OS_VERSION, "-sagemaker" ]
    docker_file: !join [ docker/, *SHORT_VERSION, /, *DOCKER_PYTHON_VERSION, /Dockerfile.sagemaker., *DEVICE_TYPE ]
    context:
      <<: *INFERENCE_CONTEXT
  BuildSageMakerGPUPTInferencePy3DockerImage:
    <<: *INFERENCE_REPOSITORY
    build: &PYTORCH_GPU_INFERENCE_PY3 false
    image_size_baseline: 14000
    base_image_name: BuildDIYGPUPTInferencePy3DockerImage
=======
      <<: *TRAINING_CONTEXT
  #BuildSageMakerCPUPTTrainPy3DockerImage:
  #  <<: *TRAINING_REPOSITORY
  #  build: &PYTORCH_CPU_TRAINING_PY3 false
  #  image_size_baseline: 5000
  #  base_image_name: BuildDIYCPUPTTrainPy3DockerImage
  #  device_type: &DEVICE_TYPE cpu
  #  python_version: &DOCKER_PYTHON_VERSION py3
  #  tag_python_version: &TAG_PYTHON_VERSION py38
  #  os_version: &OS_VERSION ubuntu20.04
  #  tag: !join [ *VERSION, "-", *DEVICE_TYPE, "-", *TAG_PYTHON_VERSION, "-", *OS_VERSION, "-sagemaker" ]
  #  docker_file: !join [ docker/, *SHORT_VERSION, /, *DOCKER_PYTHON_VERSION, /Dockerfile.sagemaker., *DEVICE_TYPE ]
  #  context:
  #    <<: *TRAINING_CONTEXT
  #BuildSageMakerGPUPTTrainPy3DockerImage:
  #  <<: *TRAINING_REPOSITORY
  #  build: &PYTORCH_GPU_TRAINING_PY3 false
  #  image_size_baseline: 14000
  #  base_image_name: BuildDIYGPUPTTrainPy3DockerImage
  #  device_type: &DEVICE_TYPE gpu
  #  python_version: &DOCKER_PYTHON_VERSION py3
  #  tag_python_version: &TAG_PYTHON_VERSION py38
  #  cuda_version: &CUDA_VERSION cu113
  #  os_version: &OS_VERSION ubuntu20.04
  #  tag: !join [ *VERSION, "-", *DEVICE_TYPE, "-", *TAG_PYTHON_VERSION, "-", *CUDA_VERSION, "-", *OS_VERSION, "-sagemaker" ]
  #  docker_file: !join [ docker/, *SHORT_VERSION, /, *DOCKER_PYTHON_VERSION, /, *CUDA_VERSION, /Dockerfile.sagemaker.,
  #                       *DEVICE_TYPE ]
  #  context:
  #    <<: *TRAINING_CONTEXT
  BuildPyTorchExampleGPUTrainPy3DockerImage:
    <<: *TRAINING_REPOSITORY
    build: &PYTORCH_GPU_TRAINING_PY3 false
    image_size_baseline: 14000
    base_image_name: BuildDIYGPUPTTrainPy3DockerImage
>>>>>>> 494e9b86
    device_type: &DEVICE_TYPE gpu
    python_version: &DOCKER_PYTHON_VERSION py3
    tag_python_version: &TAG_PYTHON_VERSION py38
    cuda_version: &CUDA_VERSION cu113
    os_version: &OS_VERSION ubuntu20.04
<<<<<<< HEAD
    tag: !join [ *VERSION, "-", *DEVICE_TYPE, "-", *TAG_PYTHON_VERSION, "-", *CUDA_VERSION, "-", *OS_VERSION, "-sagemaker" ]
    docker_file: !join [ docker/, *SHORT_VERSION, /, *DOCKER_PYTHON_VERSION, /, *CUDA_VERSION, /Dockerfile.sagemaker.,
                         *DEVICE_TYPE ]
    context:
      <<: *INFERENCE_CONTEXT
=======
    tag: !join [ *VERSION, "-", *DEVICE_TYPE, "-", *TAG_PYTHON_VERSION, "-", *CUDA_VERSION, "-", *OS_VERSION,
                 "-e3-example" ]
    docker_file: !join [ docker/, *SHORT_VERSION, /, *DOCKER_PYTHON_VERSION, /example, /Dockerfile., *DEVICE_TYPE ]
    context:
      <<: *TRAINING_CONTEXT
  # BuildCPUPTInferencePy3DockerImage:
  #   <<: *INFERENCE_REPOSITORY
  #   build: &PYTORCH_CPU_INFERENCE_PY3 false
  #   image_size_baseline: 4899
  #   device_type: &DEVICE_TYPE cpu
  #   python_version: &DOCKER_PYTHON_VERSION py3
  #   tag_python_version: &TAG_PYTHON_VERSION py38
  #   os_version: &OS_VERSION ubuntu20.04
  #   tag: !join [ *VERSION, "-", *DEVICE_TYPE, "-", *TAG_PYTHON_VERSION, "-", *OS_VERSION ]
  #   docker_file: !join [ docker/, *SHORT_VERSION, /, *DOCKER_PYTHON_VERSION, /Dockerfile., *DEVICE_TYPE ]
  #   context:
  #     <<: *INFERENCE_CONTEXT
  # BuildGPUPTInferencePy3DockerImage:
  #   <<: *INFERENCE_REPOSITORY
  #   build: &PYTORCH_GPU_INFERENCE_PY3 false
  #   image_size_baseline: 14000
  #   device_type: &DEVICE_TYPE gpu
  #   python_version: &DOCKER_PYTHON_VERSION py3
  #   tag_python_version: &TAG_PYTHON_VERSION py38
  #   cuda_version: &CUDA_VERSION cu113
  #   os_version: &OS_VERSION ubuntu20.04
  #   tag: !join [ *VERSION, "-", *DEVICE_TYPE, "-", *TAG_PYTHON_VERSION, "-", *CUDA_VERSION, "-", *OS_VERSION ]
  #   docker_file: !join [ docker/, *SHORT_VERSION, /, *DOCKER_PYTHON_VERSION, /, *CUDA_VERSION, /Dockerfile., *DEVICE_TYPE ]
  #   context:
  #     <<: *INFERENCE_CONTEXT
>>>>>>> 494e9b86
<|MERGE_RESOLUTION|>--- conflicted
+++ resolved
@@ -5,12 +5,11 @@
 short_version: &SHORT_VERSION "1.10"
 
 repository_info:
-<<<<<<< HEAD
-  # training_repository: &TRAINING_REPOSITORY
-  #   image_type: &TRAINING_IMAGE_TYPE training
-  #   root: !join [ *FRAMEWORK, "/", *TRAINING_IMAGE_TYPE ]
-  #   repository_name: &REPOSITORY_NAME !join [pr, "-", *FRAMEWORK, "-", *TRAINING_IMAGE_TYPE]
-  #   repository: &REPOSITORY !join [ *ACCOUNT_ID, .dkr.ecr., *REGION, .amazonaws.com/, *REPOSITORY_NAME ]
+  training_repository: &TRAINING_REPOSITORY
+    image_type: &TRAINING_IMAGE_TYPE training
+    root: !join [ *FRAMEWORK, "/", *TRAINING_IMAGE_TYPE ]
+    repository_name: &REPOSITORY_NAME !join [pr, "-", *FRAMEWORK, "-", *TRAINING_IMAGE_TYPE]
+    repository: &REPOSITORY !join [ *ACCOUNT_ID, .dkr.ecr., *REGION, .amazonaws.com/, *REPOSITORY_NAME ]
   inference_repository: &INFERENCE_REPOSITORY
     image_type: &INFERENCE_IMAGE_TYPE inference
     root: !join [ *FRAMEWORK, "/", *INFERENCE_IMAGE_TYPE ]
@@ -18,19 +17,19 @@
     repository: &REPOSITORY !join [ *ACCOUNT_ID, .dkr.ecr., *REGION, .amazonaws.com/, *REPOSITORY_NAME ]
 
 context:
-  # training_context: &TRAINING_CONTEXT
-  #   changehostname:
-  #     source: docker/build_artifacts/changehostname.c
-  #     target: changehostname.c
-  #   start_with_right_hostname:
-  #     source: docker/build_artifacts/start_with_right_hostname.sh
-  #     target: start_with_right_hostname.sh
-  #   example_mnist_file:
-  #     source: docker/build_artifacts/mnist.py
-  #     target: mnist.py
-  #   deep_learning_container:
-  #     source: ../../src/deep_learning_container.py
-  #     target: deep_learning_container.py
+  training_context: &TRAINING_CONTEXT
+    changehostname:
+      source: docker/build_artifacts/changehostname.c
+      target: changehostname.c
+    start_with_right_hostname:
+      source: docker/build_artifacts/start_with_right_hostname.sh
+      target: start_with_right_hostname.sh
+    example_mnist_file:
+      source: docker/build_artifacts/mnist.py
+      target: mnist.py
+    deep_learning_container:
+      source: ../../src/deep_learning_container.py
+      target: deep_learning_container.py
   inference_context: &INFERENCE_CONTEXT
     torchserve-diy-entrypoint:
       source: docker/build_artifacts/torchserve-diy-entrypoint.py
@@ -46,32 +45,32 @@
       target: deep_learning_container.py
 
 images:
-  # BuildDIYCPUPTTrainPy3DockerImage:
-  #   <<: *TRAINING_REPOSITORY
-  #   build: &PYTORCH_CPU_TRAINING_PY3 false
-  #   image_size_baseline: 5000
-  #   device_type: &DEVICE_TYPE cpu
-  #   python_version: &DOCKER_PYTHON_VERSION py3
-  #   tag_python_version: &TAG_PYTHON_VERSION py38
-  #   os_version: &OS_VERSION ubuntu20.04
-  #   tag: !join [ *VERSION, "-", *DEVICE_TYPE, "-", *TAG_PYTHON_VERSION, "-", *OS_VERSION, "-e3" ]
-  #   docker_file: !join [ docker/, *SHORT_VERSION, /, *DOCKER_PYTHON_VERSION, /Dockerfile.diy., *DEVICE_TYPE ]
-  #   context:
-  #     <<: *TRAINING_CONTEXT
-  # BuildDIYGPUPTTrainPy3DockerImage:
-  #   <<: *TRAINING_REPOSITORY
-  #   build: &PYTORCH_GPU_TRAINING_PY3 false
-  #   image_size_baseline: 14000
-  #   device_type: &DEVICE_TYPE gpu
-  #   python_version: &DOCKER_PYTHON_VERSION py3
-  #   tag_python_version: &TAG_PYTHON_VERSION py38
-  #   cuda_version: &CUDA_VERSION cu113
-  #   os_version: &OS_VERSION ubuntu20.04
-  #   tag: !join [ *VERSION, "-", *DEVICE_TYPE, "-", *TAG_PYTHON_VERSION, "-", *CUDA_VERSION, "-", *OS_VERSION, "-e3" ]
-  #   docker_file: !join [ docker/, *SHORT_VERSION, /, *DOCKER_PYTHON_VERSION, /, *CUDA_VERSION, /Dockerfile.diy.,
-  #                        *DEVICE_TYPE ]
-  #   context:
-  #     <<: *TRAINING_CONTEXT
+  BuildDIYCPUPTTrainPy3DockerImage:
+    <<: *TRAINING_REPOSITORY
+    build: &PYTORCH_CPU_TRAINING_PY3 false
+    image_size_baseline: 5000
+    device_type: &DEVICE_TYPE cpu
+    python_version: &DOCKER_PYTHON_VERSION py3
+    tag_python_version: &TAG_PYTHON_VERSION py38
+    os_version: &OS_VERSION ubuntu20.04
+    tag: !join [ *VERSION, "-", *DEVICE_TYPE, "-", *TAG_PYTHON_VERSION, "-", *OS_VERSION, "-e3" ]
+    docker_file: !join [ docker/, *SHORT_VERSION, /, *DOCKER_PYTHON_VERSION, /Dockerfile.diy., *DEVICE_TYPE ]
+    context:
+      <<: *TRAINING_CONTEXT
+  BuildDIYGPUPTTrainPy3DockerImage:
+    <<: *TRAINING_REPOSITORY
+    build: &PYTORCH_GPU_TRAINING_PY3 false
+    image_size_baseline: 14000
+    device_type: &DEVICE_TYPE gpu
+    python_version: &DOCKER_PYTHON_VERSION py3
+    tag_python_version: &TAG_PYTHON_VERSION py38
+    cuda_version: &CUDA_VERSION cu113
+    os_version: &OS_VERSION ubuntu20.04
+    tag: !join [ *VERSION, "-", *DEVICE_TYPE, "-", *TAG_PYTHON_VERSION, "-", *CUDA_VERSION, "-", *OS_VERSION, "-e3" ]
+    docker_file: !join [ docker/, *SHORT_VERSION, /, *DOCKER_PYTHON_VERSION, /, *CUDA_VERSION, /Dockerfile.diy.,
+                         *DEVICE_TYPE ]
+    context:
+      <<: *TRAINING_CONTEXT
   # BuildSageMakerCPUPTTrainPy3DockerImage:
   #   <<: *TRAINING_REPOSITORY
   #   build: &PYTORCH_CPU_TRAINING_PY3 false
@@ -100,68 +99,25 @@
   #                        *DEVICE_TYPE ]
   #   context:
   #     <<: *TRAINING_CONTEXT
-  # BuildPyTorchExampleGPUTrainPy3DockerImage:
-  #   <<: *TRAINING_REPOSITORY
-  #   build: &PYTORCH_GPU_TRAINING_PY3 false
-  #   image_size_baseline: 14000
-  #   base_image_name: BuildDIYGPUPTTrainPy3DockerImage
-  #   device_type: &DEVICE_TYPE gpu
-  #   python_version: &DOCKER_PYTHON_VERSION py3
-  #   tag_python_version: &TAG_PYTHON_VERSION py38
-  #   cuda_version: &CUDA_VERSION cu113
-  #   os_version: &OS_VERSION ubuntu20.04
-  #   tag: !join [ *VERSION, "-", *DEVICE_TYPE, "-", *TAG_PYTHON_VERSION, "-", *CUDA_VERSION, "-", *OS_VERSION,
-  #                "-e3-example" ]
-  #   docker_file: !join [ docker/, *SHORT_VERSION, /, *DOCKER_PYTHON_VERSION, /example, /Dockerfile., *DEVICE_TYPE ]
-  #   context:
-  #     <<: *TRAINING_CONTEXT
+  BuildPyTorchExampleGPUTrainPy3DockerImage:
+    <<: *TRAINING_REPOSITORY
+    build: &PYTORCH_GPU_TRAINING_PY3 false
+    image_size_baseline: 14000
+    base_image_name: BuildDIYGPUPTTrainPy3DockerImage
+    device_type: &DEVICE_TYPE gpu
+    python_version: &DOCKER_PYTHON_VERSION py3
+    tag_python_version: &TAG_PYTHON_VERSION py38
+    cuda_version: &CUDA_VERSION cu113
+    os_version: &OS_VERSION ubuntu20.04
+    tag: !join [ *VERSION, "-", *DEVICE_TYPE, "-", *TAG_PYTHON_VERSION, "-", *CUDA_VERSION, "-", *OS_VERSION,
+                 "-e3-example" ]
+    docker_file: !join [ docker/, *SHORT_VERSION, /, *DOCKER_PYTHON_VERSION, /example, /Dockerfile., *DEVICE_TYPE ]
+    context:
+      <<: *TRAINING_CONTEXT
   BuildDIYCPUPTInferencePy3DockerImage:
     <<: *INFERENCE_REPOSITORY
     build: &PYTORCH_CPU_INFERENCE_PY3 false
     image_size_baseline: 4899
-=======
-  training_repository: &TRAINING_REPOSITORY
-    image_type: &TRAINING_IMAGE_TYPE training
-    root: !join [ *FRAMEWORK, "/", *TRAINING_IMAGE_TYPE ]
-    repository_name: &REPOSITORY_NAME !join [pr, "-", *FRAMEWORK, "-", *TRAINING_IMAGE_TYPE]
-    repository: &REPOSITORY !join [ *ACCOUNT_ID, .dkr.ecr., *REGION, .amazonaws.com/, *REPOSITORY_NAME ]
-  # inference_repository: &INFERENCE_REPOSITORY
-  #   image_type: &INFERENCE_IMAGE_TYPE inference
-  #   root: !join [ *FRAMEWORK, "/", *INFERENCE_IMAGE_TYPE ]
-  #   repository_name: &REPOSITORY_NAME !join [pr, "-", *FRAMEWORK, "-", *INFERENCE_IMAGE_TYPE]
-  #   repository: &REPOSITORY !join [ *ACCOUNT_ID, .dkr.ecr., *REGION, .amazonaws.com/, *REPOSITORY_NAME ]
-
-context:
-  training_context: &TRAINING_CONTEXT
-    changehostname:
-      source: docker/build_artifacts/changehostname.c
-      target: changehostname.c
-    start_with_right_hostname:
-      source: docker/build_artifacts/start_with_right_hostname.sh
-      target: start_with_right_hostname.sh
-    example_mnist_file:
-      source: docker/build_artifacts/mnist.py
-      target: mnist.py
-    deep_learning_container:
-      source: ../../src/deep_learning_container.py
-      target: deep_learning_container.py
-  # inference_context: &INFERENCE_CONTEXT
-  #   torchserve-entrypoint:
-  #     source: docker/build_artifacts/torchserve-entrypoint.py
-  #     target: torchserve-entrypoint.py
-  #   config:
-  #     source: docker/build_artifacts/config.properties
-  #     target: config.properties
-  #   deep_learning_container:
-  #     source: ../../src/deep_learning_container.py
-  #     target: deep_learning_container.py
-
-images:
-  BuildDIYCPUPTTrainPy3DockerImage:
-    <<: *TRAINING_REPOSITORY
-    build: &PYTORCH_CPU_TRAINING_PY3 false
-    image_size_baseline: 5000
->>>>>>> 494e9b86
     device_type: &DEVICE_TYPE cpu
     python_version: &DOCKER_PYTHON_VERSION py3
     tag_python_version: &TAG_PYTHON_VERSION py38
@@ -169,17 +125,10 @@
     tag: !join [ *VERSION, "-", *DEVICE_TYPE, "-", *TAG_PYTHON_VERSION, "-", *OS_VERSION, "-e3" ]
     docker_file: !join [ docker/, *SHORT_VERSION, /, *DOCKER_PYTHON_VERSION, /Dockerfile.diy., *DEVICE_TYPE ]
     context:
-<<<<<<< HEAD
       <<: *INFERENCE_CONTEXT
   BuildDIYGPUPTInferencePy3DockerImage:
     <<: *INFERENCE_REPOSITORY
     build: &PYTORCH_GPU_INFERENCE_PY3 false
-=======
-      <<: *TRAINING_CONTEXT
-  BuildDIYGPUPTTrainPy3DockerImage:
-    <<: *TRAINING_REPOSITORY
-    build: &PYTORCH_GPU_TRAINING_PY3 false
->>>>>>> 494e9b86
     image_size_baseline: 14000
     device_type: &DEVICE_TYPE gpu
     python_version: &DOCKER_PYTHON_VERSION py3
@@ -190,102 +139,32 @@
     docker_file: !join [ docker/, *SHORT_VERSION, /, *DOCKER_PYTHON_VERSION, /, *CUDA_VERSION, /Dockerfile.diy.,
                          *DEVICE_TYPE ]
     context:
-<<<<<<< HEAD
       <<: *INFERENCE_CONTEXT
-  BuildSageMakerCPUPTInferencePy3DockerImage:
-    <<: *INFERENCE_REPOSITORY
-    build: &PYTORCH_CPU_INFERENCE_PY3 false
-    image_size_baseline: 4899
-    base_image_name: BuildDIYCPUPTInferencePy3DockerImage
-    device_type: &DEVICE_TYPE cpu
-    python_version: &DOCKER_PYTHON_VERSION py3
-    tag_python_version: &TAG_PYTHON_VERSION py38
-    os_version: &OS_VERSION ubuntu20.04
-    tag: !join [ *VERSION, "-", *DEVICE_TYPE, "-", *TAG_PYTHON_VERSION, "-", *OS_VERSION, "-sagemaker" ]
-    docker_file: !join [ docker/, *SHORT_VERSION, /, *DOCKER_PYTHON_VERSION, /Dockerfile.sagemaker., *DEVICE_TYPE ]
-    context:
-      <<: *INFERENCE_CONTEXT
-  BuildSageMakerGPUPTInferencePy3DockerImage:
-    <<: *INFERENCE_REPOSITORY
-    build: &PYTORCH_GPU_INFERENCE_PY3 false
-    image_size_baseline: 14000
-    base_image_name: BuildDIYGPUPTInferencePy3DockerImage
-=======
-      <<: *TRAINING_CONTEXT
-  #BuildSageMakerCPUPTTrainPy3DockerImage:
-  #  <<: *TRAINING_REPOSITORY
-  #  build: &PYTORCH_CPU_TRAINING_PY3 false
-  #  image_size_baseline: 5000
-  #  base_image_name: BuildDIYCPUPTTrainPy3DockerImage
-  #  device_type: &DEVICE_TYPE cpu
-  #  python_version: &DOCKER_PYTHON_VERSION py3
-  #  tag_python_version: &TAG_PYTHON_VERSION py38
-  #  os_version: &OS_VERSION ubuntu20.04
-  #  tag: !join [ *VERSION, "-", *DEVICE_TYPE, "-", *TAG_PYTHON_VERSION, "-", *OS_VERSION, "-sagemaker" ]
-  #  docker_file: !join [ docker/, *SHORT_VERSION, /, *DOCKER_PYTHON_VERSION, /Dockerfile.sagemaker., *DEVICE_TYPE ]
-  #  context:
-  #    <<: *TRAINING_CONTEXT
-  #BuildSageMakerGPUPTTrainPy3DockerImage:
-  #  <<: *TRAINING_REPOSITORY
-  #  build: &PYTORCH_GPU_TRAINING_PY3 false
-  #  image_size_baseline: 14000
-  #  base_image_name: BuildDIYGPUPTTrainPy3DockerImage
-  #  device_type: &DEVICE_TYPE gpu
-  #  python_version: &DOCKER_PYTHON_VERSION py3
-  #  tag_python_version: &TAG_PYTHON_VERSION py38
-  #  cuda_version: &CUDA_VERSION cu113
-  #  os_version: &OS_VERSION ubuntu20.04
-  #  tag: !join [ *VERSION, "-", *DEVICE_TYPE, "-", *TAG_PYTHON_VERSION, "-", *CUDA_VERSION, "-", *OS_VERSION, "-sagemaker" ]
-  #  docker_file: !join [ docker/, *SHORT_VERSION, /, *DOCKER_PYTHON_VERSION, /, *CUDA_VERSION, /Dockerfile.sagemaker.,
-  #                       *DEVICE_TYPE ]
-  #  context:
-  #    <<: *TRAINING_CONTEXT
-  BuildPyTorchExampleGPUTrainPy3DockerImage:
-    <<: *TRAINING_REPOSITORY
-    build: &PYTORCH_GPU_TRAINING_PY3 false
-    image_size_baseline: 14000
-    base_image_name: BuildDIYGPUPTTrainPy3DockerImage
->>>>>>> 494e9b86
-    device_type: &DEVICE_TYPE gpu
-    python_version: &DOCKER_PYTHON_VERSION py3
-    tag_python_version: &TAG_PYTHON_VERSION py38
-    cuda_version: &CUDA_VERSION cu113
-    os_version: &OS_VERSION ubuntu20.04
-<<<<<<< HEAD
-    tag: !join [ *VERSION, "-", *DEVICE_TYPE, "-", *TAG_PYTHON_VERSION, "-", *CUDA_VERSION, "-", *OS_VERSION, "-sagemaker" ]
-    docker_file: !join [ docker/, *SHORT_VERSION, /, *DOCKER_PYTHON_VERSION, /, *CUDA_VERSION, /Dockerfile.sagemaker.,
-                         *DEVICE_TYPE ]
-    context:
-      <<: *INFERENCE_CONTEXT
-=======
-    tag: !join [ *VERSION, "-", *DEVICE_TYPE, "-", *TAG_PYTHON_VERSION, "-", *CUDA_VERSION, "-", *OS_VERSION,
-                 "-e3-example" ]
-    docker_file: !join [ docker/, *SHORT_VERSION, /, *DOCKER_PYTHON_VERSION, /example, /Dockerfile., *DEVICE_TYPE ]
-    context:
-      <<: *TRAINING_CONTEXT
-  # BuildCPUPTInferencePy3DockerImage:
+  # BuildSageMakerCPUPTInferencePy3DockerImage:
   #   <<: *INFERENCE_REPOSITORY
   #   build: &PYTORCH_CPU_INFERENCE_PY3 false
   #   image_size_baseline: 4899
+  #   base_image_name: BuildDIYCPUPTInferencePy3DockerImage
   #   device_type: &DEVICE_TYPE cpu
   #   python_version: &DOCKER_PYTHON_VERSION py3
   #   tag_python_version: &TAG_PYTHON_VERSION py38
   #   os_version: &OS_VERSION ubuntu20.04
-  #   tag: !join [ *VERSION, "-", *DEVICE_TYPE, "-", *TAG_PYTHON_VERSION, "-", *OS_VERSION ]
-  #   docker_file: !join [ docker/, *SHORT_VERSION, /, *DOCKER_PYTHON_VERSION, /Dockerfile., *DEVICE_TYPE ]
+  #   tag: !join [ *VERSION, "-", *DEVICE_TYPE, "-", *TAG_PYTHON_VERSION, "-", *OS_VERSION, "-sagemaker" ]
+  #   docker_file: !join [ docker/, *SHORT_VERSION, /, *DOCKER_PYTHON_VERSION, /Dockerfile.sagemaker., *DEVICE_TYPE ]
   #   context:
   #     <<: *INFERENCE_CONTEXT
-  # BuildGPUPTInferencePy3DockerImage:
+  # BuildSageMakerGPUPTInferencePy3DockerImage:
   #   <<: *INFERENCE_REPOSITORY
   #   build: &PYTORCH_GPU_INFERENCE_PY3 false
   #   image_size_baseline: 14000
+  #   base_image_name: BuildDIYGPUPTInferencePy3DockerImage
   #   device_type: &DEVICE_TYPE gpu
   #   python_version: &DOCKER_PYTHON_VERSION py3
   #   tag_python_version: &TAG_PYTHON_VERSION py38
   #   cuda_version: &CUDA_VERSION cu113
   #   os_version: &OS_VERSION ubuntu20.04
-  #   tag: !join [ *VERSION, "-", *DEVICE_TYPE, "-", *TAG_PYTHON_VERSION, "-", *CUDA_VERSION, "-", *OS_VERSION ]
-  #   docker_file: !join [ docker/, *SHORT_VERSION, /, *DOCKER_PYTHON_VERSION, /, *CUDA_VERSION, /Dockerfile., *DEVICE_TYPE ]
+  #   tag: !join [ *VERSION, "-", *DEVICE_TYPE, "-", *TAG_PYTHON_VERSION, "-", *CUDA_VERSION, "-", *OS_VERSION, "-sagemaker" ]
+  #   docker_file: !join [ docker/, *SHORT_VERSION, /, *DOCKER_PYTHON_VERSION, /, *CUDA_VERSION, /Dockerfile.sagemaker.,
+  #                        *DEVICE_TYPE ]
   #   context:
-  #     <<: *INFERENCE_CONTEXT
->>>>>>> 494e9b86
+  #     <<: *INFERENCE_CONTEXT