  account_id: &ACCOUNT_ID <set-$ACCOUNT_ID-in-environment>
  region: &REGION <set-$REGION-in-environment>
  framework: &FRAMEWORK pytorch
  version: &VERSION 1.6.0
  cuda_version: &CUDA_VERSION cu101
  os_version: &OS_VERSION ubuntu16.04

  repository_info:
    training_repository: &TRAINING_REPOSITORY
        image_type: &TRAINING_IMAGE_TYPE training
        root: !join [ *FRAMEWORK, "/", *TRAINING_IMAGE_TYPE ]
        repository_name: &REPOSITORY_NAME !join [pr, "-", *FRAMEWORK, "-", *TRAINING_IMAGE_TYPE]
        repository: &REPOSITORY !join [ *ACCOUNT_ID, .dkr.ecr., *REGION, .amazonaws.com/, *REPOSITORY_NAME ]

  context:
    training_context: &TRAINING_CONTEXT
      changehostname:
        source: docker/build_artifacts/changehostname.c
        target: changehostname.c
      start_with_right_hostname:
        source: docker/build_artifacts/start_with_right_hostname.sh
        target: start_with_right_hostname.sh
      example_mnist_file:
        source: docker/build_artifacts/mnist.py
        target: mnist.py
<<<<<<< HEAD
    inference_context: &INFERENCE_CONTEXT
      torchserve-entrypoint:
        source: docker/build_artifacts/torchserve-entrypoint.py
        target: torchserve-entrypoint.py
      config:
        source: docker/build_artifacts/config.properties
        target: config.properties
      deep_learning_container:
        source: docker/build_artifacts/deep_learning_container.py
        target: deep_learning_container.py
=======
>>>>>>> a1181102

  images:
    BuildCPUPTTrainPy3DockerImage:
      <<: *TRAINING_REPOSITORY
      build: &PYTORCH_CPU_TRAINING_PY3 false
      image_size_baseline: 4899
      device_type: &DEVICE_TYPE cpu
      python_version: &DOCKER_PYTHON_VERSION py3
      tag_python_version: &TAG_PYTHON_VERSION py36
      tag: !join [ *VERSION, "-", *DEVICE_TYPE, "-", *TAG_PYTHON_VERSION, "-", *OS_VERSION ]
      docker_file: !join [ docker/, *VERSION, /, *DOCKER_PYTHON_VERSION, /Dockerfile., *DEVICE_TYPE ]
      context:
        <<: *TRAINING_CONTEXT
    BuildGPUPTTrainPy3DockerImage:
      <<: *TRAINING_REPOSITORY
      build: &PYTORCH_GPU_TRAINING_PY3 false
      image_size_baseline: 9228
      device_type: &DEVICE_TYPE gpu
      python_version: &DOCKER_PYTHON_VERSION py3
      tag_python_version: &TAG_PYTHON_VERSION py36
      tag: !join [ *VERSION, "-", *DEVICE_TYPE, "-", *TAG_PYTHON_VERSION, "-", *CUDA_VERSION, "-", *OS_VERSION ]
      docker_file: !join [ docker/, *VERSION, /, *DOCKER_PYTHON_VERSION, /Dockerfile., *DEVICE_TYPE ]
      context:
        <<: *TRAINING_CONTEXT
    BuildPyTorchExampleGPUTrainPy3DockerImage:
      <<: *TRAINING_REPOSITORY
      build: &PYTORCH_GPU_TRAINING_PY3 false
      image_size_baseline: 8500
      base_image_name: BuildGPUPTTrainPy3DockerImage
      device_type: &DEVICE_TYPE gpu
      python_version: &DOCKER_PYTHON_VERSION py3
      tag_python_version: &TAG_PYTHON_VERSION py36
      tag: !join [ *VERSION, "-", *DEVICE_TYPE, "-", *TAG_PYTHON_VERSION, "-", *CUDA_VERSION, "-", *OS_VERSION,
                   "-example" ]
      docker_file: !join [ docker/, *VERSION, /, *DOCKER_PYTHON_VERSION, /example, /Dockerfile., *DEVICE_TYPE ]
      context:
        <<: *TRAINING_CONTEXT<|MERGE_RESOLUTION|>--- conflicted
+++ resolved
@@ -23,7 +23,6 @@
       example_mnist_file:
         source: docker/build_artifacts/mnist.py
         target: mnist.py
-<<<<<<< HEAD
     inference_context: &INFERENCE_CONTEXT
       torchserve-entrypoint:
         source: docker/build_artifacts/torchserve-entrypoint.py
@@ -34,8 +33,6 @@
       deep_learning_container:
         source: docker/build_artifacts/deep_learning_container.py
         target: deep_learning_container.py
-=======
->>>>>>> a1181102
 
   images:
     BuildCPUPTTrainPy3DockerImage:
