  account_id: &ACCOUNT_ID <set-$ACCOUNT_ID-in-environment>
  region: &REGION <set-$REGION-in-environment>
  framework: &FRAMEWORK pytorch
  version: &VERSION 1.5.0
  

  repository_info:
    training_repository: &TRAINING_REPOSITORY
        image_type: &TRAINING_IMAGE_TYPE training
        root: !join [ *FRAMEWORK, "/", *TRAINING_IMAGE_TYPE ]
        repository_name: &REPOSITORY_NAME !join [pr, "-", *FRAMEWORK, "-", *TRAINING_IMAGE_TYPE]
        repository: &REPOSITORY !join [ *ACCOUNT_ID, .dkr.ecr., *REGION, .amazonaws.com/, *REPOSITORY_NAME ] 
    inference_repository: &INFERENCE_REPOSITORY
        image_type: &INFERENCE_IMAGE_TYPE inference
        root: !join [ *FRAMEWORK, "/", *INFERENCE_IMAGE_TYPE ]
        repository_name: &REPOSITORY_NAME !join [pr, "-", *FRAMEWORK, "-", *INFERENCE_IMAGE_TYPE]
        repository: &REPOSITORY !join [ *ACCOUNT_ID, .dkr.ecr., *REGION, .amazonaws.com/, *REPOSITORY_NAME ]

  context:
    training_context: &TRAINING_CONTEXT
      changehostname:
        source: docker/build_artifacts/changehostname.c
        target: changehostname.c
      start_with_right_hostname:
        source: docker/build_artifacts/start_with_right_hostname.sh
        target: start_with_right_hostname.sh
      sagemaker_package_name:
        source: dist/sagemaker_pytorch_container-1.3.1-py2.py3-none-any.whl
        target: sagemaker_pytorch_container-1.3.1-py2.py3-none-any.whl
    inference_context: &INFERENCE_CONTEXT
      mms-entrypoint:
        source: docker/build_artifacts/mms-entrypoint.py
        target: mms-entrypoint.py
      config:
        source: docker/build_artifacts/config.properties
        target: config.properties
      deep_learning_container:
        source: docker/build_artifacts/deep_learning_container.py
        target: deep_learning_container.py
      sagemaker_package_name:
        source: dist/sagemaker_pytorch_serving_container-1.3-py2.py3-none-any.whl
        target: sagemaker_pytorch_serving_container-1.3-py2.py3-none-any.whl

  images:
    BuildCPUPTTrainPy3DockerImage:
      <<: *TRAINING_REPOSITORY
      build: &PYTORCH_CPU_TRAINING_PY3 false
      image_size_baseline: 4899
      device_type: &DEVICE_TYPE cpu
      python_version: &DOCKER_PYTHON_VERSION py3
      tag: !join [ *TRAINING_IMAGE_TYPE, "-" , *DEVICE_TYPE, "-", *DOCKER_PYTHON_VERSION, "-", *VERSION ]
      docker_file: !join [ docker/, *VERSION, /, *DOCKER_PYTHON_VERSION, /Dockerfile., *DEVICE_TYPE ]
      context:
        <<: *TRAINING_CONTEXT
    BuildGPUPTTrainPy3DockerImage:
      <<: *TRAINING_REPOSITORY
      build: &PYTORCH_GPU_TRAINING_PY3 false
      image_size_baseline: 9228
      device_type: &DEVICE_TYPE gpu
      python_version: &DOCKER_PYTHON_VERSION py3
      tag: !join [ *TRAINING_IMAGE_TYPE, "-" , *DEVICE_TYPE, "-", *DOCKER_PYTHON_VERSION, "-", *VERSION ]
      docker_file: !join [ docker/, *VERSION, /, *DOCKER_PYTHON_VERSION, /Dockerfile., *DEVICE_TYPE ]
      context:
        <<: *TRAINING_CONTEXT
    BuildCPUPTInferencePy3DockerImage:
      <<: *INFERENCE_REPOSITORY
      build: &PYTORCH_CPU_INFERENCE_PY3 false
      image_size_baseline: 4899
      device_type: &DEVICE_TYPE cpu
      python_version: &DOCKER_PYTHON_VERSION py3
      tag: !join [ *INFERENCE_IMAGE_TYPE, "-" , *DEVICE_TYPE, "-", *DOCKER_PYTHON_VERSION, "-", *VERSION ]
      docker_file: !join [ docker/, *VERSION, /, *DOCKER_PYTHON_VERSION, /Dockerfile., *DEVICE_TYPE ]
      context:
        <<: *INFERENCE_CONTEXT
    BuildGPUPTInferencePy3DockerImage:
      <<: *INFERENCE_REPOSITORY
      build: &PYTORCH_GPU_INFERENCE_PY3 false
      image_size_baseline: 9228
      device_type: &DEVICE_TYPE gpu
      python_version: &DOCKER_PYTHON_VERSION py3
      tag: !join [ *INFERENCE_IMAGE_TYPE, "-" , *DEVICE_TYPE, "-", *DOCKER_PYTHON_VERSION, "-", *VERSION ]
      docker_file: !join [ docker/, *VERSION, /, *DOCKER_PYTHON_VERSION, /Dockerfile., *DEVICE_TYPE ]
      context:
<<<<<<< HEAD
        <<: *INFERENCE_CONTEXT
=======
        <<: *INFERENCE_CONTEXT
    BuildCPUPTInferencePy2DockerImage:
      <<: *INFERENCE_REPOSITORY
      build: &PYTORCH_CPU_INFERENCE_PY2 false
      image_size_baseline: 4899
      device_type: &DEVICE_TYPE cpu
      python_version: &DOCKER_PYTHON_VERSION py2
      tag: !join [ *INFERENCE_IMAGE_TYPE, "-" , *DEVICE_TYPE, "-", *DOCKER_PYTHON_VERSION, "-", *VERSION ]
      docker_file: !join [ docker/, *VERSION, /, *DOCKER_PYTHON_VERSION, /Dockerfile., *DEVICE_TYPE ]
      context:
        <<: *INFERENCE_CONTEXT
    BuildGPUPTInferencePy2DockerImage:
      <<: *INFERENCE_REPOSITORY
      build: &PYTORCH_GPU_INFERENCE_PY2 false
      image_size_baseline: 9028
      device_type: &DEVICE_TYPE gpu
      python_version: &DOCKER_PYTHON_VERSION py2
      tag: !join [ *INFERENCE_IMAGE_TYPE, "-" , *DEVICE_TYPE, "-", *DOCKER_PYTHON_VERSION, "-", *VERSION ]
      docker_file: !join [ docker/, *VERSION, /, *DOCKER_PYTHON_VERSION, /Dockerfile., *DEVICE_TYPE ]
      context:
        <<: *INFERENCE_CONTEXT
    BuildPyTorchExampleGPUTrainPy2DockerImage:
      <<: *TRAINING_REPOSITORY
      build: &PYTORCH_GPU_TRAINING_PY2 false
      image_size_baseline: 9200
      base_image_name: BuildGPUPTTrainPy2DockerImage
      device_type: &DEVICE_TYPE gpu
      python_version: &DOCKER_PYTHON_VERSION py2
      tag: !join [ *TRAINING_IMAGE_TYPE, "-" , *DEVICE_TYPE, "-", *DOCKER_PYTHON_VERSION, "-", *VERSION, "-example" ]
      docker_file: !join [ docker/, *VERSION, /, *DOCKER_PYTHON_VERSION, /example, /Dockerfile., *DEVICE_TYPE ]
      context:
        <<: *TRAINING_CONTEXT
    BuildPyTorchExampleGPUTrainPy3DockerImage:
      <<: *TRAINING_REPOSITORY
      build: &PYTORCH_GPU_TRAINING_PY3 false
      image_size_baseline: 8500
      base_image_name: BuildGPUPTTrainPy3DockerImage
      device_type: &DEVICE_TYPE gpu
      python_version: &DOCKER_PYTHON_VERSION py3
      tag: !join [ *TRAINING_IMAGE_TYPE, "-" , *DEVICE_TYPE, "-", *DOCKER_PYTHON_VERSION, "-", *VERSION, "-example" ]
      docker_file: !join [ docker/, *VERSION, /, *DOCKER_PYTHON_VERSION, /example, /Dockerfile., *DEVICE_TYPE ]
      context:
        <<: *TRAINING_CONTEXT
>>>>>>> 2843e1c8
<|MERGE_RESOLUTION|>--- conflicted
+++ resolved
@@ -81,41 +81,8 @@
       tag: !join [ *INFERENCE_IMAGE_TYPE, "-" , *DEVICE_TYPE, "-", *DOCKER_PYTHON_VERSION, "-", *VERSION ]
       docker_file: !join [ docker/, *VERSION, /, *DOCKER_PYTHON_VERSION, /Dockerfile., *DEVICE_TYPE ]
       context:
-<<<<<<< HEAD
         <<: *INFERENCE_CONTEXT
-=======
-        <<: *INFERENCE_CONTEXT
-    BuildCPUPTInferencePy2DockerImage:
-      <<: *INFERENCE_REPOSITORY
-      build: &PYTORCH_CPU_INFERENCE_PY2 false
-      image_size_baseline: 4899
-      device_type: &DEVICE_TYPE cpu
-      python_version: &DOCKER_PYTHON_VERSION py2
-      tag: !join [ *INFERENCE_IMAGE_TYPE, "-" , *DEVICE_TYPE, "-", *DOCKER_PYTHON_VERSION, "-", *VERSION ]
-      docker_file: !join [ docker/, *VERSION, /, *DOCKER_PYTHON_VERSION, /Dockerfile., *DEVICE_TYPE ]
-      context:
-        <<: *INFERENCE_CONTEXT
-    BuildGPUPTInferencePy2DockerImage:
-      <<: *INFERENCE_REPOSITORY
-      build: &PYTORCH_GPU_INFERENCE_PY2 false
-      image_size_baseline: 9028
-      device_type: &DEVICE_TYPE gpu
-      python_version: &DOCKER_PYTHON_VERSION py2
-      tag: !join [ *INFERENCE_IMAGE_TYPE, "-" , *DEVICE_TYPE, "-", *DOCKER_PYTHON_VERSION, "-", *VERSION ]
-      docker_file: !join [ docker/, *VERSION, /, *DOCKER_PYTHON_VERSION, /Dockerfile., *DEVICE_TYPE ]
-      context:
-        <<: *INFERENCE_CONTEXT
-    BuildPyTorchExampleGPUTrainPy2DockerImage:
-      <<: *TRAINING_REPOSITORY
-      build: &PYTORCH_GPU_TRAINING_PY2 false
-      image_size_baseline: 9200
-      base_image_name: BuildGPUPTTrainPy2DockerImage
-      device_type: &DEVICE_TYPE gpu
-      python_version: &DOCKER_PYTHON_VERSION py2
-      tag: !join [ *TRAINING_IMAGE_TYPE, "-" , *DEVICE_TYPE, "-", *DOCKER_PYTHON_VERSION, "-", *VERSION, "-example" ]
-      docker_file: !join [ docker/, *VERSION, /, *DOCKER_PYTHON_VERSION, /example, /Dockerfile., *DEVICE_TYPE ]
-      context:
-        <<: *TRAINING_CONTEXT
+
     BuildPyTorchExampleGPUTrainPy3DockerImage:
       <<: *TRAINING_REPOSITORY
       build: &PYTORCH_GPU_TRAINING_PY3 false
@@ -126,5 +93,4 @@
       tag: !join [ *TRAINING_IMAGE_TYPE, "-" , *DEVICE_TYPE, "-", *DOCKER_PYTHON_VERSION, "-", *VERSION, "-example" ]
       docker_file: !join [ docker/, *VERSION, /, *DOCKER_PYTHON_VERSION, /example, /Dockerfile., *DEVICE_TYPE ]
       context:
-        <<: *TRAINING_CONTEXT
->>>>>>> 2843e1c8
+        <<: *TRAINING_CONTEXT