--- conflicted
+++ resolved
@@ -1,14 +1,7 @@
-<<<<<<< HEAD
-  account_id: &ACCOUNT_ID <set-$ACCOUNT_ID-in-environment>
-  region: &REGION <set-$REGION-in-environment>
-  framework: &FRAMEWORK pytorch
-  version: &VERSION 1.8.0
-=======
 account_id: &ACCOUNT_ID <set-$ACCOUNT_ID-in-environment>
 region: &REGION <set-$REGION-in-environment>
 framework: &FRAMEWORK pytorch
 version: &VERSION 1.8.0
->>>>>>> 845ab82b
 
 repository_info:
   training_repository: &TRAINING_REPOSITORY
@@ -41,75 +34,6 @@
       source: docker/build_artifacts/config.properties
       target: config.properties
 
-<<<<<<< HEAD
-  images:
-    # BuildCPUPTTrainPy3DockerImage:
-    #   <<: *TRAINING_REPOSITORY
-    #   build: &PYTORCH_CPU_TRAINING_PY3 false
-    #   image_size_baseline: 4899
-    #   device_type: &DEVICE_TYPE cpu
-    #   python_version: &DOCKER_PYTHON_VERSION py3
-    #   tag_python_version: &TAG_PYTHON_VERSION py36
-    #   os_version: &OS_VERSION ubuntu18.04
-    #   tag: !join [ *VERSION, "-", *DEVICE_TYPE, "-", *TAG_PYTHON_VERSION, "-", *OS_VERSION ]
-    #   docker_file: !join [ docker/, *VERSION, /, *DOCKER_PYTHON_VERSION, /Dockerfile., *DEVICE_TYPE ]
-    #   context:
-    #     <<: *TRAINING_CONTEXT
-    # BuildGPUPTTrainPy3DockerImage:
-    #   <<: *TRAINING_REPOSITORY
-    #   build: &PYTORCH_GPU_TRAINING_PY3 false
-    #   image_size_baseline: 14000
-    #   device_type: &DEVICE_TYPE gpu
-    #   python_version: &DOCKER_PYTHON_VERSION py3
-    #   tag_python_version: &TAG_PYTHON_VERSION py36
-    #   cuda_version: &CUDA_VERSION cu110
-    #   os_version: &OS_VERSION ubuntu18.04
-    #   tag: !join [ *VERSION, "-", *DEVICE_TYPE, "-", *TAG_PYTHON_VERSION, "-", *CUDA_VERSION, "-", *OS_VERSION ]
-    #   docker_file: !join [ docker/, *VERSION, /, *DOCKER_PYTHON_VERSION, /, *CUDA_VERSION, /Dockerfile.,
-    #                        *DEVICE_TYPE ]
-    #   context:
-    #     <<: *TRAINING_CONTEXT
-    # BuildPyTorchExampleGPUTrainPy3DockerImage:
-    #   <<: *TRAINING_REPOSITORY
-    #   build: &PYTORCH_GPU_TRAINING_PY3 false
-    #   image_size_baseline: 14500
-    #   base_image_name: BuildGPUPTTrainPy3DockerImage
-    #   device_type: &DEVICE_TYPE gpu
-    #   python_version: &DOCKER_PYTHON_VERSION py3
-    #   tag_python_version: &TAG_PYTHON_VERSION py36
-    #   cuda_version: &CUDA_VERSION cu110
-    #   os_version: &OS_VERSION ubuntu18.04
-    #   tag: !join [ *VERSION, "-", *DEVICE_TYPE, "-", *TAG_PYTHON_VERSION, "-", *CUDA_VERSION, "-", *OS_VERSION,
-    #                "-example" ]
-    #   docker_file: !join [ docker/, *VERSION, /, *DOCKER_PYTHON_VERSION, /example, /Dockerfile., *DEVICE_TYPE ]
-    #   context:
-    #     <<: *TRAINING_CONTEXT
-    BuildCPUPTInferencePy3DockerImage:
-      <<: *INFERENCE_REPOSITORY
-      build: &PYTORCH_CPU_INFERENCE_PY3 false
-      image_size_baseline: 4899
-      device_type: &DEVICE_TYPE cpu
-      python_version: &DOCKER_PYTHON_VERSION py3
-      tag_python_version: &TAG_PYTHON_VERSION py36
-      os_version: &OS_VERSION ubuntu18.04
-      tag: !join [ *VERSION, "-", *DEVICE_TYPE, "-", *TAG_PYTHON_VERSION, "-", *OS_VERSION ]
-      docker_file: !join [ docker/, *VERSION, /, *DOCKER_PYTHON_VERSION, /Dockerfile., *DEVICE_TYPE ]
-      context:
-        <<: *INFERENCE_CONTEXT
-    BuildGPUPTInferencePy3DockerImage:
-      <<: *INFERENCE_REPOSITORY
-      build: &PYTORCH_GPU_INFERENCE_PY3 false
-      image_size_baseline: 14000
-      device_type: &DEVICE_TYPE gpu
-      python_version: &DOCKER_PYTHON_VERSION py3
-      tag_python_version: &TAG_PYTHON_VERSION py36
-      cuda_version: &CUDA_VERSION cu111
-      os_version: &OS_VERSION ubuntu18.04
-      tag: !join [ *VERSION, "-", *DEVICE_TYPE, "-", *TAG_PYTHON_VERSION, "-", *CUDA_VERSION, "-", *OS_VERSION ]
-      docker_file: !join [ docker/, *VERSION, /, *DOCKER_PYTHON_VERSION, /, *CUDA_VERSION, /Dockerfile., *DEVICE_TYPE ]
-      context:
-        <<: *INFERENCE_CONTEXT
-=======
 images:
   BuildCPUPTTrainPy3DockerImage:
     <<: *TRAINING_REPOSITORY
@@ -152,4 +76,28 @@
     docker_file: !join [ docker/, *VERSION, /, *DOCKER_PYTHON_VERSION, /example, /Dockerfile., *DEVICE_TYPE ]
     context:
       <<: *TRAINING_CONTEXT
->>>>>>> 845ab82b
+  BuildCPUPTInferencePy3DockerImage:
+    <<: *INFERENCE_REPOSITORY
+    build: &PYTORCH_CPU_INFERENCE_PY3 false
+    image_size_baseline: 4899
+    device_type: &DEVICE_TYPE cpu
+    python_version: &DOCKER_PYTHON_VERSION py3
+    tag_python_version: &TAG_PYTHON_VERSION py36
+    os_version: &OS_VERSION ubuntu18.04
+    tag: !join [ *VERSION, "-", *DEVICE_TYPE, "-", *TAG_PYTHON_VERSION, "-", *OS_VERSION ]
+    docker_file: !join [ docker/, *VERSION, /, *DOCKER_PYTHON_VERSION, /Dockerfile., *DEVICE_TYPE ]
+    context:
+      <<: *INFERENCE_CONTEXT
+  BuildGPUPTInferencePy3DockerImage:
+    <<: *INFERENCE_REPOSITORY
+    build: &PYTORCH_GPU_INFERENCE_PY3 false
+    image_size_baseline: 14000
+    device_type: &DEVICE_TYPE gpu
+    python_version: &DOCKER_PYTHON_VERSION py3
+    tag_python_version: &TAG_PYTHON_VERSION py36
+    cuda_version: &CUDA_VERSION cu111
+    os_version: &OS_VERSION ubuntu18.04
+    tag: !join [ *VERSION, "-", *DEVICE_TYPE, "-", *TAG_PYTHON_VERSION, "-", *CUDA_VERSION, "-", *OS_VERSION ]
+    docker_file: !join [ docker/, *VERSION, /, *DOCKER_PYTHON_VERSION, /, *CUDA_VERSION, /Dockerfile., *DEVICE_TYPE ]
+    context:
+      <<: *INFERENCE_CONTEXT