--- conflicted
+++ resolved
@@ -1,13 +1,8 @@
 account_id: &ACCOUNT_ID <set-$ACCOUNT_ID-in-environment>
 region: &REGION <set-$REGION-in-environment>
 framework: &FRAMEWORK pytorch
-<<<<<<< HEAD
 version: &VERSION 1.12.0
 short_version: &SHORT_VERSION "1.12"
-=======
-version: &VERSION 1.11.0
-short_version: &SHORT_VERSION "1.11"
->>>>>>> 0644b9ba
 arch_type: x86
 
 repository_info:
@@ -73,47 +68,12 @@
     device_type: &DEVICE_TYPE gpu
     python_version: &DOCKER_PYTHON_VERSION py3
     tag_python_version: &TAG_PYTHON_VERSION py38
-<<<<<<< HEAD
     cuda_version: &CUDA_VERSION cu116
-=======
-    cuda_version: &CUDA_VERSION cu115
->>>>>>> 0644b9ba
     os_version: &OS_VERSION ubuntu20.04
     tag: !join [ *VERSION, "-", *DEVICE_TYPE, "-", *TAG_PYTHON_VERSION, "-", *CUDA_VERSION, "-", *OS_VERSION, "-e3" ]
     docker_file: !join [ docker/, *SHORT_VERSION, /, *DOCKER_PYTHON_VERSION, /, *CUDA_VERSION, /Dockerfile.,
                          *DEVICE_TYPE ]
     target: e3
-<<<<<<< HEAD
-=======
-    context:
-      <<: *TRAINING_CONTEXT
-  BuildSageMakerCPUPTTrainPy3DockerImage:
-    <<: *TRAINING_REPOSITORY
-    build: &PYTORCH_CPU_TRAINING_PY3 false
-    image_size_baseline: 5000
-    device_type: &DEVICE_TYPE cpu
-    python_version: &DOCKER_PYTHON_VERSION py3
-    tag_python_version: &TAG_PYTHON_VERSION py38
-    os_version: &OS_VERSION ubuntu20.04
-    tag: !join [ *VERSION, "-", *DEVICE_TYPE, "-", *TAG_PYTHON_VERSION, "-", *OS_VERSION, "-sagemaker" ]
-    docker_file: !join [ docker/, *SHORT_VERSION, /, *DOCKER_PYTHON_VERSION, /Dockerfile., *DEVICE_TYPE ]
-    target: sagemaker
-    context:
-      <<: *TRAINING_CONTEXT
-  BuildSageMakerGPUPTTrainPy3DockerImage:
-    <<: *TRAINING_REPOSITORY
-    build: &PYTORCH_GPU_TRAINING_PY3 false
-    image_size_baseline: 14000
-    device_type: &DEVICE_TYPE gpu
-    python_version: &DOCKER_PYTHON_VERSION py3
-    tag_python_version: &TAG_PYTHON_VERSION py38
-    cuda_version: &CUDA_VERSION cu113
-    os_version: &OS_VERSION ubuntu20.04
-    tag: !join [ *VERSION, "-", *DEVICE_TYPE, "-", *TAG_PYTHON_VERSION, "-", *CUDA_VERSION, "-", *OS_VERSION, "-sagemaker" ]
-    docker_file: !join [ docker/, *SHORT_VERSION, /, *DOCKER_PYTHON_VERSION, /, *CUDA_VERSION, /Dockerfile.,
-                         *DEVICE_TYPE ]
-    target: sagemaker
->>>>>>> 0644b9ba
     context:
       <<: *TRAINING_CONTEXT
   # BuildSageMakerCPUPTTrainPy3DockerImage:
@@ -155,11 +115,7 @@
     device_type: &DEVICE_TYPE gpu
     python_version: &DOCKER_PYTHON_VERSION py3
     tag_python_version: &TAG_PYTHON_VERSION py38
-<<<<<<< HEAD
     cuda_version: &CUDA_VERSION cu116
-=======
-    cuda_version: &CUDA_VERSION cu115
->>>>>>> 0644b9ba
     os_version: &OS_VERSION ubuntu20.04
     tag: !join [ *VERSION, "-", *DEVICE_TYPE, "-", *TAG_PYTHON_VERSION, "-", *CUDA_VERSION, "-", *OS_VERSION,
                  "-e3-example" ]
@@ -167,12 +123,11 @@
     context:
       <<: *TRAINING_CONTEXT
   BuildE3CPUPTInferencePy3DockerImage:
-<<<<<<< HEAD
-=======
     <<: *INFERENCE_REPOSITORY
     build: &PYTORCH_CPU_INFERENCE_PY3 false
     # enable_test_promotion: false
     image_size_baseline: 4899
+    base_image_name: BuildE3CPUPTInferencePy3DockerImage
     device_type: &DEVICE_TYPE cpu
     python_version: &DOCKER_PYTHON_VERSION py3
     tag_python_version: &TAG_PYTHON_VERSION py38
@@ -187,66 +142,16 @@
     build: &PYTORCH_GPU_INFERENCE_PY3 false
     # enable_test_promotion: false
     image_size_baseline: 14000
-    device_type: &DEVICE_TYPE gpu
-    python_version: &DOCKER_PYTHON_VERSION py3
-    tag_python_version: &TAG_PYTHON_VERSION py38
-    cuda_version: &CUDA_VERSION cu115
-    os_version: &OS_VERSION ubuntu20.04
-    tag: !join [ *VERSION, "-", *DEVICE_TYPE, "-", *TAG_PYTHON_VERSION, "-", *CUDA_VERSION, "-", *OS_VERSION, "-e3" ]
-    docker_file: !join [ docker/, *SHORT_VERSION, /, *DOCKER_PYTHON_VERSION, /, *CUDA_VERSION, /Dockerfile.,
-                         *DEVICE_TYPE ]
-    target: e3
-    context:
-      <<: *INFERENCE_CONTEXT
-  BuildSageMakerCPUPTInferencePy3DockerImage:
->>>>>>> 0644b9ba
-    <<: *INFERENCE_REPOSITORY
-    build: &PYTORCH_CPU_INFERENCE_PY3 false
-    # enable_test_promotion: false
-    image_size_baseline: 4899
-    base_image_name: BuildE3CPUPTInferencePy3DockerImage
-    device_type: &DEVICE_TYPE cpu
-    python_version: &DOCKER_PYTHON_VERSION py3
-    tag_python_version: &TAG_PYTHON_VERSION py38
-    os_version: &OS_VERSION ubuntu20.04
-<<<<<<< HEAD
-    tag: !join [ *VERSION, "-", *DEVICE_TYPE, "-", *TAG_PYTHON_VERSION, "-", *OS_VERSION, "-e3" ]
-    docker_file: !join [ docker/, *SHORT_VERSION, /, *DOCKER_PYTHON_VERSION, /Dockerfile., *DEVICE_TYPE ]
-    target: e3
-    context:
-      <<: *INFERENCE_CONTEXT
-  BuildE3GPUPTInferencePy3DockerImage:
-=======
-    tag: !join [ *VERSION, "-", *DEVICE_TYPE, "-", *TAG_PYTHON_VERSION, "-", *OS_VERSION, "-sagemaker" ]
-    docker_file: !join [ docker/, *SHORT_VERSION, /, *DOCKER_PYTHON_VERSION, /Dockerfile., *DEVICE_TYPE ]
-    target: sagemaker
-    context:
-      <<: *INFERENCE_CONTEXT
-  BuildSageMakerGPUPTInferencePy3DockerImage:
->>>>>>> 0644b9ba
-    <<: *INFERENCE_REPOSITORY
-    build: &PYTORCH_GPU_INFERENCE_PY3 false
-    # enable_test_promotion: false
-    image_size_baseline: 14000
     base_image_name: BuildE3GPUPTInferencePy3DockerImage
     device_type: &DEVICE_TYPE gpu
     python_version: &DOCKER_PYTHON_VERSION py3
     tag_python_version: &TAG_PYTHON_VERSION py38
-<<<<<<< HEAD
     cuda_version: &CUDA_VERSION cu116
     os_version: &OS_VERSION ubuntu20.04
     tag: !join [ *VERSION, "-", *DEVICE_TYPE, "-", *TAG_PYTHON_VERSION, "-", *CUDA_VERSION, "-", *OS_VERSION, "-e3" ]
     docker_file: !join [ docker/, *SHORT_VERSION, /, *DOCKER_PYTHON_VERSION, /, *CUDA_VERSION, /Dockerfile.,
                          *DEVICE_TYPE ]
     target: e3
-=======
-    cuda_version: &CUDA_VERSION cu113
-    os_version: &OS_VERSION ubuntu20.04
-    tag: !join [ *VERSION, "-", *DEVICE_TYPE, "-", *TAG_PYTHON_VERSION, "-", *CUDA_VERSION, "-", *OS_VERSION, "-sagemaker" ]
-    docker_file: !join [ docker/, *SHORT_VERSION, /, *DOCKER_PYTHON_VERSION, /, *CUDA_VERSION, /Dockerfile.,
-                         *DEVICE_TYPE ]
-    target: sagemaker
->>>>>>> 0644b9ba
     context:
       <<: *INFERENCE_CONTEXT
   # BuildSageMakerCPUPTInferencePy3DockerImage:
