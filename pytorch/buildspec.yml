--- conflicted
+++ resolved
@@ -1,14 +1,9 @@
 account_id: &ACCOUNT_ID <set-$ACCOUNT_ID-in-environment>
 region: &REGION <set-$REGION-in-environment>
 framework: &FRAMEWORK pytorch
-<<<<<<< HEAD
 version: &VERSION 1.9.1
 short_version: &SHORT_VERSION 1.9
-=======
-version: &VERSION 1.11.0
-short_version: &SHORT_VERSION "1.11"
 arch_type: x86
->>>>>>> 1a416202
 
 repository_info:
   training_repository: &TRAINING_REPOSITORY
@@ -48,41 +43,7 @@
       target: deep_learning_container.py
 
 images:
-<<<<<<< HEAD
   # BuildCPUPTTrainPy3DockerImage:
-=======
-  # BuildE3CPUPTTrainPy3DockerImage:
-  #   <<: *TRAINING_REPOSITORY
-  #   build: &PYTORCH_CPU_TRAINING_PY3 false
-  #   # enable_test_promotion: false
-  #   image_size_baseline: 5000
-  #   device_type: &DEVICE_TYPE cpu
-  #   python_version: &DOCKER_PYTHON_VERSION py3
-  #   tag_python_version: &TAG_PYTHON_VERSION py38
-  #   os_version: &OS_VERSION ubuntu20.04
-  #   tag: !join [ *VERSION, "-", *DEVICE_TYPE, "-", *TAG_PYTHON_VERSION, "-", *OS_VERSION, "-e3" ]
-  #   docker_file: !join [ docker/, *SHORT_VERSION, /, *DOCKER_PYTHON_VERSION, /Dockerfile., *DEVICE_TYPE ]
-  #   target: e3
-  #   context:
-  #     <<: *TRAINING_CONTEXT
-  # BuildE3GPUPTTrainPy3DockerImage:
-  #   <<: *TRAINING_REPOSITORY
-  #   build: &PYTORCH_GPU_TRAINING_PY3 false
-  #   # enable_test_promotion: false
-  #   image_size_baseline: 14000
-  #   device_type: &DEVICE_TYPE gpu
-  #   python_version: &DOCKER_PYTHON_VERSION py3
-  #   tag_python_version: &TAG_PYTHON_VERSION py38
-  #   cuda_version: &CUDA_VERSION cu115
-  #   os_version: &OS_VERSION ubuntu20.04
-  #   tag: !join [ *VERSION, "-", *DEVICE_TYPE, "-", *TAG_PYTHON_VERSION, "-", *CUDA_VERSION, "-", *OS_VERSION, "-e3" ]
-  #   docker_file: !join [ docker/, *SHORT_VERSION, /, *DOCKER_PYTHON_VERSION, /, *CUDA_VERSION, /Dockerfile.,
-  #                        *DEVICE_TYPE ]
-  #   target: e3
-  #   context:
-  #     <<: *TRAINING_CONTEXT
-  # BuildSageMakerCPUPTTrainPy3DockerImage:
->>>>>>> 1a416202
   #   <<: *TRAINING_REPOSITORY
   #   build: &PYTORCH_CPU_TRAINING_PY3 false
   #   image_size_baseline: 5000
@@ -111,7 +72,6 @@
   # BuildPyTorchExampleGPUTrainPy3DockerImage:
   #   <<: *TRAINING_REPOSITORY
   #   build: &PYTORCH_GPU_TRAINING_PY3 false
-<<<<<<< HEAD
   #   image_size_baseline: 14000
   #   base_image_name: BuildGPUPTTrainPy3DockerImage
   #   device_type: &DEVICE_TYPE gpu
@@ -125,22 +85,6 @@
   #   context:
   #     <<: *TRAINING_CONTEXT
   BuildCPUPTInferencePy3DockerImage:
-=======
-  #   # enable_test_promotion: false
-  #   image_size_baseline: 14000
-  #   base_image_name: BuildE3GPUPTTrainPy3DockerImage
-  #   device_type: &DEVICE_TYPE gpu
-  #   python_version: &DOCKER_PYTHON_VERSION py3
-  #   tag_python_version: &TAG_PYTHON_VERSION py38
-  #   cuda_version: &CUDA_VERSION cu115
-  #   os_version: &OS_VERSION ubuntu20.04
-  #   tag: !join [ *VERSION, "-", *DEVICE_TYPE, "-", *TAG_PYTHON_VERSION, "-", *CUDA_VERSION, "-", *OS_VERSION,
-  #                "-e3-example" ]
-  #   docker_file: !join [ docker/, *SHORT_VERSION, /, *DOCKER_PYTHON_VERSION, /example, /Dockerfile., *DEVICE_TYPE ]
-  #   context:
-  #     <<: *TRAINING_CONTEXT
-  BuildE3CPUPTInferencePy3DockerImage:
->>>>>>> 1a416202
     <<: *INFERENCE_REPOSITORY
     build: &PYTORCH_CPU_INFERENCE_PY3 false
     image_size_baseline: 4899
@@ -164,37 +108,4 @@
     tag: !join [ *VERSION, "-", *DEVICE_TYPE, "-", *TAG_PYTHON_VERSION, "-", *CUDA_VERSION, "-", *OS_VERSION ]
     docker_file: !join [ docker/, *SHORT_VERSION, /, *DOCKER_PYTHON_VERSION, /, *CUDA_VERSION, /Dockerfile., *DEVICE_TYPE ]
     context:
-<<<<<<< HEAD
-=======
-      <<: *INFERENCE_CONTEXT
-  BuildSageMakerCPUPTInferencePy3DockerImage:
-    <<: *INFERENCE_REPOSITORY
-    build: &PYTORCH_CPU_INFERENCE_PY3 false
-    image_size_baseline: 4899
-    base_image_name: BuildE3CPUPTInferencePy3DockerImage
-    device_type: &DEVICE_TYPE cpu
-    python_version: &DOCKER_PYTHON_VERSION py3
-    tag_python_version: &TAG_PYTHON_VERSION py38
-    os_version: &OS_VERSION ubuntu20.04
-    tag: !join [ *VERSION, "-", *DEVICE_TYPE, "-", *TAG_PYTHON_VERSION, "-", *OS_VERSION, "-sagemaker" ]
-    docker_file: !join [ docker/, *SHORT_VERSION, /, *DOCKER_PYTHON_VERSION, /Dockerfile., *DEVICE_TYPE ]
-    target: sagemaker
-    context:
-      <<: *INFERENCE_CONTEXT
-  BuildSageMakerGPUPTInferencePy3DockerImage:
-    <<: *INFERENCE_REPOSITORY
-    build: &PYTORCH_GPU_INFERENCE_PY3 false
-    image_size_baseline: 14000
-    base_image_name: BuildE3GPUPTInferencePy3DockerImage
-    device_type: &DEVICE_TYPE gpu
-    python_version: &DOCKER_PYTHON_VERSION py3
-    tag_python_version: &TAG_PYTHON_VERSION py38
-    cuda_version: &CUDA_VERSION cu113
-    os_version: &OS_VERSION ubuntu20.04
-    tag: !join [ *VERSION, "-", *DEVICE_TYPE, "-", *TAG_PYTHON_VERSION, "-", *CUDA_VERSION, "-", *OS_VERSION, "-sagemaker" ]
-    docker_file: !join [ docker/, *SHORT_VERSION, /, *DOCKER_PYTHON_VERSION, /, *CUDA_VERSION, /Dockerfile.,
-                         *DEVICE_TYPE ]
-    target: sagemaker
-    context:
->>>>>>> 1a416202
       <<: *INFERENCE_CONTEXT