--- conflicted
+++ resolved
@@ -29,34 +29,10 @@
 
 #### EIA/NEURON Testing Checklist
 * When creating a PR:
-<<<<<<< HEAD
-- [ ] I've modified `src/config/build_config.py` in my PR branch by setting `ENABLE_EI_MODE = True` or `ENABLE_NEURON_MODE = True`
+- [ ] I've modified `dlc_developer_config.toml` in my PR branch by setting `ei_mode = true` or `neuron_mode = true`
 
 #### Benchmark Testing Checklist
 * When creating a PR:
-- [ ] I've modified `src/config/test_config.py` in my PR branch by setting `ENABLE_BENCHMARK_DEV_MODE = True`
-=======
-- [ ] I've modified `dlc_developer_config.toml` in my PR branch by setting `ei_mode = true` or `neuron_mode = true`
-* When PR is reviewed and ready to be merged:
-- [ ] I've reverted the code change on the config file mentioned above
-#### Benchmark Checklist
-* When creating a PR:
 - [ ] I've modified `dlc_developer_config.toml` in my PR branch by setting `benchmark_mode = true`
-* When PR is reviewed and ready to be merged:
-- [ ] I've reverted the code change on the config file mentioned above
-
-## Reviewer Checklist
-* For reviewer, before merging, please cross-check:
-- [ ] I've verified the code change on the config file mentioned above has already been reverted
-
-*Description:*
-
-*Tests run:*
-
-*DLC image/dockerfile:*
-
-*Additional context:*
-
->>>>>>> 99b60d83
 
 By submitting this pull request, I confirm that my contribution is made under the terms of the Apache 2.0 license. I confirm that you can use, modify, copy, and redistribute this contribution, under the terms of your choice.