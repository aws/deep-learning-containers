--- conflicted
+++ resolved
@@ -1,7 +1,6 @@
 ---
 release_images:
   1:
-<<<<<<< HEAD
     framework: "djl"
     version: "0.21.0"
     arch_type: "x86"
@@ -10,21 +9,10 @@
       python_versions: [ "py39" ]
       os_version: "ubuntu20.04"
       deepspeed_version: "0.8.0"
-=======
-    framework: "huggingface_pytorch"
-    version: "1.13.1"
-    arch_type: "x86"
-    hf_transformers: "4.26.0"
-    inference:
-      device_types: [ "cpu", "gpu" ]
-      python_versions: [ "py39" ]
-      os_version: "ubuntu20.04"
->>>>>>> b4cf8ba5
       cuda_version: "cu117"
       example: False        # [Default: False] Set to True to denote that this image is an Example image
       disable_sm_tag: True # [Default: False] Set to True to prevent SageMaker Abbreviated Tags from being attached
       # to images being published.
-<<<<<<< HEAD
       force_release: False   # [Default: False] Set to True to force images to be published even if the same image
       # has already been published. Re-released image will have minor version incremented by 1.
   2:
@@ -56,7 +44,4 @@
       disable_sm_tag: True # [Default: False] Set to True to prevent SageMaker Abbreviated Tags from being attached
       # to images being published.
       force_release: False   # [Default: False] Set to True to force images to be published even if the same image
-=======
-      force_release: False  # [Default: False] Set to True to force images to be published even if the same image
->>>>>>> b4cf8ba5
       # has already been published. Re-released image will have minor version incremented by 1.