--- conflicted
+++ resolved
@@ -12,9 +12,8 @@
       cuda_version: "cu118"
       example: False        
       disable_sm_tag: True  
-<<<<<<< HEAD
       force_release: False  
-  6:
+  2:
     framework: "pytorch"
     version: "1.13.1"
     arch_type: "x86"
@@ -27,7 +26,4 @@
       disable_sm_tag: True # [Default: False] Set to True to prevent SageMaker Abbreviated Tags from being attached
                            # to images being published.
       force_release: False # [Default: False] Set to True to force images to be published even if the same image
-                           # has already been published. Re-released image will have minor version incremented by 1.
-=======
-      force_release: False 
->>>>>>> a8fda812
+                           # has already been published. Re-released image will have minor version incremented by 1.