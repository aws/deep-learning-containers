--- conflicted
+++ resolved
@@ -14,9 +14,6 @@
       disable_sm_tag: True # [Default: False] Set to True to prevent SageMaker Abbreviated Tags from being attached
       # to images being published.
       force_release: False  # [Default: False] Set to True to force images to be published even if the same image
-<<<<<<< HEAD
-      # has already been published. Re-released image will have minor version incremented by 1.
-=======
       # has already been published. Re-released image will have minor version incremented by 1.
   2:
     framework: "pytorch"
@@ -45,33 +42,4 @@
       disable_sm_tag: True  # [Default: False] Set to True to prevent SageMaker Abbreviated Tags from being attached
                             # to images being published.
       force_release: False  # [Default: False] Set to True to force images to be published even if the same image
-                            # has already been published. Re-released image will have minor version incremented by 1.
-  4:
-    framework: "tensorflow"
-    version: "2.10.1"
-    arch_type: "x86"
-    inference:
-      device_types: [ "neuron" ]
-      python_versions: [ "py310" ]
-      os_version: "ubuntu20.04"
-      neuron_sdk_version: "sdk2.11.0"
-      example: False        # [Default: False] Set to True to denote that this image is an Example image
-      disable_sm_tag: True  # [Default: False] Set to True to prevent SageMaker Abbreviated Tags from being attached
-                            # to images being published.
-      force_release: False  # [Default: False] Set to True to force images to be published even if the same image
-                            # has already been published. Re-released image will have minor version incremented by 1.
-  5:
-    framework: "tensorflow"
-    version: "2.10.1"
-    arch_type: "x86"
-    inference:
-      device_types: [ "neuronx" ]
-      python_versions: [ "py310" ]
-      os_version: "ubuntu20.04"
-      neuron_sdk_version: "sdk2.11.0"
-      example: False        # [Default: False] Set to True to denote that this image is an Example image
-      disable_sm_tag: True  # [Default: False] Set to True to prevent SageMaker Abbreviated Tags from being attached
-                            # to images being published.
-      force_release: False  # [Default: False] Set to True to force images to be published even if the same image
-                            # has already been published. Re-released image will have minor version incremented by 1.
->>>>>>> b0fcb1d2
+                            # has already been published. Re-released image will have minor version incremented by 1.