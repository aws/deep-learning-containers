---
release_images:
  1:
    framework: "pytorch"
    version: "2.0.1"
    customer_type: "ec2"
    arch_type: "x86"
    inference:
      device_types: ["cpu", "gpu"]
      cuda_version: "cu118"
      python_versions: [ "py310" ]
      os_version: "ubuntu20.04"
      example: False
      disable_sm_tag: False
      force_release: False
  2:
    framework: "pytorch"
    version: "2.0.1"
    customer_type: "sagemaker"
    arch_type: "x86"
    inference:
      device_types: ["cpu", "gpu"]
      cuda_version: "cu118"
      python_versions: [ "py310" ]
      os_version: "ubuntu20.04"
      example: False
      disable_sm_tag: False
      force_release: False
  3:
<<<<<<< HEAD
    framework: "huggingface_pytorch_tgi"
    version: "2.0.1"
=======
    framework: "pytorch"
    version: "2.0.1"
    customer_type: "ec2"
    arch_type: "graviton"
    inference:
      device_types: ["cpu"]
      python_versions: [ "py310" ]
      os_version: "ubuntu20.04"
      example: False
      disable_sm_tag: False
      force_release: False
  4:
    framework: "pytorch"
    version: "2.0.1"
    customer_type: "sagemaker"
    arch_type: "graviton"
    inference:
      device_types: ["cpu"]
      python_versions: [ "py310" ]
      os_version: "ubuntu20.04"
      example: False
      disable_sm_tag: False
      force_release: False
  5:
    framework: "djl"
    version: "0.23.0"
>>>>>>> bbbc6f16
    arch_type: "x86"
    hf_tgi: "0.9.3"
    inference:
      device_types: [ "neuronx" ]
      python_versions: [ "py38" ]
      os_version: "ubuntu20.04"
<<<<<<< HEAD
      cuda_version: "cu118"
=======
      neuron_sdk_version: "sdk2.12.0"
>>>>>>> bbbc6f16
      example: False        # [Default: False] Set to True to denote that this image is an Example image
      disable_sm_tag: True # [Default: False] Set to True to prevent SageMaker Abbreviated Tags from being attached
      # to images being published.
      force_release: False<|MERGE_RESOLUTION|>--- conflicted
+++ resolved
@@ -27,10 +27,6 @@
       disable_sm_tag: False
       force_release: False
   3:
-<<<<<<< HEAD
-    framework: "huggingface_pytorch_tgi"
-    version: "2.0.1"
-=======
     framework: "pytorch"
     version: "2.0.1"
     customer_type: "ec2"
@@ -55,21 +51,15 @@
       disable_sm_tag: False
       force_release: False
   5:
-    framework: "djl"
-    version: "0.23.0"
->>>>>>> bbbc6f16
+    framework: "huggingface_pytorch_tgi"
+    version: "2.0.1"
     arch_type: "x86"
     hf_tgi: "0.9.3"
     inference:
-      device_types: [ "neuronx" ]
-      python_versions: [ "py38" ]
+      device_types: [ "gpu" ]
+      python_versions: [ "py39" ]
       os_version: "ubuntu20.04"
-<<<<<<< HEAD
       cuda_version: "cu118"
-=======
-      neuron_sdk_version: "sdk2.12.0"
->>>>>>> bbbc6f16
-      example: False        # [Default: False] Set to True to denote that this image is an Example image
-      disable_sm_tag: True # [Default: False] Set to True to prevent SageMaker Abbreviated Tags from being attached
-      # to images being published.
+      example: False
+      disable_sm_tag: True
       force_release: False