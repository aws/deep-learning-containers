--- conflicted
+++ resolved
@@ -1,21 +1,2 @@
 ---
-<<<<<<< HEAD
-release_images:
-=======
-release_images:
-  1:
-    framework: "huggingface_pytorch"
-    version: "1.13.0"
-    arch_type: "x86"
-    hf_transformers: "4.28.1"
-    inference:
-      device_types: [ "neuronx" ]
-      python_versions: [ "py38" ]
-      os_version: "ubuntu20.04"
-      neuron_sdk_version: "sdk2.9.1"
-      example: False        # [Default: False] Set to True to denote that this image is an Example image
-      disable_sm_tag: True # [Default: False] Set to True to prevent SageMaker Abbreviated Tags from being attached
-      # to images being published.
-      force_release: False   # [Default: False] Set to True to force images to be published even if the same image
-      # has already been published. Re-released image will have minor version incremented by 1.
->>>>>>> 2a7e92cd
+release_images: