--- conflicted
+++ resolved
@@ -68,7 +68,6 @@
                             # has already been published. Re-released image will have minor version incremented by 1.
   6:
     framework: "pytorch"
-<<<<<<< HEAD
     version: "1.13.1"
     arch_type: "x86"
     inference:
@@ -95,7 +94,8 @@
                             # to images being published.
       force_release: False  # [Default: False] Set to True to force images to be published even if the same image
                             # has already been published. Re-released image will have minor version incremented by 1.
-=======
+  8:
+    framework: "pytorch"
     version: "2.0.1"
     customer_type: "ec2"
     arch_type: "x86"
@@ -107,7 +107,7 @@
       example: False
       disable_sm_tag: False
       force_release: False
-  7:
+  9:
     framework: "pytorch"
     version: "2.0.1"
     customer_type: "sagemaker"
@@ -120,7 +120,7 @@
       example: False
       disable_sm_tag: False
       force_release: False
-  8:
+  10:
     framework: "pytorch"
     version: "2.0.1"
     customer_type: "ec2"
@@ -132,7 +132,7 @@
       example: False
       disable_sm_tag: False
       force_release: False
-  9:
+  11:
     framework: "pytorch"
     version: "2.0.1"
     customer_type: "sagemaker"
@@ -144,7 +144,7 @@
       example: False
       disable_sm_tag: False
       force_release: False
-  10:
+  12:
     framework: "huggingface_pytorch_tgi"
     version: "2.0.1"
     arch_type: "x86"
@@ -157,7 +157,7 @@
       example: False
       disable_sm_tag: True
       force_release: False
-  11:
+  13:
     framework: "djl"
     version: "0.23.0"
     arch_type: "x86"
@@ -171,5 +171,4 @@
       disable_sm_tag: True # [Default: False] Set to True to prevent SageMaker Abbreviated Tags from being attached
       # to images being published.
       force_release: False   # [Default: False] Set to True to force images to be published even if the same image
-      # has already been published. Re-released image will have minor version incremented by 1.
->>>>>>> 41ffbbf4
+      # has already been published. Re-released image will have minor version incremented by 1.