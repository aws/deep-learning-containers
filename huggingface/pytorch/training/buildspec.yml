account_id: &ACCOUNT_ID <set-$ACCOUNT_ID-in-environment>
region: &REGION <set-$REGION-in-environment>
base_framework: &BASE_FRAMEWORK pytorch
framework: &FRAMEWORK !join [ "huggingface_", *BASE_FRAMEWORK]
version: &VERSION 2.2.0
short_version: &SHORT_VERSION "2.2"
contributor: huggingface
arch_type: x86

repository_info:
  training_repository: &TRAINING_REPOSITORY
    image_type: &TRAINING_IMAGE_TYPE training
    root: !join [ "huggingface/", *BASE_FRAMEWORK, "/", *TRAINING_IMAGE_TYPE ]
    repository_name: &REPOSITORY_NAME !join ["pr", "-", "huggingface", "-", *BASE_FRAMEWORK, "-", *TRAINING_IMAGE_TYPE]
    repository: &REPOSITORY !join [ *ACCOUNT_ID, .dkr.ecr., *REGION, .amazonaws.com/, *REPOSITORY_NAME ]

images:
  BuildHuggingFacePytorchGpuPy310Cu121TrainingDockerImage:
    <<: *TRAINING_REPOSITORY
    build: &HUGGINGFACE_PYTORCH_GPU_TRAINING_PY3 false
    image_size_baseline: &IMAGE_SIZE_BASELINE 21500
    device_type: &DEVICE_TYPE gpu
    python_version: &DOCKER_PYTHON_VERSION py3
    tag_python_version: &TAG_PYTHON_VERSION py310
    cuda_version: &CUDA_VERSION cu121
    os_version: &OS_VERSION ubuntu20.04
<<<<<<< HEAD
    transformers_version: &TRANSFORMERS_VERSION 4.40.1
    datasets_version: &DATASETS_VERSION 2.19.0
=======
    transformers_version: &TRANSFORMERS_VERSION 4.36.0
    datasets_version: &DATASETS_VERSION 2.18.0
>>>>>>> c54d3e1f
    tag: !join [ *VERSION, '-', 'transformers', *TRANSFORMERS_VERSION, '-', *DEVICE_TYPE, '-', *TAG_PYTHON_VERSION, '-',
                 *CUDA_VERSION, '-', *OS_VERSION ]
    docker_file: !join [ docker/, *SHORT_VERSION, /, *DOCKER_PYTHON_VERSION, /,
                         *CUDA_VERSION, /Dockerfile., *DEVICE_TYPE ]<|MERGE_RESOLUTION|>--- conflicted
+++ resolved
@@ -24,13 +24,8 @@
     tag_python_version: &TAG_PYTHON_VERSION py310
     cuda_version: &CUDA_VERSION cu121
     os_version: &OS_VERSION ubuntu20.04
-<<<<<<< HEAD
-    transformers_version: &TRANSFORMERS_VERSION 4.40.1
-    datasets_version: &DATASETS_VERSION 2.19.0
-=======
-    transformers_version: &TRANSFORMERS_VERSION 4.36.0
-    datasets_version: &DATASETS_VERSION 2.18.0
->>>>>>> c54d3e1f
+    transformers_version: &TRANSFORMERS_VERSION 4.41.2
+    datasets_version: &DATASETS_VERSION 2.19.2
     tag: !join [ *VERSION, '-', 'transformers', *TRANSFORMERS_VERSION, '-', *DEVICE_TYPE, '-', *TAG_PYTHON_VERSION, '-',
                  *CUDA_VERSION, '-', *OS_VERSION ]
     docker_file: !join [ docker/, *SHORT_VERSION, /, *DOCKER_PYTHON_VERSION, /,
