FROM 763104351884.dkr.ecr.us-west-2.amazonaws.com/pytorch-training:1.6.0-gpu-py36-cu110-ubuntu18.04

LABEL maintainer="Amazon AI"
LABEL dlc_major_version="1"

# version args
ARG TRANSFORMERS_VERSION
ARG DATASETS_VERSION
ARG PYTHON=python3

# install Hugging Face libraries and its dependencies
RUN pip install --no-cache-dir \ 
	transformers[sklearn,sentencepiece]==${TRANSFORMERS_VERSION} \ 
	datasets==${DATASETS_VERSION}
RUN apt-get update \
<<<<<<< HEAD
 && apt install git-lfs \
   	unzip \
=======
 && apt install -y git-lfs \
>>>>>>> f6ac5751
 && apt-get clean \  
 && rm -rf /var/lib/apt/lists/*

RUN HOME_DIR=/root \
 && curl -o ${HOME_DIR}/oss_compliance.zip https://aws-dlinfra-utilities.s3.amazonaws.com/oss_compliance.zip \
 && unzip ${HOME_DIR}/oss_compliance.zip -d ${HOME_DIR}/ \
 && cp ${HOME_DIR}/oss_compliance/test/testOSSCompliance /usr/local/bin/testOSSCompliance \
 && chmod +x /usr/local/bin/testOSSCompliance \
 && chmod +x ${HOME_DIR}/oss_compliance/generate_oss_compliance.sh \
 && ${HOME_DIR}/oss_compliance/generate_oss_compliance.sh ${HOME_DIR} ${PYTHON} \
 && rm -rf ${HOME_DIR}/oss_compliance*<|MERGE_RESOLUTION|>--- conflicted
+++ resolved
@@ -13,12 +13,7 @@
 	transformers[sklearn,sentencepiece]==${TRANSFORMERS_VERSION} \ 
 	datasets==${DATASETS_VERSION}
 RUN apt-get update \
-<<<<<<< HEAD
- && apt install git-lfs \
-   	unzip \
-=======
  && apt install -y git-lfs \
->>>>>>> f6ac5751
  && apt-get clean \  
  && rm -rf /var/lib/apt/lists/*
 
