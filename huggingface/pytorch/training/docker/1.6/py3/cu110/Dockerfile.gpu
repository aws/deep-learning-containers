FROM 763104351884.dkr.ecr.us-west-2.amazonaws.com/pytorch-training:1.6.0-gpu-py36-cu110-ubuntu18.04

LABEL maintainer="Amazon AI"
LABEL dlc_major_version="1"

# version args
ARG TRANSFORMERS_VERSION
ARG DATASETS_VERSION
ARG PYTHON=python3

# install Hugging Face libraries and its dependencies
RUN pip install --no-cache-dir \ 
	transformers[sklearn,sentencepiece]==${TRANSFORMERS_VERSION} \ 
	datasets==${DATASETS_VERSION}
RUN apt-get update \
<<<<<<< HEAD
 && apt install git-lfs \
 && apt-get clean \
=======
 && apt install -y git-lfs \
 && apt-get clean \  
>>>>>>> a7a85a47
 && rm -rf /var/lib/apt/lists/*

RUN HOME_DIR=/root \
 && curl -o ${HOME_DIR}/oss_compliance.zip https://aws-dlinfra-utilities.s3.amazonaws.com/oss_compliance.zip \
 && unzip ${HOME_DIR}/oss_compliance.zip -d ${HOME_DIR}/ \
 && cp ${HOME_DIR}/oss_compliance/test/testOSSCompliance /usr/local/bin/testOSSCompliance \
 && chmod +x /usr/local/bin/testOSSCompliance \
 && chmod +x ${HOME_DIR}/oss_compliance/generate_oss_compliance.sh \
 && ${HOME_DIR}/oss_compliance/generate_oss_compliance.sh ${HOME_DIR} ${PYTHON} \
 && rm -rf ${HOME_DIR}/oss_compliance*<|MERGE_RESOLUTION|>--- conflicted
+++ resolved
@@ -13,13 +13,8 @@
 	transformers[sklearn,sentencepiece]==${TRANSFORMERS_VERSION} \ 
 	datasets==${DATASETS_VERSION}
 RUN apt-get update \
-<<<<<<< HEAD
- && apt install git-lfs \
- && apt-get clean \
-=======
  && apt install -y git-lfs \
  && apt-get clean \  
->>>>>>> a7a85a47
  && rm -rf /var/lib/apt/lists/*
 
 RUN HOME_DIR=/root \
