# https://github.com/aws/deep-learning-containers/blob/master/available_images.md
# refer to the above page to pull latest Pytorch image

# docker image region us-west-2
FROM 763104351884.dkr.ecr.us-west-2.amazonaws.com/pytorch-training:2.3.0-gpu-py311-cu121-ubuntu20.04-sagemaker

LABEL maintainer="Amazon AI"
LABEL dlc_major_version="2"

# version args
ARG TRANSFORMERS_VERSION
ARG DATASETS_VERSION
ARG HUGGINGFACE_HUB_VERSION=0.25.1
ARG DIFFUSERS_VERSION=0.31.0
ARG EVALUATE_VERSION=0.4.3
ARG ACCELERATE_VERSION=1.1.0
ARG TRL_VERSION=0.11.4
ARG PEFT_VERSION=0.13.2
ARG FLASH_ATTN_VERSION=2.6.3
ARG NINJA_VERSION=1.11.1
ARG PYTHON=python3

# TODO: Remove when the base image is updated
RUN pip install --upgrade pip \
 && pip uninstall -y transformer-engine flash-attn pyarrow cryptography \
 && pip install --no-cache-dir -U pyarrow cryptography pyopenssl Pillow \
 && pip --no-cache-dir install --upgrade wheel setuptools \
 && pip install --no-cache-dir --upgrade werkzeug==3.0.6 \
<<<<<<< HEAD
=======
 && pip install cmake">=3.24.3,<3.25"
>>>>>>> 93ae58bb

# install Hugging Face libraries and its dependencies
RUN pip install --no-cache-dir \
	# hf_transfer will be a built-in feature, remove the extra then
    huggingface_hub[hf_transfer]==${HUGGINGFACE_HUB_VERSION} \
	transformers[sklearn,sentencepiece,audio,vision,pipelines]==${TRANSFORMERS_VERSION} \
	datasets==${DATASETS_VERSION} \
	diffusers==${DIFFUSERS_VERSION} \
	Jinja2 \
	tensorboard \
	bitsandbytes \
	evaluate==${EVALUATE_VERSION} --no-deps \
	accelerate==${ACCELERATE_VERSION} \
	ninja==${NINJA_VERSION} \
	trl==${TRL_VERSION} \
	peft==${PEFT_VERSION} \
	flash-attn==${FLASH_ATTN_VERSION}

# hf_transfer will be a built-in feature, remove the env variavle then
ENV HF_HUB_ENABLE_HF_TRANSFER="1"

RUN apt-get update \
 # TODO: Remove upgrade statements once packages are updated in base image
 && apt-get -y upgrade --only-upgrade systemd openssl cryptsetup libkrb5-3 linux-libc-dev git-lfs \
 && apt install -y git \
 && apt-get clean \
 && rm -rf /var/lib/apt/lists/*


RUN apt-get remove -y --purge emacs emacs-common && \
apt-get autoremove -y

RUN HOME_DIR=/root \
 && curl -o ${HOME_DIR}/oss_compliance.zip https://aws-dlinfra-utilities.s3.amazonaws.com/oss_compliance.zip \
 && unzip -o ${HOME_DIR}/oss_compliance.zip -d ${HOME_DIR}/ \
 && cp ${HOME_DIR}/oss_compliance/test/testOSSCompliance /usr/local/bin/testOSSCompliance \
 && chmod +x /usr/local/bin/testOSSCompliance \
 && chmod +x ${HOME_DIR}/oss_compliance/generate_oss_compliance.sh \
 && ${HOME_DIR}/oss_compliance/generate_oss_compliance.sh ${HOME_DIR} ${PYTHON} \
 && rm -rf ${HOME_DIR}/oss_compliance*
<|MERGE_RESOLUTION|>--- conflicted
+++ resolved
@@ -25,11 +25,7 @@
  && pip uninstall -y transformer-engine flash-attn pyarrow cryptography \
  && pip install --no-cache-dir -U pyarrow cryptography pyopenssl Pillow \
  && pip --no-cache-dir install --upgrade wheel setuptools \
- && pip install --no-cache-dir --upgrade werkzeug==3.0.6 \
-<<<<<<< HEAD
-=======
- && pip install cmake">=3.24.3,<3.25"
->>>>>>> 93ae58bb
+ && pip install --no-cache-dir --upgrade werkzeug==3.0.6
 
 # install Hugging Face libraries and its dependencies
 RUN pip install --no-cache-dir \
