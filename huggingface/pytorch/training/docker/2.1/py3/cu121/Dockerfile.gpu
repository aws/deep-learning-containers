# https://github.com/aws/deep-learning-containers/blob/master/available_images.md
# refer to the above page to pull latest Pytorch image

# docker image region us-west-2
FROM 763104351884.dkr.ecr.us-west-2.amazonaws.com/pytorch-training:2.1.0-gpu-py310-cu121-ubuntu20.04-sagemaker

LABEL maintainer="Amazon AI"
LABEL dlc_major_version="1"

# version args
ARG TRANSFORMERS_VERSION
ARG DATASETS_VERSION
ARG DIFFUSERS_VERSION=0.24.0
ARG EVALUATE_VERSION=0.4.3
ARG ACCELERATE_VERSION=0.26.0
ARG TRL_VERSION=0.7.4
ARG PEFT_VERSION=0.7.1
ARG FLASH_ATTN_VERSION=2.3.6
ARG MULTIPROCESS_VERSION=0.70.16
ARG DILL_VERSION=0.3.9
ARG NINJA_VERSION=1.11.1
ARG HUGGINGFACE_HUB_VERSION=0.25.2
ARG GEVENT_VERSION=24.10.1
ARG PYTHON=python3

# TODO: Remove when the base image is updated
RUN pip install --upgrade pip \
 && pip uninstall -y transformer-engine flash-attn pyarrow cryptography \
 && pip install --no-cache-dir -U pyarrow cryptography pyopenssl Pillow \
 && pip --no-cache-dir install --upgrade wheel setuptools

# install Hugging Face libraries and its dependencies
RUN pip install --no-cache-dir \
	transformers[sklearn,sentencepiece,audio,vision,pipelines]==${TRANSFORMERS_VERSION} \
	datasets==${DATASETS_VERSION} \
	diffusers==${DIFFUSERS_VERSION} \
	Jinja2 \
	tensorboard \
	bitsandbytes \
	evaluate==${EVALUATE_VERSION} \
	accelerate==${ACCELERATE_VERSION} \
	trl==${TRL_VERSION} \
	peft==${PEFT_VERSION} \
	flash-attn==${FLASH_ATTN_VERSION} \
	multiprocess==${MULTIPROCESS_VERSION} \
<<<<<<< HEAD
	dill \
    ninja==${NINJA_VERSION}

RUN apt-get update \
 # TODO: Remove upgrade statements once packages are updated in base image
 && apt-get -y upgrade --only-upgrade systemd openssl cryptsetup libkrb5-3 linux-libc-dev\
=======
	dill==${DILL_VERSION} \
    ninja==${NINJA_VERSION} \
	huggingface_hub==${HUGGINGFACE_HUB_VERSION} \
	gevent==${GEVENT_VERSION}

RUN apt-get update \
 # TODO: Remove upgrade statements once packages are updated in base image
 && apt-get -y upgrade --only-upgrade systemd openssl cryptsetup libkrb5-3 expat libarchive13 apparmor \
>>>>>>> 5060f12b
 && apt install -y git git-lfs \
 && apt-get clean \
 && rm -rf /var/lib/apt/lists/*

RUN HOME_DIR=/root \
 && curl -o ${HOME_DIR}/oss_compliance.zip https://aws-dlinfra-utilities.s3.amazonaws.com/oss_compliance.zip \
 && unzip -o ${HOME_DIR}/oss_compliance.zip -d ${HOME_DIR}/ \
 && cp ${HOME_DIR}/oss_compliance/test/testOSSCompliance /usr/local/bin/testOSSCompliance \
 && chmod +x /usr/local/bin/testOSSCompliance \
 && chmod +x ${HOME_DIR}/oss_compliance/generate_oss_compliance.sh \
 && ${HOME_DIR}/oss_compliance/generate_oss_compliance.sh ${HOME_DIR} ${PYTHON} \
 && rm -rf ${HOME_DIR}/oss_compliance*
<|MERGE_RESOLUTION|>--- conflicted
+++ resolved
@@ -43,23 +43,14 @@
 	peft==${PEFT_VERSION} \
 	flash-attn==${FLASH_ATTN_VERSION} \
 	multiprocess==${MULTIPROCESS_VERSION} \
-<<<<<<< HEAD
-	dill \
-    ninja==${NINJA_VERSION}
-
-RUN apt-get update \
- # TODO: Remove upgrade statements once packages are updated in base image
- && apt-get -y upgrade --only-upgrade systemd openssl cryptsetup libkrb5-3 linux-libc-dev\
-=======
 	dill==${DILL_VERSION} \
-    ninja==${NINJA_VERSION} \
+  ninja==${NINJA_VERSION} \
 	huggingface_hub==${HUGGINGFACE_HUB_VERSION} \
 	gevent==${GEVENT_VERSION}
 
 RUN apt-get update \
  # TODO: Remove upgrade statements once packages are updated in base image
  && apt-get -y upgrade --only-upgrade systemd openssl cryptsetup libkrb5-3 expat libarchive13 apparmor \
->>>>>>> 5060f12b
  && apt install -y git git-lfs \
  && apt-get clean \
  && rm -rf /var/lib/apt/lists/*
