--- conflicted
+++ resolved
@@ -64,7 +64,6 @@
  && apt-get clean \
  && rm -rf /var/lib/apt/lists/*
 
-<<<<<<< HEAD
 # Add repository for newer Go versions
 RUN add-apt-repository ppa:longsleep/golang-backports
 
@@ -85,12 +84,7 @@
     git lfs install && \
     apt-get clean && \
     rm -rf /var/lib/apt/lists/*
-=======
-RUN apt-get update && \
-	apt-get install -y golang-1.21 && \
-	update-alternatives --install /usr/bin/go go /usr/lib/go-1.21/bin/go 1 && \
-	update-alternatives --install /usr/bin/gofmt gofmt /usr/lib/go-1.21/bin/gofmt 1
->>>>>>> b26d29f9
+
 
 RUN apt-get remove -y --purge emacs emacs-common && \
 	apt-get autoremove -y
