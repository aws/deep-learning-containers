account_id: &ACCOUNT_ID <set-$ACCOUNT_ID-in-environment>
region: &REGION <set-$REGION-in-environment>
base_framework: &BASE_FRAMEWORK pytorch
framework: &FRAMEWORK !join [ "huggingface_", *BASE_FRAMEWORK]
version: &VERSION 1.9.1
short_version: &SHORT_VERSION 1.9

repository_info:
  inference_repository: &INFERENCE_REPOSITORY
    image_type: &INFERENCE_IMAGE_TYPE inference
    root: !join [ "huggingface/", *BASE_FRAMEWORK, "/", *INFERENCE_IMAGE_TYPE ]
    repository_name: &REPOSITORY_NAME !join ["pr", "-", "huggingface", "-", *BASE_FRAMEWORK, "-", *INFERENCE_IMAGE_TYPE, "-", neuron]
    repository: &REPOSITORY !join [ *ACCOUNT_ID, .dkr.ecr., *REGION, .amazonaws.com/, *REPOSITORY_NAME ]

context:
  inference_context: &INFERENCE_CONTEXT
    neuron-entrypoint:
      source: ../../build_artifacts/inference/neuron-entrypoint.py
      target: neuron-entrypoint.py
    config:
      source: ../../build_artifacts/inference/config.properties
      target: config.properties
    neuron-monitor:
      source: ../../build_artifacts/inference/neuron-monitor.sh
      target: neuron-monitor.sh

images:
  BuildNeuronHuggingFacePytorchPy37InferenceDockerImage:
    <<: *INFERENCE_REPOSITORY
    build: &HUGGINGFACE_PYTORCH_CPU_INFERENCE_PY3 false
    image_size_baseline: 10000
    device_type: &DEVICE_TYPE neuron
    python_version: &DOCKER_PYTHON_VERSION py3
    tag_python_version: &TAG_PYTHON_VERSION py37
<<<<<<< HEAD
    neuron_sdk_version: &NEURON_SDK_VERSION sdk1.17.1
    os_version: &OS_VERSION ubuntu20.04
=======
    neuron_sdk_version: &NEURON_SDK_VERSION sdk1.17.0
    os_version: &OS_VERSION ubuntu18.04
>>>>>>> bc0a5843
    transformers_version: &TRANSFORMERS_VERSION 4.12.3
    tag: !join [ *VERSION, '-', 'transformers', *TRANSFORMERS_VERSION, '-', *DEVICE_TYPE, '-', *TAG_PYTHON_VERSION,"-", *NEURON_SDK_VERSION, '-', *OS_VERSION ]
    docker_file: !join [ docker/, *SHORT_VERSION, /, *DOCKER_PYTHON_VERSION, /, *NEURON_SDK_VERSION, /Dockerfile., *DEVICE_TYPE ]
    context:
      <<: *INFERENCE_CONTEXT<|MERGE_RESOLUTION|>--- conflicted
+++ resolved
@@ -32,13 +32,8 @@
     device_type: &DEVICE_TYPE neuron
     python_version: &DOCKER_PYTHON_VERSION py3
     tag_python_version: &TAG_PYTHON_VERSION py37
-<<<<<<< HEAD
     neuron_sdk_version: &NEURON_SDK_VERSION sdk1.17.1
-    os_version: &OS_VERSION ubuntu20.04
-=======
-    neuron_sdk_version: &NEURON_SDK_VERSION sdk1.17.0
     os_version: &OS_VERSION ubuntu18.04
->>>>>>> bc0a5843
     transformers_version: &TRANSFORMERS_VERSION 4.12.3
     tag: !join [ *VERSION, '-', 'transformers', *TRANSFORMERS_VERSION, '-', *DEVICE_TYPE, '-', *TAG_PYTHON_VERSION,"-", *NEURON_SDK_VERSION, '-', *OS_VERSION ]
     docker_file: !join [ docker/, *SHORT_VERSION, /, *DOCKER_PYTHON_VERSION, /, *NEURON_SDK_VERSION, /Dockerfile., *DEVICE_TYPE ]
