FROM ubuntu:18.04

LABEL maintainer="Amazon AI"
LABEL dlc_major_version="1"

# Specify accept-bind-to-port LABEL for inference pipelines to use SAGEMAKER_BIND_TO_PORT
# https://docs.aws.amazon.com/sagemaker/latest/dg/inference-pipeline-real-time.html
LABEL com.amazonaws.sagemaker.capabilities.accept-bind-to-port=true

ARG MMS_VERSION=1.1.8
ARG PYTHON=python3.7
ARG PYTHON_VERSION=3.7.10
<<<<<<< HEAD
ARG MAMBA_VERSION=4.12.0-2
# Pin torch neuron version to sdk1.19.1
ARG TORCH_NEURON_VERSION=">=1.10.2,<1.10.3"
=======
# Pin torch neuron version to sdk1.17.1
ARG TORCH_NEURON_VERSION="<1.11.0"
>>>>>>> 8b8abbad
# HF ARGS
ARG TRANSFORMERS_VERSION

ENV PYTHONDONTWRITEBYTECODE=1 \
    PYTHONUNBUFFERED=1 \
    LD_LIBRARY_PATH="/opt/conda/lib/:${LD_LIBRARY_PATH}:/usr/local/lib" \
    PYTHONIOENCODING=UTF-8 \
    LANG=C.UTF-8 \
    LC_ALL=C.UTF-8 \
    TEMP=/home/model-server/tmp \
    DEBIAN_FRONTEND=noninteractive

ENV PATH /opt/conda/bin:$PATH

RUN apt-get update \
 && apt-get install -y --no-install-recommends \
    ca-certificates \
    build-essential \
    openssl \
    openjdk-8-jdk-headless \
    vim \
    wget \
    curl \
    emacs \
    unzip \
    git \
    gnupg2 \
    wget \
 && apt-get clean \
 && rm -rf /var/lib/apt/lists/*

RUN curl -L -o ~/mambaforge.sh https://github.com/conda-forge/miniforge/releases/download/${MAMBA_VERSION}/Mambaforge-${MAMBA_VERSION}-Linux-x86_64.sh \
 && chmod +x ~/mambaforge.sh \
 && ~/mambaforge.sh -b -p /opt/conda \
 && rm ~/mambaforge.sh \
 && /opt/conda/bin/conda install -c conda-forge \
    python=$PYTHON_VERSION \
    cython \
    mkl \
    mkl-include \
    botocore \
    # Below 2 are included in miniconda base, but not mamba so need to install
    conda-content-trust \
    charset-normalizer
# Upstream conda looks to have moved to 4.13 which is incompatible with mamba 0.22.1 and will fail the conda-forge installs.
# having "conda update conda" before the "conda -c conda-forge" commands will automatically update conda to 4.13.
# Moving conda update conda" after the "conda -c conda-forge" commands keep conda at 4.12 but will update other packages using
# the current conda 4.12
RUN /opt/conda/bin/conda update -y conda \
   && /opt/conda/bin/conda clean -ya



RUN echo "deb https://apt.repos.neuron.amazonaws.com bionic main" > /etc/apt/sources.list.d/neuron.list
RUN wget -qO - https://apt.repos.neuron.amazonaws.com/GPG-PUB-KEY-AMAZON-AWS-NEURON.PUB | apt-key add -

# Installing Neuron Tools
RUN apt-get update \
 && apt-get install -y \
      aws-neuron-tools \
 && rm -rf /var/lib/apt/lists/* \
 && rm -rf /tmp/tmp* \
 && apt-get clean

# Sets up Path for Neuron tools
ENV PATH="/opt/bin/:/opt/aws/neuron/bin:${PATH}"

# Install Neuron PyTorch
# including neuron-cc to be able to compile
RUN pip install \
    torch-neuron$TORCH_NEURON_VERSION \
   #  not installed since we assume model is already compiled
   #  neuron-cc[tensorflow] \
    --extra-index-url=https://pip.repos.neuron.amazonaws.com


RUN pip install --upgrade pip --trusted-host pypi.org --trusted-host files.pythonhosted.org \
 && ln -s /opt/conda/bin/pip /usr/local/bin/pip3 \
 && pip install packaging==20.4 \
    enum-compat==0.0.3 \
    # pyOpenSSL requires cryptography>=2.3, but all versions <3.3 have vulnerabilities
    "cryptography>=3.3.2"


WORKDIR /

RUN pip install --no-cache-dir \
    multi-model-server==$MMS_VERSION \
    sagemaker-inference

RUN useradd -m model-server \
 && mkdir -p /home/model-server/tmp \
 && chown -R model-server /home/model-server

COPY neuron-entrypoint.py /usr/local/bin/dockerd-entrypoint.py
COPY neuron-monitor.sh /usr/local/bin/neuron-monitor.sh
COPY config.properties /etc/sagemaker-mms.properties

RUN chmod +x /usr/local/bin/dockerd-entrypoint.py \
 && chmod +x /usr/local/bin/neuron-monitor.sh

ADD https://raw.githubusercontent.com/aws/deep-learning-containers/master/src/deep_learning_container.py /usr/local/bin/deep_learning_container.py

RUN chmod +x /usr/local/bin/deep_learning_container.py

#################################
# Hugging Face specific section #
#################################

RUN curl https://aws-dlc-licenses.s3.amazonaws.com/pytorch-1.10/license.txt -o /license.txt

# install Hugging Face libraries and its dependencies
RUN pip install --no-cache-dir \
	transformers[sentencepiece]==${TRANSFORMERS_VERSION} \
	protobuf==3.12.0 \
	"sagemaker-huggingface-inference-toolkit<3"

RUN HOME_DIR=/root \
 && curl -o ${HOME_DIR}/oss_compliance.zip https://aws-dlinfra-utilities.s3.amazonaws.com/oss_compliance.zip \
 && unzip ${HOME_DIR}/oss_compliance.zip -d ${HOME_DIR}/ \
 && cp ${HOME_DIR}/oss_compliance/test/testOSSCompliance /usr/local/bin/testOSSCompliance \
 && chmod +x /usr/local/bin/testOSSCompliance \
 && chmod +x ${HOME_DIR}/oss_compliance/generate_oss_compliance.sh \
 && ${HOME_DIR}/oss_compliance/generate_oss_compliance.sh ${HOME_DIR} ${PYTHON} \
 && rm -rf ${HOME_DIR}/oss_compliance*

EXPOSE 8080 8081
ENTRYPOINT ["python", "/usr/local/bin/dockerd-entrypoint.py"]
CMD ["serve"]<|MERGE_RESOLUTION|>--- conflicted
+++ resolved
@@ -10,14 +10,9 @@
 ARG MMS_VERSION=1.1.8
 ARG PYTHON=python3.7
 ARG PYTHON_VERSION=3.7.10
-<<<<<<< HEAD
 ARG MAMBA_VERSION=4.12.0-2
 # Pin torch neuron version to sdk1.19.1
 ARG TORCH_NEURON_VERSION=">=1.10.2,<1.10.3"
-=======
-# Pin torch neuron version to sdk1.17.1
-ARG TORCH_NEURON_VERSION="<1.11.0"
->>>>>>> 8b8abbad
 # HF ARGS
 ARG TRANSFORMERS_VERSION
 
