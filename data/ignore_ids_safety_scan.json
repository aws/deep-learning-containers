--- conflicted
+++ resolved
@@ -55,7 +55,6 @@
                 "39406":"TF 1.15.5 is on par with TF 2.0.4, 2.1.3, 2.2.2, 2.3.2 in security patches",
                 "42098":"Can't upgrade TF version to 2.7.x in non 2.7 images.",
                 "42062":"Can't upgrade TF version to 2.7.x in non 2.7 images.",
-<<<<<<< HEAD
                 "40794":"for shipping tensorflow 1.15.5",
                 "40795":"for shipping tensorflow 1.15.5",
                 "42457":"for shipping tensorflow 1.15.5",
@@ -94,14 +93,11 @@
                 "42444":"for shipping tensorflow 1.15.5",
                 "42442":"for shipping tensorflow 1.15.5",
                 "42445":"for shipping tensorflow 1.15.5",
-                "43613":"for shipping tensorflow 1.15.5"
-
-=======
+                "43613":"for shipping tensorflow 1.15.5",
                 "43453":"numpy > 1.22.0 is not available for py37",
                 "44715":"numpy > 1.22.0 is not available for py37",
                 "44717":"numpy > 1.22.0 is not available for py37",
                 "44716":"numpy > 1.22.0 is not available for py37"
->>>>>>> 4d7a94ee
             }
         }
     },
