{
    "tensorflow": {
        "training": {
            "_comment":"py2 is deprecated",
            "py2": {
                "38449":"for shipping pillow<=6.2.2 - the last available version for py2",
                "38450":"for shipping pillow<=6.2.2 - the last available version for py2",
                "38451":"for shipping pillow<=6.2.2 - the last available version for py2",
                "38452":"for shipping pillow<=6.2.2 - the last available version for py2",
                "35015":"for shipping pycrypto<=2.6.1 - the last available version for py2"
            },
            "py3": {
                "41161":"TF 2.6.0 is the last version for 2.6 series and does not have a fix yet.",
                "42098":"Can't upgrade TF version to 2.7.x in non 2.7 images.",
                "42062":"Can't upgrade TF version to 2.7.x in non 2.7 images.",
                "42815":"Can't upgrade bokeh version version as it brings typing-extensions 3.10 which is not compatible with TF2.6.2",
                "42772":"Can't upgrade bokeh version version as it brings typing-extensions 3.10 which is not compatible with TF2.6.2",
                "42814":"Can't upgrade bokeh version version as it brings typing-extensions 3.10 which is not compatible with TF2.6.2"
            }
        },
        "inference":{
            "_comment":"py2 is deprecated",
            "py2": {
                "38449":"for shipping pillow<=6.2.2 - the last available version for py2",
                "38450":"for shipping pillow<=6.2.2 - the last available version for py2",
                "38451":"for shipping pillow<=6.2.2 - the last available version for py2",
                "38452":"for shipping pillow<=6.2.2 - the last available version for py2"
            },
            "py3": {
                "42098":"Can't upgrade TF version to 2.7.x in non 2.7 images.",
                "42062":"Can't upgrade TF version to 2.7.x in non 2.7 images."
            }
        },
        "inference-eia": {
            "_comment":"py2 is deprecated",
            "py2": {
                "38449":"for shipping pillow<=6.2.2 - the last available version for py2",
                "38450":"for shipping pillow<=6.2.2 - the last available version for py2",
                "38451":"for shipping pillow<=6.2.2 - the last available version for py2",
                "38452":"for shipping pillow<=6.2.2 - the last available version for py2"
            },
            "py3": {
                "42098":"Can't upgrade TF version to 2.7.x in non 2.7 images.",
                "42062":"Can't upgrade TF version to 2.7.x in non 2.7 images."
            }
        },
        "inference-neuron":{
            "_comment":"py2 is deprecated",
            "py2": {
            },
            "py3": {
                "39409":"TF 1.15.5 is on par with TF 2.0.4, 2.1.3, 2.2.2, 2.3.2 in security patches",
                "39408":"TF 1.15.5 is on par with TF 2.0.4, 2.1.3, 2.2.2, 2.3.2 in security patches",
                "39407":"TF 1.15.5 is on par with TF 2.0.4, 2.1.3, 2.2.2, 2.3.2 in security patches",
                "39406":"TF 1.15.5 is on par with TF 2.0.4, 2.1.3, 2.2.2, 2.3.2 in security patches",
                "42098":"Can't upgrade TF version to 2.7.x in non 2.7 images.",
                "42062":"Can't upgrade TF version to 2.7.x in non 2.7 images.",
                "43453":"numpy > 1.22.0 is not available for py37",
                "44715":"numpy > 1.22.0 is not available for py37",
                "44717":"numpy > 1.22.0 is not available for py37",
                "44716":"numpy > 1.22.0 is not available for py37"
            }
        }
    },
    "mxnet": {
        "training": {
            "_comment":"py2 is deprecated",
            "py2": {
                "38449":"for shipping pillow<=6.2.2 - the last available version for py2",
                "38450":"for shipping pillow<=6.2.2 - the last available version for py2",
                "38451":"for shipping pillow<=6.2.2 - the last available version for py2",
                "38452":"for shipping pillow<=6.2.2 - the last available version for py2"
            },
            "py3": {
            }
        },
        "inference": {
            "_comment":"py2 is deprecated",
            "py2": {
                "38449":"for shipping pillow<=6.2.2 - the last available version for py2",
                "38450":"for shipping pillow<=6.2.2 - the last available version for py2",
                "38451":"for shipping pillow<=6.2.2 - the last available version for py2",
                "38452":"for shipping pillow<=6.2.2 - the last available version for py2"
            },
            "py3": {
            }
        },
        "inference-eia": {
            "_comment":"py2 is deprecated",
            "py2": {
                "38449":"for shipping pillow<=6.2.2 - the last available version for py2",
                "38450":"for shipping pillow<=6.2.2 - the last available version for py2",
                "38451":"for shipping pillow<=6.2.2 - the last available version for py2",
                "38452":"for shipping pillow<=6.2.2 - the last available version for py2",
                "36810":"numpy<=1.16.0 -- This has to only be here while we publish MXNet 1.4.1 EI DLC v1.0"
            },
            "py3": {
            }
        },
        "inference-neuron": {
            "_comment":"py2 is deprecated",
            "py2": {
            },
            "py3": {
                "40673":"for shipping tensorflow 1.15.5",
                "40675":"for shipping tensorflow 1.15.5",
                "40676":"for shipping tensorflow 1.15.5",
                "40794":"for shipping tensorflow 1.15.5",
                "40795":"for shipping tensorflow 1.15.5",
                "40796":"for shipping tensorflow 1.15.5",
<<<<<<< HEAD
                "43453":"numpy > 1.22.0 is not available for py37",
                "44715":"numpy > 1.22.0 is not available for py37",
                "44717":"numpy > 1.22.0 is not available for py37",
                "44716":"numpy > 1.22.0 is not available for py37"
=======
                "42457":"for shipping tensorflow 1.15.5",
                "43748":"for shipping tensorflow 1.15.5",
                "43750":"for shipping tensorflow 1.15.5",
                "43747":"for shipping tensorflow 1.15.5",
                "43749":"for shipping tensorflow 1.15.5",
                "42446":"for shipping tensorflow 1.15.5",
                "42443":"for shipping tensorflow 1.15.5",
                "42450":"for shipping tensorflow 1.15.5",
                "42447":"for shipping tensorflow 1.15.5",
                "42464":"for shipping tensorflow 1.15.5",
                "42461":"for shipping tensorflow 1.15.5",
                "42466":"for shipping tensorflow 1.15.5",
                "42470":"for shipping tensorflow 1.15.5",
                "42473":"for shipping tensorflow 1.15.5",
                "42474":"for shipping tensorflow 1.15.5",
                "42472":"for shipping tensorflow 1.15.5",
                "42468":"for shipping tensorflow 1.15.5",
                "42460":"for shipping tensorflow 1.15.5",
                "42451":"for shipping tensorflow 1.15.5",
                "42456":"for shipping tensorflow 1.15.5",
                "42475":"for shipping tensorflow 1.15.5",
                "42469":"for shipping tensorflow 1.15.5",
                "42471":"for shipping tensorflow 1.15.5",
                "42465":"for shipping tensorflow 1.15.5",
                "42463":"for shipping tensorflow 1.15.5",
                "42462":"for shipping tensorflow 1.15.5",
                "42455":"for shipping tensorflow 1.15.5",
                "42453":"for shipping tensorflow 1.15.5",
                "42452":"for shipping tensorflow 1.15.5",
                "42459":"for shipping tensorflow 1.15.5",
                "42454":"for shipping tensorflow 1.15.5",
                "42449":"for shipping tensorflow 1.15.5",
                "42448":"for shipping tensorflow 1.15.5",
                "42444":"for shipping tensorflow 1.15.5",
                "42442":"for shipping tensorflow 1.15.5",
                "42445":"for shipping tensorflow 1.15.5",
                "43613":"for shipping tensorflow 1.15.5"

>>>>>>> 096e40c6
            }
        }
    },
    "pytorch": {
        "training": {
            "_comment":"py2 is deprecated",
            "py2": {
                "35810":"for astropy<3.0.1",
                "38449":"for shipping pillow<=6.2.2 - the last available version for py2",
                "38450":"for shipping pillow<=6.2.2 - the last available version for py2",
                "38451":"for shipping pillow<=6.2.2 - the last available version for py2",
                "38452":"for shipping pillow<=6.2.2 - the last available version for py2"
            },
            "py3": {
                "42772":"for shipping bokeh<=2.3.3 - the last available version for py3.6",
                "42814":"for shipping bokeh<=2.3.3 - the last available version for py3.6",
                "42815":"for shipping bokeh<=2.3.3 - the last available version for py3.6"
            }
        },
        "inference": {
            "_comment":"py2 is deprecated",
            "py2": {
            },
            "py3": {
            }
        },
        "inference-eia": {
            "_comment":"py2 is deprecated",
            "py2": {
            },
            "py3": {
            }
        },
        "inference-neuron": {
            "_comment":"py2 is deprecated",
            "py2": {
            },
            "py3": {
                "39409":"TF 1.15.5 is on par with TF 2.0.4, 2.1.3, 2.2.2, 2.3.2 in security patches",
                "39408":"TF 1.15.5 is on par with TF 2.0.4, 2.1.3, 2.2.2, 2.3.2 in security patches",
                "39407":"TF 1.15.5 is on par with TF 2.0.4, 2.1.3, 2.2.2, 2.3.2 in security patches",
                "39406":"TF 1.15.5 is on par with TF 2.0.4, 2.1.3, 2.2.2, 2.3.2 in security patches",
                "40794":"for shipping tensorflow 1.15.5",
                "40795":"for shipping tensorflow 1.15.5",
                "42457":"for shipping tensorflow 1.15.5",
                "43748":"for shipping tensorflow 1.15.5",
                "43750":"for shipping tensorflow 1.15.5",
                "43747":"for shipping tensorflow 1.15.5",
                "43749":"for shipping tensorflow 1.15.5",
                "42446":"for shipping tensorflow 1.15.5",
                "42443":"for shipping tensorflow 1.15.5",
                "42450":"for shipping tensorflow 1.15.5",
                "42447":"for shipping tensorflow 1.15.5",
                "42464":"for shipping tensorflow 1.15.5",
                "42461":"for shipping tensorflow 1.15.5",
                "42466":"for shipping tensorflow 1.15.5",
                "42470":"for shipping tensorflow 1.15.5",
                "42473":"for shipping tensorflow 1.15.5",
                "42474":"for shipping tensorflow 1.15.5",
                "42472":"for shipping tensorflow 1.15.5",
                "42468":"for shipping tensorflow 1.15.5",
                "42460":"for shipping tensorflow 1.15.5",
                "42451":"for shipping tensorflow 1.15.5",
                "42456":"for shipping tensorflow 1.15.5",
                "42475":"for shipping tensorflow 1.15.5",
                "42469":"for shipping tensorflow 1.15.5",
                "42471":"for shipping tensorflow 1.15.5",
                "42465":"for shipping tensorflow 1.15.5",
                "42463":"for shipping tensorflow 1.15.5",
                "42462":"for shipping tensorflow 1.15.5",
                "42455":"for shipping tensorflow 1.15.5",
                "42453":"for shipping tensorflow 1.15.5",
                "42452":"for shipping tensorflow 1.15.5",
                "42459":"for shipping tensorflow 1.15.5",
                "42454":"for shipping tensorflow 1.15.5",
                "42449":"for shipping tensorflow 1.15.5",
                "42448":"for shipping tensorflow 1.15.5",
                "42444":"for shipping tensorflow 1.15.5",
                "42442":"for shipping tensorflow 1.15.5",
                "42445":"for shipping tensorflow 1.15.5",
                "43613":"for shipping tensorflow 1.15.5",
                "44463":"torchserve 0.5.2. need latest with fix for log4j2",
                "43453":"numpy > 1.22.0 is not available for py37",
                "44715":"numpy > 1.22.0 is not available for py37",
                "44717":"numpy > 1.22.0 is not available for py37",
                "44716":"numpy > 1.22.0 is not available for py37"
            }
        }
    },
    "huggingface_tensorflow": {
        "training": {
            "_comment":"py2 is deprecated",
            "py2": {
                "38449":"for shipping pillow<=6.2.2 - the last available version for py2",
                "38450":"for shipping pillow<=6.2.2 - the last available version for py2",
                "38451":"for shipping pillow<=6.2.2 - the last available version for py2",
                "38452":"for shipping pillow<=6.2.2 - the last available version for py2",
                "35015":"for shipping pycrypto<=2.6.1 - the last available version for py2"
            },
            "py3": {
                "41161":"TF 2.6.0 is the last version for 2.6 series and does not have a fix yet.",
                "42098":"Can't upgrade TF version to 2.7.x in non 2.7 images.",
                "42062":"Can't upgrade TF version to 2.7.x in non 2.7 images.",
                "42815":"Can't upgrade bokeh version version as it brings typing-extensions 3.10 which is not compatible with TF2.6.2",
                "42772":"Can't upgrade bokeh version version as it brings typing-extensions 3.10 which is not compatible with TF2.6.2",
                "42814":"Can't upgrade bokeh version version as it brings typing-extensions 3.10 which is not compatible with TF2.6.2"
            }
        },
        "inference":{
            "_comment":"py2 is deprecated",
            "py2": {
                "38449":"for shipping pillow<=6.2.2 - the last available version for py2",
                "38450":"for shipping pillow<=6.2.2 - the last available version for py2",
                "38451":"for shipping pillow<=6.2.2 - the last available version for py2",
                "38452":"for shipping pillow<=6.2.2 - the last available version for py2"
            },
            "py3": {
                "42098":"Can't upgrade TF version to 2.7.x in non 2.7 images.",
                "42062":"Can't upgrade TF version to 2.7.x in non 2.7 images."
            }
        }
    },
    "huggingface_pytorch": {
        "training": {
            "_comment":"py2 is deprecated",
            "py2": {
                "35810":"for astropy<3.0.1",
                "38449":"for shipping pillow<=6.2.2 - the last available version for py2",
                "38450":"for shipping pillow<=6.2.2 - the last available version for py2",
                "38451":"for shipping pillow<=6.2.2 - the last available version for py2",
                "38452":"for shipping pillow<=6.2.2 - the last available version for py2"
            },
            "py3": {
                "42772":"for shipping bokeh<=2.3.3 - the last available version for py3.6",
                "42814":"for shipping bokeh<=2.3.3 - the last available version for py3.6",
                "42815":"for shipping bokeh<=2.3.3 - the last available version for py3.6"
            }
        },
        "inference": {
            "_comment":"py2 is deprecated",
            "py2": {
            },
            "py3": {
            }
        }
    }
}<|MERGE_RESOLUTION|>--- conflicted
+++ resolved
@@ -108,12 +108,6 @@
                 "40794":"for shipping tensorflow 1.15.5",
                 "40795":"for shipping tensorflow 1.15.5",
                 "40796":"for shipping tensorflow 1.15.5",
-<<<<<<< HEAD
-                "43453":"numpy > 1.22.0 is not available for py37",
-                "44715":"numpy > 1.22.0 is not available for py37",
-                "44717":"numpy > 1.22.0 is not available for py37",
-                "44716":"numpy > 1.22.0 is not available for py37"
-=======
                 "42457":"for shipping tensorflow 1.15.5",
                 "43748":"for shipping tensorflow 1.15.5",
                 "43750":"for shipping tensorflow 1.15.5",
@@ -150,9 +144,11 @@
                 "42444":"for shipping tensorflow 1.15.5",
                 "42442":"for shipping tensorflow 1.15.5",
                 "42445":"for shipping tensorflow 1.15.5",
-                "43613":"for shipping tensorflow 1.15.5"
-
->>>>>>> 096e40c6
+                "43613":"for shipping tensorflow 1.15.5",
+                "43453":"numpy > 1.22.0 is not available for py37",
+                "44715":"numpy > 1.22.0 is not available for py37",
+                "44717":"numpy > 1.22.0 is not available for py37",
+                "44716":"numpy > 1.22.0 is not available for py37"
             }
         }
     },
