"""
Copyright 2019-2020 Amazon.com, Inc. or its affiliates. All Rights Reserved.

Licensed under the Apache License, Version 2.0 (the "License"). You
may not use this file except in compliance with the License. A copy of
the License is located at

    http://aws.amazon.com/apache2.0/

or in the "license" file accompanying this file. This file is
distributed on an "AS IS" BASIS, WITHOUT WARRANTIES OR CONDITIONS OF
ANY KIND, either express or implied. See the License for the specific
language governing permissions and limitations under the License.
"""
import os
import re
import json
import logging
import sys
import boto3
import constants

from botocore.exceptions import ClientError
from invoke.context import Context

from codebuild_environment import get_cloned_folder_path, get_user_and_repo_name
from config import is_build_enabled
from safety_report_generator import SafetyReportGenerator

LOGGER = logging.getLogger(__name__)
LOGGER.setLevel(logging.DEBUG)
LOGGER.addHandler(logging.StreamHandler(sys.stdout))
LOGGER.addHandler(logging.StreamHandler(sys.stderr))


class JobParameters:
    image_types = []
    device_types = []
    py_versions = []
    image_run_test_types = {}

    @staticmethod
    def build_for_all_images():
        JobParameters.image_types = constants.ALL
        JobParameters.device_types = constants.ALL
        JobParameters.py_versions = constants.ALL

    @staticmethod
    def add_image_types(value):
        if JobParameters.image_types != constants.ALL:
            JobParameters.image_types.append(value)

    @staticmethod
    def build_for_all_device_types_py_versions():
        JobParameters.device_types = constants.ALL
        JobParameters.py_versions = constants.ALL

    @staticmethod
    def do_build_all_images():
        return (
            JobParameters.device_types == constants.ALL
            and JobParameters.image_types == constants.ALL
            and JobParameters.py_versions == constants.ALL
        )


def download_s3_file(bucket_name, filepath, local_file_name):
    """

    :param bucket_name: string
    :param filepath: string
    :param local_file_name: string
    :return:
    """
    _s3 = boto3.Session().resource('s3')

    try:
        _s3.Bucket(bucket_name).download_file(filepath, local_file_name)
    except ClientError as e:
        LOGGER.error("Error: Cannot read file from s3 bucket.")
        LOGGER.error("Exception: {}".format(e))
        raise


def download_file(remote_url: str, link_type: str):
    """
    Fetch remote files and save with provided local_path name
    :param link_type: string
    :param remote_url: string
    :return: file_name: string
    """
    LOGGER.info(f"Downloading {remote_url}")

    file_name = os.path.basename(remote_url).strip()
    LOGGER.info(f"basename: {file_name}")

    if link_type in ["s3"] and remote_url.startswith("s3://"):
        match = re.match(r's3:\/\/(.+?)\/(.+)', remote_url)
        if match:
            bucket_name = match.group(1)
            bucket_key = match.group(2)
            LOGGER.info(f"bucket_name: {bucket_name}")
            LOGGER.info(f"bucket_key: {bucket_key}")
            download_s3_file(bucket_name, bucket_key, file_name)
        else:
            raise ValueError(f"Regex matching on s3 URI failed.")
    else:
        ctx = Context()
        ctx.run(f"curl -O {remote_url}")

    return file_name


def get_pr_modified_files(pr_number):
    """
    Fetch all the files modified for a git pull request and return them as a string
    :param pr_number: int
    :return: str with all the modified files
    """
    # This import statement has been placed inside this function because it creates a dependency that is unnecessary
    # for local builds and builds outside of Pull Requests.
    from dlc.github_handler import GitHubHandler

    # Example: "https://github.com/aws/deep-learning-containers.git"
    user, repo_name = get_user_and_repo_name()

    github_handler = GitHubHandler(user, repo_name)
    files = github_handler.get_pr_files_changed(pr_number)
    files = "\n".join(files)
    return files


def update_image_run_test_types(image_build_string, test_type):
    """
    Map the test_types with image_tags or job_type values, we use this mapping in fetch_dlc_images_for_test_jobs
    to append images for each test job
    :param image_build_string: str (image_name or training or inference or all)
    :param test_type: str (all or ec2 or ecs or eks or sagemaker)
    :return:
    """
    if image_build_string in JobParameters.image_run_test_types.keys():
        test = JobParameters.image_run_test_types.get(image_build_string)
        # If image_build_string is already present
        # we will only append the test_type if it doesn't have all tests.
        if constants.ALL not in test and test_type != constants.ALL:
            test.append(test_type)
            JobParameters.image_run_test_types[image_build_string] = test
        # if test_type is "all" then we override existing value with that.
        elif test_type == constants.ALL:
            JobParameters.image_run_test_types[image_build_string] = [test_type]
    # Assigning the test_type to image_build_string for the first time
    else:
        JobParameters.image_run_test_types[image_build_string] = [test_type]


def parse_modified_docker_files_info(files, framework, pattern=""):
    """
    Parse all the files in PR to find docker file related changes for any framework
    triggers an image build matching the image_type(training/testing), device_type(cpu_gpu)
    and python version(py2 and py3) of the changed docker files
    :param files: str
    :param framework: str
    :param pattern: str
    :return: None
    """
    rule = re.findall(rf"{pattern}", files)
    for dockerfile in rule:
        dockerfile_arr = dockerfile.split("/")
        if dockerfile_arr[0] == "huggingface":
            # HuggingFace related files stored in huggingface/<framework> directories
            # Joining 1 and 2 elements to get huggingface_<framework> as a first element
            dockerfile_arr = [f"{dockerfile_arr[0]}_{dockerfile_arr[1]}"]+dockerfile_arr[2:]
        framework_change = (dockerfile_arr[0] + "_trcomp") if "trcomp" in dockerfile_arr[-1] else dockerfile_arr[0]

        if dockerfile_arr[0] == "habana":
            framework_change = dockerfile_arr[1]
            dockerfile_arr = [f"{dockerfile_arr[0]}_{dockerfile_arr[1]}"]+dockerfile_arr[2:]
        # If the modified dockerfile belongs to a different
        # framework, do nothing
        if framework_change != framework:
            continue
        image_type = dockerfile_arr[1]
        py_version = dockerfile_arr[4]
        device_type = dockerfile_arr[-1].split(".")[-1]
        LOGGER.info(f"Building dockerfile: {dockerfile_arr}")
        # Use class static variables to avoid passing, returning the varibles from all functions
        JobParameters.device_types.append(device_type)
        JobParameters.image_types.append(image_type)
        JobParameters.py_versions.append(py_version)
        # create a map for the image_build_string and run_test_types on it
        # this map will be used to update the DLC_IMAGES for pr test jobs
        run_tests_key = f"{image_type}_{device_type}_{py_version}"
        update_image_run_test_types(run_tests_key, constants.ALL)


def parse_modifed_buidspec_yml_info(files, framework, pattern=""):
    """
    trigger a build for all the images related to a framework when there is change in framework/buildspec.yml
    :param files: str
    :param framework: str
    :param pattern: str
    :return: None
    """
    rule = re.findall(rf"{pattern}", files)
    for buildspec in rule:
        buildspec_arr = buildspec.split("/")
        if buildspec_arr[0] == "huggingface":
            # HuggingFace related files stored in huggingface/<framework> directories
            # Joining 1 and 2 elements to get huggingface_<framework> as a first element
            buildspec_arr = [f"{buildspec_arr[0]}_{buildspec_arr[1]}"]+buildspec_arr[2:]
        buildspec_framework = (buildspec_arr[0] + "_trcomp") if "trcomp" in buildspec_arr[-1] else buildspec_arr[0]
        if buildspec_arr[0] == "habana":
            buildspec_framework = buildspec_arr[1]
        if buildspec_framework == framework:
            JobParameters.build_for_all_images()
            update_image_run_test_types(constants.ALL, constants.ALL)


# Rule 3: If any file in the build code changes, build all images
def parse_modifed_root_files_info(files, pattern=""):
    """
    trigger a build for all the images for all the frameworks when there is change in src, test, testspec.yml files
    :param files: str
    :param pattern: str
    :return: None
    """
    rule = re.findall(rf"{pattern}", files)
    if rule:
        JobParameters.build_for_all_images()
        update_image_run_test_types(constants.ALL, constants.ALL)


def parse_modified_sagemaker_test_files(files, framework, pattern=""):
    """
    Parse all the files in PR to find sagemaker tests related changes for any framework
    to trigger an image build matching the image_type(training/testing) for all the device_types(cpu,gpu)
    and python_versions(py2,py3)
    :param files: str
    :param framework: str
    :param pattern: str
    :return: None
    """
    rule = re.findall(rf"{pattern}", files)
    for test_file in rule:
        test_dirs = test_file.split("/")
        test_folder = test_dirs[0]
        if test_folder == "sagemaker_tests":
            framework_changed = test_dirs[1]
            # The below code looks for file changes in /test/sagemaker_tests/(mxnet|pytorch|tensorflow) directory
            if framework_changed == framework:
                job_name = test_dirs[2]
                # The training folder structure for tensorflow is tensorflow1_training(1.x), tensorflow2_training(2.x)
                # so we are stripping the tensorflow1 from the name
                if framework_changed == "tensorflow" and "training" in job_name:
                    job_name = "training"
                if job_name in constants.IMAGE_TYPES:
                    JobParameters.add_image_types(job_name)
                    JobParameters.build_for_all_device_types_py_versions()
                    update_image_run_test_types(job_name, constants.SAGEMAKER_TESTS)
                # If file changed is under /test/sagemaker_tests/(mxnet|pytorch|tensorflow)
                # but not in training/inference dirs
                else:
                    JobParameters.build_for_all_images()
                    update_image_run_test_types(
                        constants.ALL, constants.SAGEMAKER_TESTS
                    )
                    break
            # If file changed is under /test/sagemaker_tests but not in (mxnet|pytorch|tensorflow) dirs
            elif framework_changed not in constants.FRAMEWORKS:
                JobParameters.build_for_all_images()
                update_image_run_test_types(constants.ALL, constants.SAGEMAKER_TESTS)
                break


def parse_modified_dlc_test_files_info(files, framework, pattern=""):
    """
    Parse all the files in PR to find ecs/eks/ec2 tests related changes for any framework
    to trigger an image build matching the image_type(training/testing) for all the device_types(cpu,gpu)
    and python_versions(py2,py3)
    :param files:
    :param framework:
    :param pattern:
    :return: None
    """
    rule = re.findall(rf"{pattern}", files)
    # JobParameters variables are not set with constants.ALL
    for test_file in rule:
        test_dirs = test_file.split("/")
        test_folder = test_dirs[0]
        if test_folder == "dlc_tests":
            test_name = test_dirs[1]
            # The below code looks for file changes in /test/dlc_tests/(ecs|eks|ec2) directory
            if test_name in ["ecs", "eks", "ec2"]:
                framework_changed = test_dirs[2]
                if framework_changed == framework:
                    job_name = test_dirs[3]
                    if job_name in constants.IMAGE_TYPES:
                        JobParameters.add_image_types(job_name)
                        JobParameters.build_for_all_device_types_py_versions()
                        update_image_run_test_types(job_name, test_name)
                    # If file changed is under /test/dlc_tests/(ecs|eks|ec2)
                    # but not in (inference|training) dirs
                    else:
                        JobParameters.build_for_all_images()
                        update_image_run_test_types(constants.ALL, test_name)
                        break
                # If file changed is under /test/dlc_tests/(ecs|eks|ec2) dirs init and conftest files
                elif framework_changed not in constants.FRAMEWORKS:
                    JobParameters.build_for_all_images()
                    update_image_run_test_types(constants.ALL, test_name)
                    break
            # If file changed is under /test/dlc_tests/ dir sanity, container_tests dirs
            # and init, conftest files
            else:
                JobParameters.build_for_all_images()
                update_image_run_test_types(constants.ALL, constants.EC2_TESTS)
                update_image_run_test_types(constants.ALL, constants.ECS_TESTS)
                update_image_run_test_types(constants.ALL, constants.EKS_TESTS)
                break


def pr_build_setup(pr_number, framework):
    """
    Identify the PR changeset and set the appropriate environment
    variables
    Parameters:
        pr_number: int

    Returns:
        device_types: [str]
        image_types: [str]
        py_versions: [str]
    """
    files = get_pr_modified_files(pr_number)

    # This below code currently appends the values to device_types, image_types, py_versions for files changed
    # if there are no changes in the files then functions return same lists
    parse_modified_docker_files_info(files, framework, pattern="\S+Dockerfile\S+")

    parse_modified_sagemaker_test_files(
        files, framework, pattern="sagemaker_tests\/\S+"
    )

    # The below functions are only run if all JobParameters variables are not set with constants.ALL
    parse_modified_dlc_test_files_info(files, framework, pattern="dlc_tests\/\S+")

    # The below code currently overides the device_types, image_types, py_versions with constants.ALL
    # when there is a change in any the below files
    parse_modifed_buidspec_yml_info(files, framework, pattern="\S+\/buildspec.*yml")

    parse_modifed_root_files_info(files, pattern="src\/\S+")

    parse_modifed_root_files_info(
        files, pattern="(?:test\/(?!(dlc_tests|sagemaker_tests))\S+)"
    )

    parse_modifed_root_files_info(files, pattern="testspec\.yml")

    return (
        JobParameters.device_types,
        JobParameters.image_types,
        JobParameters.py_versions,
    )


def build_setup(framework, device_types=None, image_types=None, py_versions=None):
    """
    Setup the appropriate environment variables depending on whether this is a PR build
    or a dev build

    Parameters:
        framework: str
        device_types: [str]
        image_types: [str]
        py_versions: [str]

    Returns:
        None
    """

    # Set necessary environment variables
    to_build = {
        "device_types": constants.DEVICE_TYPES,
        "image_types": constants.IMAGE_TYPES,
        "py_versions": constants.PYTHON_VERSIONS,
    }
    build_context = os.environ.get("BUILD_CONTEXT")
    enable_build = is_build_enabled()

    if build_context == "PR":
        pr_number = os.getenv("PR_NUMBER")
        LOGGER.info(f"pr number: {pr_number}")
        if pr_number is not None:
            pr_number = int(pr_number)
        device_types, image_types, py_versions = pr_build_setup(pr_number, framework)

    if device_types != constants.ALL:
        to_build["device_types"] = constants.DEVICE_TYPES.intersection(
            set(device_types)
        )
    if image_types != constants.ALL:
        to_build["image_types"] = constants.IMAGE_TYPES.intersection(set(image_types))
    if py_versions != constants.ALL:
        to_build["py_versions"] = constants.PYTHON_VERSIONS.intersection(
            set(py_versions)
        )
    for device_type in to_build["device_types"]:
        for image_type in to_build["image_types"]:
            for py_version in to_build["py_versions"]:
                env_variable = f"{framework.upper()}_{device_type.upper()}_{image_type.upper()}_{py_version.upper()}"
                if enable_build or build_context != "PR":
                    os.environ[env_variable] = "true"


def fetch_dlc_images_for_test_jobs(images, use_latest_additional_tag=False):
    """
    use the JobParamters.run_test_types values to pass on image ecr urls to each test type.
    :param images: list
    :return: dictionary
    """
    DLC_IMAGES = {"sagemaker": [], "ecs": [], "eks": [], "ec2": [], "sanity": []}

    build_enabled = is_build_enabled()

    for docker_image in images:
        if not docker_image.is_test_promotion_enabled:
            continue
        use_preexisting_images = ((not build_enabled) and docker_image.build_status == constants.NOT_BUILT)
        if docker_image.build_status == constants.SUCCESS or use_preexisting_images:
            ecr_url_to_test = docker_image.ecr_url
            if use_latest_additional_tag and len(docker_image.additional_tags) > 0:
                ecr_url_to_test = f"{docker_image.repository}:{docker_image.additional_tags[-1]}"

            # Run sanity tests on the all images built
            DLC_IMAGES["sanity"].append(ecr_url_to_test)
            image_job_type = docker_image.info.get("image_type")
            image_device_type = docker_image.info.get("device_type")
            image_python_version = docker_image.info.get("python_version")
            image_tag = f"{image_job_type}_{image_device_type}_{image_python_version}"
            # when image_run_test_types has key all values can be (all , ecs, eks, ec2, sagemaker)
            if constants.ALL in JobParameters.image_run_test_types.keys():
                run_tests = JobParameters.image_run_test_types.get(constants.ALL)
                run_tests = (
                    constants.ALL_TESTS if constants.ALL in run_tests else run_tests
                )
                for test in run_tests:
                    DLC_IMAGES[test].append(ecr_url_to_test)
            # when key is training or inference values can be  (ecs, eks, ec2, sagemaker)
            if image_job_type in JobParameters.image_run_test_types.keys():
                run_tests = JobParameters.image_run_test_types.get(image_job_type)
                for test in run_tests:
                    DLC_IMAGES[test].append(ecr_url_to_test)
            # when key is image_tag (training-cpu-py3) values can be (ecs, eks, ec2, sagemaker)
            if image_tag in JobParameters.image_run_test_types.keys():
                run_tests = JobParameters.image_run_test_types.get(image_tag)
                run_tests = (
                    constants.ALL_TESTS if constants.ALL in run_tests else run_tests
                )
                for test in run_tests:
                    DLC_IMAGES[test].append(ecr_url_to_test)

    for test_type in DLC_IMAGES.keys():
        test_images = DLC_IMAGES[test_type]
        if test_images:
            DLC_IMAGES[test_type] = list(set(test_images))
    return DLC_IMAGES


def write_to_json_file(file_name, content):
    with open(file_name, "w") as fp:
        json.dump(content, fp)


def set_test_env(images, use_latest_additional_tag=False, images_env="DLC_IMAGES", **kwargs):
    """
    Util function to write a file to be consumed by test env with necessary environment variables

    ENV variables set by os do not persist, as a new shell is instantiated for post_build steps

    :param images: List of image objects
    :param images_env: Name for the images environment variable
    :param env_file: File to write environment variables to
    :param kwargs: other environment variables to set
    """
    test_envs = []

    test_images_dict = fetch_dlc_images_for_test_jobs(images, use_latest_additional_tag=use_latest_additional_tag)

    # dumping the test_images to dict that can be used in src/start_testbuilds.py
    write_to_json_file(constants.TEST_TYPE_IMAGES_PATH, test_images_dict)

    LOGGER.debug(f"Utils Test Type Images: {test_images_dict}")

    if kwargs:
        for key, value in kwargs.items():
            test_envs.append({"name": key, "value": value, "type": "PLAINTEXT"})

    write_to_json_file(constants.TEST_ENV_PATH, test_envs)


def get_safety_ignore_dict(image_uri, framework, python_version, job_type):
    """
    Get a dict of known safety check issue IDs to ignore, if specified in file ../data/ignore_ids_safety_scan.json.

    :param image_uri: str, consists of f"{image_repo}:{image_tag}"
    :param framework: str, framework like tensorflow, mxnet etc.
    :param python_version: str, py2 or py3
    :param job_type: str, type of training job. Can be "training"/"inference"
    :return: dict, key is the ignored vulnerability id and value is the reason to ignore it
    """
    if job_type == "inference":
        job_type = (
            "inference-eia" if "eia" in image_uri else "inference-neuron" if "neuron" in image_uri else "inference"
        )

    if "habana" in image_uri:
        framework = f"habana_{framework}"

    ignore_data_file = os.path.join(os.sep, get_cloned_folder_path(), "data", "ignore_ids_safety_scan.json")
    with open(ignore_data_file) as f:
        ignore_safety_ids = json.load(f)

    return ignore_safety_ids.get(framework, {}).get(job_type, {}).get(python_version, {})


def generate_safety_report_for_image(image_uri, image_info, storage_file_path=None):
    """
    Generate safety scan reports for an image and store it at the location specified

    :param image_uri: str, consists of f"{image_repo}:{image_tag}"
    :param image_info: dict, should consist of 3 keys - "framework", "python_version" and "image_type".
    :param storage_file_path: str, looks like "storage_location.json"
    :return: list[dict], safety report generated by SafetyReportGenerator
    """
    ctx = Context()
    docker_run_cmd = f"docker run -id --entrypoint='/bin/bash' {image_uri} "
    container_id = ctx.run(f"{docker_run_cmd}", hide=True, warn=True).stdout.strip()
<<<<<<< HEAD
    install_safety_cmd = "pip install 'safety<2'"
=======
    install_safety_cmd = "pip install 'safety<2.0.0'"
>>>>>>> 72e02ee5
    docker_exec_cmd = f"docker exec -i {container_id}"
    ctx.run(f"{docker_exec_cmd} {install_safety_cmd}", hide=True, warn=True)
    ignore_dict = get_safety_ignore_dict(
        image_uri, image_info["framework"], image_info["python_version"], image_info["image_type"]
    )
    safety_scan_output = SafetyReportGenerator(container_id, ignore_dict=ignore_dict).generate()
    ctx.run(f"docker rm -f {container_id}", hide=True, warn=True)
    if storage_file_path:
        with open(storage_file_path, "w", encoding="utf-8") as f:
            json.dump(safety_scan_output, f, indent=4)
    return safety_scan_output


def get_label_prefix_customer_type(image_tag):
    """
    Return customer type from image tag, to be used as label prefix

    @param image_tag: image tag
    @return: e3 or sagemaker
    """
    if "-e3" in image_tag:
        return "e3"

    # Older images are not tagged with e3 or sagemaker. Assuming that lack of e3 tag implies sagemaker.
    return "sagemaker"<|MERGE_RESOLUTION|>--- conflicted
+++ resolved
@@ -535,11 +535,7 @@
     ctx = Context()
     docker_run_cmd = f"docker run -id --entrypoint='/bin/bash' {image_uri} "
     container_id = ctx.run(f"{docker_run_cmd}", hide=True, warn=True).stdout.strip()
-<<<<<<< HEAD
-    install_safety_cmd = "pip install 'safety<2'"
-=======
     install_safety_cmd = "pip install 'safety<2.0.0'"
->>>>>>> 72e02ee5
     docker_exec_cmd = f"docker exec -i {container_id}"
     ctx.run(f"{docker_exec_cmd} {install_safety_cmd}", hide=True, warn=True)
     ignore_dict = get_safety_ignore_dict(
