"""
Copyright 2019-2020 Amazon.com, Inc. or its affiliates. All Rights Reserved.

Licensed under the Apache License, Version 2.0 (the "License"). You
may not use this file except in compliance with the License. A copy of
the License is located at

    http://aws.amazon.com/apache2.0/

or in the "license" file accompanying this file. This file is
distributed on an "AS IS" BASIS, WITHOUT WARRANTIES OR CONDITIONS OF
ANY KIND, either express or implied. See the License for the specific
language governing permissions and limitations under the License.
"""
import os
import re
import json

import constants
from github import GitHubHandler


class JobParameters:
    image_types = []
    device_types = []
    py_versions = []

    @staticmethod
    def build_for_all_images():
        JobParameters.image_types = constants.ALL
        JobParameters.device_types = constants.ALL
        JobParameters.py_versions = constants.ALL

    @staticmethod
    def build_for_all_device_types_py_versions():
        JobParameters.device_types = constants.ALL
        JobParameters.py_versions = constants.ALL

    @staticmethod
    def do_build_all_images():
        return (
            JobParameters.device_types == constants.ALL
            and JobParameters.image_types == constants.ALL
            and JobParameters.py_versions == constants.ALL
        )


def get_pr_modified_files(pr_number):
    """
    Fetch all the files modified for a git pull request and return them as a string
    :param pr_number: int
    :return: str with all the modified files
    """
    github_handler = GitHubHandler("aws", "deep-learning-containers")
    files = github_handler.get_pr_files_changed(pr_number)
    files = "\n".join(files)
    return files


def parse_modified_docker_files_info(files, framework, pattern=""):
    """
    Parse all the files in PR to find docker file related changes for any framework
    triggers an image build matching the image_type(training/testing), device_type(cpu_gpu)
    and python version(py2 and py3) of the changed docker files
    :param files: str
    :param framework: str
    :param pattern: str
    :return: None
    """
    rule = re.findall(rf"{pattern}", files)
    for dockerfile in rule:
        dockerfile = dockerfile.split("/")
        framework_change = dockerfile[0]

        # If the modified dockerfile belongs to a different
        # framework, do nothing
        if framework_change != framework:
            continue
        image_type = dockerfile[1]
        py_version = dockerfile[4]
        device_type = dockerfile[-1].split(".")[-1]
        # Use class static variables to avoid passing, returning the varibles from all functions
        JobParameters.device_types.append(device_type)
        JobParameters.image_types.append(image_type)
        JobParameters.py_versions.append(py_version)


def parse_modifed_buidspec_yml_info(files, framework, pattern=""):
    """
    trigger a build for all the images related to a framework when there is change in framework/buildspec.yml
    :param files: str
    :param framework: str
    :param pattern: str
    :return: None
    """
    rule = re.findall(rf"{pattern}", files)
    if not JobParameters.do_build_all_images():
        for buildspec in rule:
            buildspec_framework = buildspec.split("/")[0]
            if buildspec_framework == framework:
                JobParameters.build_for_all_images()


# Rule 3: If any file in the build code changes, build all images
def parse_modifed_root_files_info(files, pattern=""):
    """
    trigger a build for all the images for all the frameworks when there is change in src, test, testspec.yml files
    :param files: str
    :param pattern: str
    :return: None
    """
    rule = re.findall(rf"{pattern}", files)
    if not JobParameters.do_build_all_images():
        if rule:
            JobParameters.build_for_all_images()


def parse_modified_sagemaker_test_files(files, framework, pattern=""):
    """
    Parse all the files in PR to find sagemaker tests related changes for any framework
    to trigger an image build matching the image_type(training/testing) for all the device_types(cpu,gpu)
    and python_versions(py2,py3)
    :param files: str
    :param framework: str
    :param pattern: str
    :return: None
    """
    rule = re.findall(rf"{pattern}", files)
    for test_file in rule:
        test_folder = test_file.split("/")[1]
        if test_folder == "sagemaker_tests":
            framework_changed = test_file.split("/")[2]
            # The below code looks for file changes in /test/sagemaker_tests/(mxnet|pytorch|tensorflow) directory
            if framework_changed == framework:
                job_name = test_file.split("/")[3]
                # The training folder structure for tensorflow is tensorflow1_training(1.x), tensorflow2_training(2.x)
                # so we are stripping the tensrflow1 from the name
                if framework_changed == "tensorflow" and "training" in job_name:
                    job_name = "training"
                if job_name in constants.IMAGE_TYPES:
                    JobParameters.image_types.append(job_name)
                    JobParameters.build_for_all_device_types_py_versions()
                else:
                    JobParameters.build_for_all_images()
                    break
            # If file changed is under /test/sagemaker_tests but not in (mxnet|pytorch|tensorflow) dirs
            elif framework_changed not in constants.FRAMEWORKS:
                JobParameters.build_for_all_images()
                break


def parse_modified_dlc_test_files_info(files, framework, pattern=""):
    """
    Parse all the files in PR to find ecs/eks/ec2 tests related changes for any framework
    to trigger an image build matching the image_type(training/testing) for all the device_types(cpu,gpu)
    and python_versions(py2,py3)
    :param files:
    :param framework:
    :param pattern:
    :return: None
    """
    rule = re.findall(rf"{pattern}", files)
    # JobParameters variables are not set with constants.ALL
    if not JobParameters.do_build_all_images():
        for test_file in rule:
            test_folder = test_file.split("/")[1]
            if test_folder == "dlc_tests":
                test_name = test_file.split("/")[2]
                # The below code looks for file changes in /test/dlc_tests/(ecs|eks|ec2) directory
                if test_name in ["ecs", "eks", "ec2"]:
                    framework_changed = test_file.split("/")[3]
                    if framework_changed == framework:
                        job_name = test_file.split("/")[4]
                        if job_name in constants.IMAGE_TYPES:
                            JobParameters.image_types.append(job_name)
                            JobParameters.build_for_all_device_types_py_versions()
                        # If file changed is under /test/sagemaker_tests/(ecs|eks|ec2)
                        # but not in (mxnet|pytorch|tensorflow) dirs
                        else:
                            JobParameters.build_for_all_images()
                            break
                    # If file changed is under /test/dlc_tests but not in (ecs|eks|ec2) dirs
                    elif framework_changed not in constants.FRAMEWORKS:
                        JobParameters.build_for_all_images()
                        break


def pr_build_setup(pr_number, framework):
    """
    Identify the PR changeset and set the appropriate environment
    variables
    Parameters:
        pr_number: int

    Returns:
        device_types: [str]
        image_types: [str]
        py_versions: [str]
    """
    files = get_pr_modified_files(pr_number)

    # This below code currently appends the values to device_types, image_types, py_versions for files changed
    # if there are no changes in the files then functions return same lists
    parse_modified_docker_files_info(files, framework, pattern="\S+Dockerfile\S+")

    # TODO we have re enable this logic to parse test files once test migration is done
    # parse_modified_sagemaker_test_files(
    #     files, framework, pattern="\S+sagemaker_tests\/\S+"
    # )

    # The below functions are only run if all JobParameters variables are not set with constants.ALL
    # TODO we have re enable this logic to parse test files once test migration is done
    # parse_modified_dlc_test_files_info(files, framework, pattern="\S+dlc_tests\/\S+")

    # The below code currently overides the device_types, image_types, py_versions with constants.ALL
    # when there is a change in any the below files
    parse_modifed_buidspec_yml_info(files, framework, pattern="\S+\/buildspec.yml")

    parse_modifed_root_files_info(files, pattern="src\/\S+")

<<<<<<< HEAD
    # TODO we have re enable this logic after test migration is done
    # parse_modifed_root_files_info(
    #     files, pattern="(?:test\/(?!(dlc_tests|sagemaker_tests))\S+)"
    # )

    # TODO we have re enable this logic after test migration is done
    # parse_modifed_root_files_info(files, pattern="testspec\.yml")

=======
    parse_modifed_root_files_info(
        files, pattern="(?:test\/(?!(dlc_tests|sagemaker_tests))\S+)"
    )
    # TODO we have re enable this logic after test migration is done
    # parse_modifed_root_files_info(files, pattern="testspec\.yml")

>>>>>>> a5de9ada
    return (
        JobParameters.device_types,
        JobParameters.image_types,
        JobParameters.py_versions,
    )


def build_setup(framework, device_types=None, image_types=None, py_versions=None):
    """
    Setup the appropriate environment variables depending on whether this is a PR build
    or a dev build

    Parameters:
        framework: str
        device_types: [str]
        image_types: [str]
        py_versions: [str]

    Returns:
        None
    """

    # Set necessary environment variables
    to_build = {
        "device_types": constants.DEVICE_TYPES,
        "image_types": constants.IMAGE_TYPES,
        "py_versions": constants.PYTHON_VERSIONS,
    }

    if os.environ.get("BUILD_CONTEXT") == "PR":
        pr_number = os.getenv("CODEBUILD_SOURCE_VERSION")
        if pr_number is not None:
            pr_number = int(pr_number.split("/")[-1])
        device_types, image_types, py_versions = pr_build_setup(pr_number, framework)

    if device_types != constants.ALL:
        to_build["device_types"] = constants.DEVICE_TYPES.intersection(
            set(device_types)
        )
    if image_types != constants.ALL:
        to_build["image_types"] = constants.IMAGE_TYPES.intersection(set(image_types))
    if py_versions != constants.ALL:
        to_build["py_versions"] = constants.PYTHON_VERSIONS.intersection(
            set(py_versions)
        )
    for device_type in to_build["device_types"]:
        for image_type in to_build["image_types"]:
            for py_version in to_build["py_versions"]:
                env_variable = f"{framework.upper()}_{device_type.upper()}_{image_type.upper()}_{py_version.upper()}"
                os.environ[env_variable] = "true"


def set_test_env(images, images_env="DLC_IMAGES", **kwargs):
    """
    Util function to write a file to be consumed by test env with necessary environment variables

    ENV variables set by os do not persist, as a new shell is instantiated for post_build steps

    :param images: List of image objects
    :param images_env: Name for the images environment variable
    :param env_file: File to write environment variables to
    :param kwargs: other environment variables to set
    """
    test_envs = []
    ecr_urls = []

    for docker_image in images:
        # TODO we have change this logic after to append urls only for new builds after test migration is done
        ecr_urls.append(docker_image.ecr_url)


    images_arg = " ".join(ecr_urls)
    test_envs.append({"name": images_env, "value": images_arg, "type": "PLAINTEXT"})

    if kwargs:
        for key, value in kwargs.items():
            test_envs.append({"name": key, "value": value, "type": "PLAINTEXT"})

    with open(constants.TEST_ENV, "w") as ef:
        json.dump(test_envs, ef)


def get_codebuild_project_name():
    return os.getenv("CODEBUILD_BUILD_ID").split(":")[0]<|MERGE_RESOLUTION|>--- conflicted
+++ resolved
@@ -218,7 +218,6 @@
 
     parse_modifed_root_files_info(files, pattern="src\/\S+")
 
-<<<<<<< HEAD
     # TODO we have re enable this logic after test migration is done
     # parse_modifed_root_files_info(
     #     files, pattern="(?:test\/(?!(dlc_tests|sagemaker_tests))\S+)"
@@ -227,14 +226,6 @@
     # TODO we have re enable this logic after test migration is done
     # parse_modifed_root_files_info(files, pattern="testspec\.yml")
 
-=======
-    parse_modifed_root_files_info(
-        files, pattern="(?:test\/(?!(dlc_tests|sagemaker_tests))\S+)"
-    )
-    # TODO we have re enable this logic after test migration is done
-    # parse_modifed_root_files_info(files, pattern="testspec\.yml")
-
->>>>>>> a5de9ada
     return (
         JobParameters.device_types,
         JobParameters.image_types,
@@ -305,7 +296,6 @@
         # TODO we have change this logic after to append urls only for new builds after test migration is done
         ecr_urls.append(docker_image.ecr_url)
 
-
     images_arg = " ".join(ecr_urls)
     test_envs.append({"name": images_env, "value": images_arg, "type": "PLAINTEXT"})
 
