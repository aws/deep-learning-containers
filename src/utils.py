--- conflicted
+++ resolved
@@ -12,41 +12,9 @@
 ANY KIND, either express or implied. See the License for the specific
 language governing permissions and limitations under the License.
 """
-<<<<<<< HEAD
-import json
-
-import constants
-
-
-def set_test_env(images, images_env="DLC_IMAGES", **kwargs):
-    """
-    Util function to write a file to be consumed by test env with necessary environment variables
-
-    ENV variables set by os do not persist, as a new shell is instantiated for post_build steps
-
-    :param images: List of image objects
-    :param images_env: Name for the images environment variable
-    :param env_file: File to write environment variables to
-    :param kwargs: other environment variables to set
-    """
-    test_envs = []
-    ecr_urls = []
-    for docker_image in images:
-        ecr_urls.append(docker_image.ecr_url)
-
-    images_arg = " ".join(ecr_urls)
-    test_envs.append({"name": images_env, "value": images_arg, "type": "PLAINTEXT"})
-
-    if kwargs:
-        for key, value in kwargs.items():
-            test_envs.append({"name": key, "value": value, "type": "PLAINTEXT"})
-
-    with open(constants.TEST_ENV, "w") as ef:
-        json.dump(test_envs, ef)
-=======
-
 import os
 import re
+import json
 
 import constants
 from github import GitHubHandler
@@ -77,9 +45,9 @@
     rule = re.findall(r"\S+Dockerfile\S+", files)
     for dockerfile in rule:
 
-        dockerfile = dockerfile.split('/')
+        dockerfile = dockerfile.split("/")
         framework_change = dockerfile[0]
-       
+
         # If the modified dockerfile belongs to a different
         # framework, do nothing
         if framework_change != framework:
@@ -91,7 +59,6 @@
         device_types.append(device_type)
         image_types.append(image_type)
         py_versions.append(py_version)
-
 
     # Rule 2: If the buildspec file for a framework changes, build all images for that framework
     rule = re.findall(r"\S+\/buildspec.yml", files)
@@ -138,9 +105,7 @@
         pr_number = os.getenv("CODEBUILD_SOURCE_VERSION")
         if pr_number is not None:
             pr_number = int(pr_number.split("/")[-1])
-        device_types, image_types, py_versions = pr_build_setup(
-            pr_number, framework
-        )
+        device_types, image_types, py_versions = pr_build_setup(pr_number, framework)
 
     if device_types != constants.ALL:
         to_build["device_types"] = constants.DEVICE_TYPES.intersection(
@@ -157,4 +122,30 @@
             for py_version in to_build["py_versions"]:
                 env_variable = f"{framework.upper()}_{device_type.upper()}_{image_type.upper()}_{py_version.upper()}"
                 os.environ[env_variable] = "true"
->>>>>>> b6743a19
+
+
+def set_test_env(images, images_env="DLC_IMAGES", **kwargs):
+    """
+    Util function to write a file to be consumed by test env with necessary environment variables
+
+    ENV variables set by os do not persist, as a new shell is instantiated for post_build steps
+
+    :param images: List of image objects
+    :param images_env: Name for the images environment variable
+    :param env_file: File to write environment variables to
+    :param kwargs: other environment variables to set
+    """
+    test_envs = []
+    ecr_urls = []
+    for docker_image in images:
+        ecr_urls.append(docker_image.ecr_url)
+
+    images_arg = " ".join(ecr_urls)
+    test_envs.append({"name": images_env, "value": images_arg, "type": "PLAINTEXT"})
+
+    if kwargs:
+        for key, value in kwargs.items():
+            test_envs.append({"name": key, "value": value, "type": "PLAINTEXT"})
+
+    with open(constants.TEST_ENV, "w") as ef:
+        json.dump(test_envs, ef)