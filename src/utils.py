--- conflicted
+++ resolved
@@ -523,14 +523,11 @@
             "inference-eia" if "eia" in image_uri else "inference-neuron" if "neuron" in image_uri else "inference"
         )
 
-<<<<<<< HEAD
-=======
     if job_type == "training":
         job_type = (
             "training-neuron" if "neuron" in image_uri else "training"
         )
 
->>>>>>> 2584c41a
     if "habana" in image_uri:
         framework = f"habana_{framework}"
 
