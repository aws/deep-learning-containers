--- conflicted
+++ resolved
@@ -210,12 +210,7 @@
         LOGGER.info(f"Starting the Build Process for {self.repository}:{self.tag}")
 
         line_counter = 0
-<<<<<<< HEAD
-        line_interval = 20
-        self.client.headers["X-Docker-BuildKit"] = "1"
-=======
         line_interval = 50
->>>>>>> 3e29a7dc
         for line in self.client.build(
             fileobj=fileobj,
             path=self.dockerfile,
