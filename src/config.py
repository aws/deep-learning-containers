import os
import logging
import sys

from enum import Enum

import toml

from codebuild_environment import get_codebuild_project_name, get_cloned_folder_path

LOGGER = logging.getLogger(__name__)
LOGGER.setLevel(logging.DEBUG)
LOGGER.addHandler(logging.StreamHandler(sys.stdout))
LOGGER.addHandler(logging.StreamHandler(sys.stderr))


def get_dlc_developer_config_path():
    dev_config_parent_dir = get_cloned_folder_path()
    return os.path.join(dev_config_parent_dir, "dlc_developer_config.toml")


config_data = None


def parse_dlc_developer_configs(section, option, tomlfile=get_dlc_developer_config_path()):
    global config_data

    if config_data is None:
        config_data = toml.load(tomlfile)

    return config_data.get(section, {}).get(option)


def get_buildspec_override():
    build_project_name = get_codebuild_project_name()
    return parse_dlc_developer_configs("buildspec_override", build_project_name)


def is_deep_canary_mode_enabled():
    return parse_dlc_developer_configs("dev", "deep_canary_mode")


def is_graviton_mode_enabled():
    return parse_dlc_developer_configs("dev", "graviton_mode")


def is_build_enabled():
    return parse_dlc_developer_configs("build", "do_build")


def is_autopatch_build_enabled():
    return parse_dlc_developer_configs("build", "autopatch_build") or os.getenv("AUTOPATCH")


def is_ec2_test_enabled():
    return parse_dlc_developer_configs("test", "ec2_tests")


def is_ec2_benchmark_test_enabled():
    return parse_dlc_developer_configs("test", "ec2_benchmark_tests")


def are_heavy_instance_ec2_tests_enabled():
    return parse_dlc_developer_configs("test", "ec2_tests_on_heavy_instances")


def is_ecs_test_enabled():
    return parse_dlc_developer_configs("test", "ecs_tests")


def is_eks_test_enabled():
    return parse_dlc_developer_configs("test", "eks_tests")


def is_sm_remote_test_enabled():
    return parse_dlc_developer_configs("test", "sagemaker_remote_tests")


def is_sm_rc_test_enabled():
    return parse_dlc_developer_configs("test", "sagemaker_rc_tests")


def is_sm_efa_test_enabled():
    return parse_dlc_developer_configs("test", "sagemaker_efa_tests")


def is_sm_benchmark_test_enabled():
    return parse_dlc_developer_configs("test", "sagemaker_benchmark_tests")


def is_sanity_test_enabled():
    return parse_dlc_developer_configs("test", "sanity_tests")


def is_sm_local_test_enabled():
    return parse_dlc_developer_configs("test", "sagemaker_local_tests")


def is_nightly_pr_test_mode_enabled():
    return parse_dlc_developer_configs("test", "nightly_pr_test_mode")


def is_scheduler_enabled():
    return parse_dlc_developer_configs("test", "use_scheduler")


def is_safety_check_test_enabled():
    return parse_dlc_developer_configs("test", "safety_check_test")


def is_ecr_scan_allowlist_feature_enabled():
    return parse_dlc_developer_configs("test", "ecr_scan_allowlist_feature")


<<<<<<< HEAD
def is_notify_test_failures_enabled():
    return parse_dlc_developer_configs("notify", "notify_test_failures")


class AllowedNotificationSeverity(Enum):
    MEDIUM = "medium"
    HIGH = "high"


def get_notification_severity():
    notification_severity = parse_dlc_developer_configs("notify", "notification_severity")
    allowed_values = [cfg_opt.value for cfg_opt in AllowedNotificationSeverity]

    if isinstance(notification_severity, str):
        notification_severity = notification_severity.lower().strip()

    if notification_severity in {
        AllowedNotificationSeverity.HIGH.value,
        AllowedNotificationSeverity.MEDIUM.value,
    }:
        return notification_severity

    if notification_severity != "":
        LOGGER.warning(
            f"Unrecognized notification_severity setting {notification_severity}. "
            f"Please choose one of {allowed_values}. Using medium severity for notification"
        )

    return AllowedNotificationSeverity.MEDIUM.value


class AllowedSMRemoteConfigValues(Enum):
    OFF = "off"
    RC = "rc"
    STANDARD = "standard"
    EFA = "efa"


def get_sagemaker_remote_tests_config_value():
    """
    Get the actual config option for sm remote tests
    """
    return parse_dlc_developer_configs("test", "sagemaker_remote_tests")


def is_sm_remote_test_enabled():
    """
    Check to see if sm remote test is enabled by config
    """
    sm_remote_tests_value = get_sagemaker_remote_tests_config_value()
    allowed_values = [cfg_opt.value for cfg_opt in AllowedSMRemoteConfigValues]

    # Sanitize value in case of extra whitespace or inconsistent capitalization
    if isinstance(sm_remote_tests_value, str):
        sm_remote_tests_value = sm_remote_tests_value.lower().strip()

    if sm_remote_tests_value in {
        True,
        AllowedSMRemoteConfigValues.STANDARD.value,
        AllowedSMRemoteConfigValues.RC.value,
        AllowedSMRemoteConfigValues.EFA.value,
    }:
        return True

    if sm_remote_tests_value != AllowedSMRemoteConfigValues.OFF.value:
        LOGGER.warning(
            f"Unrecognized sagemaker_remote_tests setting {sm_remote_tests_value}. "
            f"Please choose one of {allowed_values}. Disabling sagemaker remote tests."
        )
    return False


def are_sm_efa_tests_enabled():
    sm_remote_value = get_sagemaker_remote_tests_config_value()
    return sm_remote_value == AllowedSMRemoteConfigValues.EFA.value


=======
>>>>>>> 88565bff
def get_sagemaker_remote_efa_instance_type():
    """
    Get the config value for sagemaker_remote_efa_instance_type
    """
    return parse_dlc_developer_configs("test", "sagemaker_remote_efa_instance_type")


def is_pr_build_job_flavor_dedicated():
    """
    Return true if the build job is dedicated to any flavor of image
    :return: bool True/False
    """
    build_job_is_ei_dedicated = os.getenv("EIA_DEDICATED", "false").lower() == "true"
    build_job_is_neuron_dedicated = os.getenv("NEURON_DEDICATED", "false").lower() == "true"
    build_job_is_neuronx_dedicated = os.getenv("NEURONX_DEDICATED", "false").lower() == "true"
    build_job_is_graviton_dedicated = os.getenv("GRAVITON_DEDICATED", "false").lower() == "true"
    build_job_is_habana_dedicated = os.getenv("HABANA_DEDICATED", "false").lower() == "true"
    build_job_is_hf_trcomp_dedicated = (
        os.getenv("HUGGINFACE_TRCOMP_DEDICATED", "false").lower() == "true"
    )
    build_job_is_trcomp_dedicated = os.getenv("TRCOMP_DEDICATED", "false").lower() == "true"

    return (
        build_job_is_ei_dedicated
        or build_job_is_neuron_dedicated
        or build_job_is_neuronx_dedicated
        or build_job_is_graviton_dedicated
        or build_job_is_habana_dedicated
        or build_job_is_hf_trcomp_dedicated
        or build_job_is_trcomp_dedicated
    )


def does_dev_config_enable_any_build_modes():
    """
    Return True if the dev config file enables any specific build mode
    :return: bool True/False
    """
    dev_config_enables_ei_build_mode = parse_dlc_developer_configs("dev", "ei_mode")
    dev_config_enables_neuron_build_mode = parse_dlc_developer_configs("dev", "neuron_mode")
    dev_config_enables_neuronx_build_mode = parse_dlc_developer_configs("dev", "neuronx_mode")
    dev_config_enables_graviton_build_mode = parse_dlc_developer_configs("dev", "graviton_mode")
    dev_config_enables_habana_build_mode = parse_dlc_developer_configs("dev", "habana_mode")
    dev_config_enables_hf_trcomp_build_mode = parse_dlc_developer_configs("dev", "hf_trcomp_mode")
    dev_config_enables_trcomp_build_mode = parse_dlc_developer_configs("dev", "trcomp_mode")

    return (
        dev_config_enables_ei_build_mode
        or dev_config_enables_neuron_build_mode
        or dev_config_enables_neuronx_build_mode
        or dev_config_enables_graviton_build_mode
        or dev_config_enables_habana_build_mode
        or dev_config_enables_hf_trcomp_build_mode
        or dev_config_enables_trcomp_build_mode
    )


def is_training_or_inference_enabled_for_this_pr_build():
    """
    Return True if training/inference image types are enabled on PR, and if this PR job is dedicated
    to building training/inference image types, respectively.
    Alternatively, if PR job is not dedicated to building one type of image, then return True.
    :return: bool True/False
    """
    image_type = os.getenv("IMAGE_TYPE", "").lower()

    training_dedicated = image_type == "training"
    training_enabled = parse_dlc_developer_configs("build", "build_training")

    inference_dedicated = image_type == "inference"
    inference_enabled = parse_dlc_developer_configs("build", "build_inference")

    return (
        (training_dedicated and training_enabled)
        or (inference_dedicated and inference_enabled)
        or (image_type == "")
    )


def is_framework_enabled_for_this_pr_build(framework):
    """
    Return True if the framework is enabled for this PR build job.
    :param framework: str Framework name
    :return: bool True/False
    """
    frameworks_to_build = parse_dlc_developer_configs("build", "build_frameworks")
    return framework in frameworks_to_build


def is_ei_builder_enabled_for_this_pr_build(framework):
    """
    Return True if this PR job should build EI DLCs for the given framework name.
    :param framework: str Framework name
    :return: bool True/False
    """
    build_job_is_ei_dedicated = os.getenv("EIA_DEDICATED", "false").lower() == "true"
    dev_config_enables_ei_build_mode = parse_dlc_developer_configs("dev", "ei_mode")
    return (
        build_job_is_ei_dedicated
        and dev_config_enables_ei_build_mode
        and is_framework_enabled_for_this_pr_build(framework)
        and is_training_or_inference_enabled_for_this_pr_build()
    )


def is_neuron_builder_enabled_for_this_pr_build(framework):
    """
    Return True if this PR job should build Neuron DLCs for the given framework name.
    :param framework: str Framework name
    :return: bool True/False
    """
    build_job_is_neuron_dedicated = os.getenv("NEURON_DEDICATED", "false").lower() == "true"
    dev_config_enables_neuron_build_mode = parse_dlc_developer_configs("dev", "neuron_mode")
    return (
        build_job_is_neuron_dedicated
        and dev_config_enables_neuron_build_mode
        and is_framework_enabled_for_this_pr_build(framework)
        and is_training_or_inference_enabled_for_this_pr_build()
    )


def is_neuronx_builder_enabled_for_this_pr_build(framework):
    """
    Return True if this PR job should build Neuronx DLCs for the given framework name.
    :param framework: str Framework name
    :return: bool True/False
    """
    build_job_is_neuronx_dedicated = os.getenv("NEURONX_DEDICATED", "false").lower() == "true"
    dev_config_enables_neuronx_build_mode = parse_dlc_developer_configs("dev", "neuronx_mode")
    return (
        build_job_is_neuronx_dedicated
        and dev_config_enables_neuronx_build_mode
        and is_framework_enabled_for_this_pr_build(framework)
        and is_training_or_inference_enabled_for_this_pr_build()
    )


def is_graviton_builder_enabled_for_this_pr_build(framework):
    """
    Return True if this PR job should build Graviton DLCs for the given framework name.
    :param framework: str Framework name
    :return: bool True/False
    """
    build_job_is_graviton_dedicated = os.getenv("GRAVITON_DEDICATED", "false").lower() == "true"
    dev_config_enables_graviton_build_mode = is_graviton_mode_enabled()
    return (
        build_job_is_graviton_dedicated
        and dev_config_enables_graviton_build_mode
        and is_framework_enabled_for_this_pr_build(framework)
        and is_training_or_inference_enabled_for_this_pr_build()
    )


def is_habana_builder_enabled_for_this_pr_build(framework):
    """
     Return True if this PR job should build Habana DLCs for the given framework name.
    :param framework: str Framework name
    :return: bool True/False
    """
    build_job_is_habana_dedicated = os.getenv("HABANA_DEDICATED", "false").lower() == "true"
    dev_config_enables_habana_build_mode = parse_dlc_developer_configs("dev", "habana_mode")
    return (
        build_job_is_habana_dedicated
        and dev_config_enables_habana_build_mode
        and is_framework_enabled_for_this_pr_build(framework)
        and is_training_or_inference_enabled_for_this_pr_build()
    )


def is_hf_trcomp_builder_enabled_for_this_pr_build(framework):
    """
    Return True if this PR job should build HF Training Compiler DLCs for the given framework name.
    :param framework: str Framework name
    :return: bool True/False
    """
    build_job_is_trcomp_dedicated = (
        os.getenv("HUGGINFACE_TRCOMP_DEDICATED", "false").lower() == "true"
    )
    dev_config_enables_trcomp_build_mode = parse_dlc_developer_configs(
        "dev", "huggingface_trcomp_mode"
    )
    return (
        build_job_is_trcomp_dedicated
        and dev_config_enables_trcomp_build_mode
        and is_framework_enabled_for_this_pr_build(framework)
        and is_training_or_inference_enabled_for_this_pr_build()
    )


def is_trcomp_builder_enabled_for_this_pr_build(framework):
    """
    Return True if this PR job should build Training Compiler DLCs for the given framework name.
    :param framework: str Framework name
    :return: bool True/False
    """
    build_job_is_trcomp_dedicated = os.getenv("TRCOMP_DEDICATED", "false").lower() == "true"
    dev_config_enables_trcomp_build_mode = parse_dlc_developer_configs("dev", "trcomp_mode")
    return (
        build_job_is_trcomp_dedicated
        and dev_config_enables_trcomp_build_mode
        and is_framework_enabled_for_this_pr_build(framework)
        and is_training_or_inference_enabled_for_this_pr_build()
    )


def is_general_builder_enabled_for_this_pr_build(framework):
    """
    Return True if this PR job should build standard DLCs that do not belong to any special flavor,
    for the given framework name.
    :param framework: str Framework name
    :return: bool True/False
    """
    build_job_is_generic = not is_pr_build_job_flavor_dedicated()
    dev_config_is_generic_build_mode = not does_dev_config_enable_any_build_modes()
    return (
        build_job_is_generic
        and dev_config_is_generic_build_mode
        and is_framework_enabled_for_this_pr_build(framework)
        and is_training_or_inference_enabled_for_this_pr_build()
    )<|MERGE_RESOLUTION|>--- conflicted
+++ resolved
@@ -112,10 +112,8 @@
     return parse_dlc_developer_configs("test", "ecr_scan_allowlist_feature")
 
 
-<<<<<<< HEAD
 def is_notify_test_failures_enabled():
     return parse_dlc_developer_configs("notify", "notify_test_failures")
-
 
 class AllowedNotificationSeverity(Enum):
     MEDIUM = "medium"
@@ -144,54 +142,6 @@
     return AllowedNotificationSeverity.MEDIUM.value
 
 
-class AllowedSMRemoteConfigValues(Enum):
-    OFF = "off"
-    RC = "rc"
-    STANDARD = "standard"
-    EFA = "efa"
-
-
-def get_sagemaker_remote_tests_config_value():
-    """
-    Get the actual config option for sm remote tests
-    """
-    return parse_dlc_developer_configs("test", "sagemaker_remote_tests")
-
-
-def is_sm_remote_test_enabled():
-    """
-    Check to see if sm remote test is enabled by config
-    """
-    sm_remote_tests_value = get_sagemaker_remote_tests_config_value()
-    allowed_values = [cfg_opt.value for cfg_opt in AllowedSMRemoteConfigValues]
-
-    # Sanitize value in case of extra whitespace or inconsistent capitalization
-    if isinstance(sm_remote_tests_value, str):
-        sm_remote_tests_value = sm_remote_tests_value.lower().strip()
-
-    if sm_remote_tests_value in {
-        True,
-        AllowedSMRemoteConfigValues.STANDARD.value,
-        AllowedSMRemoteConfigValues.RC.value,
-        AllowedSMRemoteConfigValues.EFA.value,
-    }:
-        return True
-
-    if sm_remote_tests_value != AllowedSMRemoteConfigValues.OFF.value:
-        LOGGER.warning(
-            f"Unrecognized sagemaker_remote_tests setting {sm_remote_tests_value}. "
-            f"Please choose one of {allowed_values}. Disabling sagemaker remote tests."
-        )
-    return False
-
-
-def are_sm_efa_tests_enabled():
-    sm_remote_value = get_sagemaker_remote_tests_config_value()
-    return sm_remote_value == AllowedSMRemoteConfigValues.EFA.value
-
-
-=======
->>>>>>> 88565bff
 def get_sagemaker_remote_efa_instance_type():
     """
     Get the config value for sagemaker_remote_efa_instance_type
