--- conflicted
+++ resolved
@@ -1,11 +1,7 @@
 # Please only set it to True if you are preparing a Benchmark related PR
 # Do remember to revert it back to False before merging any PR (including Benchmark dedicated PR)
-<<<<<<< HEAD
 ENABLE_BENCHMARK_DEV_MODE = True
-=======
-ENABLE_BENCHMARK_DEV_MODE = False
 
->>>>>>> 4a5c87f6
 # Disable the test codebuild jobs to be run
 
 # It is recommended to set DISABLE_EFA_TESTS to True to disable EFA tests if there is no change to EFA installer version or Frameworks.
