# Please only set it to True if you are preparing a Benchmark related PR
# Do remember to revert it back to False before merging any PR (including Benchmark dedicated PR)
ENABLE_BENCHMARK_DEV_MODE = False
# Disable the test codebuild jobs to be run
<<<<<<< HEAD
DISABLE_SANITY_TESTS = True
DISABLE_SAGEMAKER_TESTS = True
DISABLE_ECS_TESTS = True
DISABLE_EKS_TESTS = True
DISABLE_EC2_TESTS = False
=======
DISABLE_SANITY_TESTS = False
DISABLE_SAGEMAKER_TESTS = False
DISABLE_ECS_TESTS = False
DISABLE_EKS_TESTS = False
DISABLE_EC2_TESTS = False
USE_SCHEDULER = False
>>>>>>> e4043b08
<|MERGE_RESOLUTION|>--- conflicted
+++ resolved
@@ -2,17 +2,9 @@
 # Do remember to revert it back to False before merging any PR (including Benchmark dedicated PR)
 ENABLE_BENCHMARK_DEV_MODE = False
 # Disable the test codebuild jobs to be run
-<<<<<<< HEAD
 DISABLE_SANITY_TESTS = True
 DISABLE_SAGEMAKER_TESTS = True
 DISABLE_ECS_TESTS = True
 DISABLE_EKS_TESTS = True
 DISABLE_EC2_TESTS = False
-=======
-DISABLE_SANITY_TESTS = False
-DISABLE_SAGEMAKER_TESTS = False
-DISABLE_ECS_TESTS = False
-DISABLE_EKS_TESTS = False
-DISABLE_EC2_TESTS = False
-USE_SCHEDULER = False
->>>>>>> e4043b08
+USE_SCHEDULER = False