import argparse
import os

import utils
import constants

from codebuild_environment import get_codebuild_project_name
from config import parse_dlc_developer_configs, get_buildspec_override
from image_builder import image_builder


def main():
    parser = argparse.ArgumentParser(description="Program to build docker images")
    parser.add_argument("--buildspec", type=str)
    parser.add_argument("--framework", type=str)
    parser.add_argument("--device_types", type=str, default=constants.ALL)
    parser.add_argument("--image_types", type=str, default=constants.ALL)
    parser.add_argument("--py_versions", type=str, default=constants.ALL)

    args = parser.parse_args()

    device_types = args.device_types.split(",") if not args.device_types == constants.ALL else args.device_types
    image_types = args.image_types.split(",") if not args.image_types == constants.ALL else args.image_types
    py_versions = args.py_versions.split(",") if not args.py_versions == constants.ALL else args.py_versions
    # create the empty json file for images
    build_context = os.getenv("BUILD_CONTEXT")
    ei_dedicated = os.getenv("EIA_DEDICATED", "false").lower() == "true"
    neuron_dedicated = os.getenv("NEURON_DEDICATED", "false").lower() == "true"
    graviton_dedicated = os.getenv("GRAVITON_DEDICATED", "false").lower() == "true"
    habana_dedicated = os.getenv("HABANA_DEDICATED", "false").lower() == "true"
    trcomp_dedicated = os.getenv("HUGGINFACE_TRCOMP_DEDICATED", "false").lower() == "true"

    # Get config value options
    frameworks_to_skip = parse_dlc_developer_configs("build", "skip_frameworks")
    ei_build_mode = parse_dlc_developer_configs("dev", "ei_mode")
    neuron_build_mode = parse_dlc_developer_configs("dev", "neuron_mode")
    graviton_build_mode = parse_dlc_developer_configs("dev", "graviton_mode")
    habana_build_mode = parse_dlc_developer_configs("dev", "habana_mode")
    trcomp_build_mode = parse_dlc_developer_configs("dev", "trcomp_mode")


    # Write empty dict to JSON file, so subsequent buildspec steps do not fail in case we skip this build
    utils.write_to_json_file(constants.TEST_TYPE_IMAGES_PATH, {})

    # Skip tensorflow-1 PR jobs, as there are no longer patch releases being added for TF1
    # Purposefully not including this in developer config to make this difficult to enable
    # TODO: Remove when we remove these jobs completely
    build_name = get_codebuild_project_name()
    if build_context == "PR" and build_name == "dlc-pr-tensorflow-1":
        return

    # A general will work if in non-EI, non-NEURON and non-GRAVITON mode and its framework not been disabled
    general_builder_enabled = (
        not ei_dedicated
        and not neuron_dedicated
        and not graviton_dedicated
        and not habana_dedicated
        and not trcomp_dedicated
        and not ei_build_mode
        and not neuron_build_mode
        and not graviton_build_mode
        and not habana_build_mode
        and not trcomp_build_mode
        and args.framework not in frameworks_to_skip
    )
    # An EI dedicated builder will work if in EI mode and its framework not been disabled
    ei_builder_enabled = ei_dedicated and ei_build_mode and args.framework not in frameworks_to_skip

    # A NEURON dedicated builder will work if in NEURON mode and its framework has not been disabled
    neuron_builder_enabled = neuron_dedicated and neuron_build_mode and args.framework not in frameworks_to_skip

    # A GRAVITON dedicated builder will work if in GRAVITON mode and its framework has not been disabled
    graviton_builder_enabled = graviton_dedicated and graviton_build_mode and args.framework not in frameworks_to_skip

    # A HABANA dedicated builder will work if in HABANA mode and its framework has not been disabled
    habana_builder_enabled = habana_dedicated and habana_build_mode and args.framework not in frameworks_to_skip

<<<<<<< HEAD
    buildspec_file = get_buildspec_override() or args.buildspec
=======
    # A TRCOMP dedicated builder will work if in TRCOMP mode and its framework has not been disabled.
    trcomp_builder_enabled = (
        trcomp_dedicated
        and trcomp_build_mode
        and args.framework not in frameworks_to_skip
    )
>>>>>>> 16afa88d

    # A builder will always work if it is in non-PR context
    if (
        general_builder_enabled
        or ei_builder_enabled
        or neuron_builder_enabled
        or graviton_builder_enabled
        or habana_builder_enabled
        or trcomp_builder_enabled
        or build_context != "PR"
    ):
        utils.build_setup(
            args.framework, device_types=device_types, image_types=image_types, py_versions=py_versions,
        )
        image_builder(buildspec_file)


if __name__ == "__main__":
    main()<|MERGE_RESOLUTION|>--- conflicted
+++ resolved
@@ -38,7 +38,6 @@
     habana_build_mode = parse_dlc_developer_configs("dev", "habana_mode")
     trcomp_build_mode = parse_dlc_developer_configs("dev", "trcomp_mode")
 
-
     # Write empty dict to JSON file, so subsequent buildspec steps do not fail in case we skip this build
     utils.write_to_json_file(constants.TEST_TYPE_IMAGES_PATH, {})
 
@@ -75,16 +74,10 @@
     # A HABANA dedicated builder will work if in HABANA mode and its framework has not been disabled
     habana_builder_enabled = habana_dedicated and habana_build_mode and args.framework not in frameworks_to_skip
 
-<<<<<<< HEAD
+    # A TRCOMP dedicated builder will work if in TRCOMP mode and its framework has not been disabled.
+    trcomp_builder_enabled = trcomp_dedicated and trcomp_build_mode and args.framework not in frameworks_to_skip
+
     buildspec_file = get_buildspec_override() or args.buildspec
-=======
-    # A TRCOMP dedicated builder will work if in TRCOMP mode and its framework has not been disabled.
-    trcomp_builder_enabled = (
-        trcomp_dedicated
-        and trcomp_build_mode
-        and args.framework not in frameworks_to_skip
-    )
->>>>>>> 16afa88d
 
     # A builder will always work if it is in non-PR context
     if (
