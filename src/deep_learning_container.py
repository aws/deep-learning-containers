--- conflicted
+++ resolved
@@ -155,9 +155,6 @@
     args, _unknown = parser.parse_known_args()
 
     fw_version_pattern = r"\d+(\.\d+){1,2}(-rc\d)?"
-<<<<<<< HEAD
-    assert re.fullmatch(fw_version_pattern, args.framework_version.split('+')[0]), (
-=======
 
     # PT 1.10 and above has +cpu or +cu113 string, so handle accordingly
     if args.framework == "pytorch":
@@ -166,7 +163,6 @@
         if pt_fw_version_match:
             args.framework_version = pt_fw_version_match.group(1)
     assert re.fullmatch(fw_version_pattern, args.framework_version), (
->>>>>>> 494e9b86
         f"args.framework_version = {args.framework_version} does not match {fw_version_pattern}\n"
         f"Please specify framework version as X.Y.Z or X.Y."
     )
