--- conflicted
+++ resolved
@@ -15,13 +15,10 @@
     get_core_packages_path,
     get_unique_s3_path_for_uploading_data_to_pr_creation_bucket,
     get_overall_history_path,
-<<<<<<< HEAD
     get_folder_size_in_bytes,
     check_if_folder_contents_are_valid,
     verify_if_child_image_is_built_on_top_of_base_image,
-=======
     remove_repo_root_folder_path_from_the_given_path,
->>>>>>> 76cc0df1
 )
 from codebuild_environment import get_cloned_folder_path
 from context import Context
