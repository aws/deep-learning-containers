"""
Copyright 2019-2020 Amazon.com, Inc. or its affiliates. All Rights Reserved.

Licensed under the Apache License, Version 2.0 (the "License"). You
may not use this file except in compliance with the License. A copy of
the License is located at

    http://aws.amazon.com/apache2.0/

or in the "license" file accompanying this file. This file is
distributed on an "AS IS" BASIS, WITHOUT WARRANTIES OR CONDITIONS OF
ANY KIND, either express or implied. See the License for the specific
language governing permissions and limitations under the License.
"""
import json
import logging
import os
import sys

import boto3

import constants
import config


LOGGER = logging.getLogger(__name__)
LOGGER.setLevel(logging.DEBUG)
LOGGER.addHandler(logging.StreamHandler(sys.stdout))
LOGGER.addHandler(logging.StreamHandler(sys.stderr))


def run_test_job(commit, codebuild_project, images_str=""):
    test_env_file = constants.TEST_ENV_PATH
    if not os.path.exists(test_env_file):
        raise FileNotFoundError(
            f"{test_env_file} not found. This is required to set test environment variables"
            f" for test jobs. Failing the build."
        )

    with open(test_env_file) as test_env_file:
        env_overrides = json.load(test_env_file)

    # For SM tests, if EFA_DEDICATED is True, test job will only launch SM Remote EFA tests,
    # or else will only launch standard/rc tests.
    is_test_efa_dedicated = config.are_sm_efa_tests_enabled() and "sagemaker" in codebuild_project

    # For EC2 tests, if HEAVY_INSTANCE_EC2_TESTS_ENABLED is True, the test job will run tests on
    # large/expensive instance types as well as small/regular instance types, based on the config of
    # the test function. If False, the test job will only run tests on small/regular instance types.
    are_heavy_instance_ec2_tests_enabled = (
        config.are_heavy_instance_ec2_tests_enabled() and "ec2" in codebuild_project
    )

    pr_num = os.getenv("PR_NUMBER")
    LOGGER.debug(f"pr_num {pr_num}")
    env_overrides.extend(
        [
            {"name": "DLC_IMAGES", "value": images_str, "type": "PLAINTEXT"},
            {"name": "PR_NUMBER", "value": pr_num, "type": "PLAINTEXT"},
            # NIGHTLY_PR_TEST_MODE is passed as an env variable here because it is more convenient to set this in
            # dlc_developer_config, and imports during test execution are less complicated when there are fewer
            # cross-references between test and src code.
            {
                "name": "NIGHTLY_PR_TEST_MODE",
                "value": str(config.is_nightly_pr_test_mode_enabled()),
                "type": "PLAINTEXT",
            },
            # USE_SCHEDULER is passed as an env variable here because it is more convenient to set this in
            # dlc_developer_config, compared to having another config file under dlc/tests/.
            {
                "name": "USE_SCHEDULER",
                "value": str(config.is_scheduler_enabled()),
                "type": "PLAINTEXT",
            },
            # If EFA_DEDICATED is True, only launch SM Remote EFA tests, else only launch standard/rc tests
            {
                "name": "EFA_DEDICATED",
                "value": str(is_test_efa_dedicated),
                "type": "PLAINTEXT",
            },
            # SM_EFA_TEST_INSTANCE_TYPE is passed to SM test job to pick a matching instance type as defined by user
            {
                "name": "SM_EFA_TEST_INSTANCE_TYPE",
                "value": config.get_sagemaker_remote_efa_instance_type(),
                "type": "PLAINTEXT",
            },
            {
<<<<<<< HEAD
                "name": "FRAMEWORK_BUILDSPEC_FILE",
                "value": config.get_buildspec_override() or os.getenv("FRAMEWORK_BUILDSPEC_FILE"),
=======
                "name": "HEAVY_INSTANCE_EC2_TESTS_ENABLED",
                "value": str(are_heavy_instance_ec2_tests_enabled),
>>>>>>> 0e19dc76
                "type": "PLAINTEXT",
            },
        ]
    )
    LOGGER.debug(f"env_overrides dict: {env_overrides}")

    client = boto3.client("codebuild")
    return client.start_build(
        projectName=codebuild_project,
        environmentVariablesOverride=env_overrides,
        sourceVersion=commit,
    )


def is_test_job_enabled(test_type):
    """
    Check to see if a test job is enabled
    See if we should run the tests based on test types and config options.
    """
    if test_type == constants.SAGEMAKER_TESTS and config.is_sm_remote_test_enabled():
        return True
    if test_type == constants.EC2_TESTS and config.is_ec2_test_enabled():
        return True

    # We have no ECS/EKS/SANITY benchmark tests
    if not config.is_benchmark_mode_enabled():
        if test_type == constants.ECS_TESTS and config.is_ecs_test_enabled():
            return True
        if test_type == constants.EKS_TESTS and config.is_eks_test_enabled():
            return True
        if test_type == constants.SANITY_TESTS and config.is_sanity_test_enabled():
            return True

    return False


def is_test_job_implemented_for_framework(images_str, test_type):
    """
    Check to see if a test job is implemnted and supposed to be executed for this particular set of images
    """
    is_trcomp_image = False
    is_huggingface_trcomp_image = False
    is_huggingface_image = False
    if "huggingface" in images_str:
        if "trcomp" in images_str:
            is_huggingface_trcomp_image = True
        else:
            is_huggingface_image = True
    elif "trcomp" in images_str:
        is_trcomp_image = True

    is_autogluon_image = "autogluon" in images_str

    if (is_huggingface_image or is_autogluon_image) and test_type in [
        constants.EC2_TESTS,
        constants.ECS_TESTS,
        constants.EKS_TESTS,
    ]:
        LOGGER.debug(f"Skipping {test_type} test")
        return False
        # SM Training Compiler has EC2 tests implemented so don't skip
    if is_huggingface_trcomp_image and (
        test_type
        in [
            constants.ECS_TESTS,
            constants.EKS_TESTS,
        ]
        or config.is_benchmark_mode_enabled()
    ):
        LOGGER.debug(f"Skipping {test_type} tests for huggingface trcomp containers")
        return False

    if is_trcomp_image and (
        test_type
        in [
            constants.EKS_TESTS,
        ]
        or config.is_benchmark_mode_enabled()
    ):
        LOGGER.debug(f"Skipping {test_type} tests for trcomp containers")
        return False
    return True


def main():
    build_context = os.getenv("BUILD_CONTEXT")
    if build_context != "PR":
        LOGGER.info(f"Not triggering test jobs from boto3, as BUILD_CONTEXT is {build_context}")
        return

    # load the images for all test_types to pass on to code build jobs
    with open(constants.TEST_TYPE_IMAGES_PATH) as json_file:
        test_images = json.load(json_file)

    # Run necessary PR test jobs
    commit = os.getenv("CODEBUILD_RESOLVED_SOURCE_VERSION")

    for test_type, images in test_images.items():
        # only run the code build test jobs when the images are present
        LOGGER.debug(f"test_type : {test_type}")
        LOGGER.debug(f"images: {images}")
        if images:
            pr_test_job = f"dlc-pr-{test_type}-test"
            images_str = " ".join(images)
            # Maintaining separate codebuild project for graviton sanity test
            if "graviton" in images_str and test_type == "sanity":
                pr_test_job += "-graviton"
            if is_test_job_enabled(test_type) and is_test_job_implemented_for_framework(
                images_str, test_type
            ):
                run_test_job(commit, pr_test_job, images_str)

            # Trigger sagemaker local test jobs when there are changes in sagemaker_tests
            # sagemaker local test is not supported in benchmark dev mode
            if (
                test_type == "sagemaker"
                and not config.is_benchmark_mode_enabled()
                and config.is_sm_local_test_enabled()
            ):
                test_job = f"dlc-pr-{test_type}-local-test"
                run_test_job(commit, test_job, images_str)


if __name__ == "__main__":
    main()<|MERGE_RESOLUTION|>--- conflicted
+++ resolved
@@ -85,13 +85,13 @@
                 "type": "PLAINTEXT",
             },
             {
-<<<<<<< HEAD
+                "name": "HEAVY_INSTANCE_EC2_TESTS_ENABLED",
+                "value": str(are_heavy_instance_ec2_tests_enabled),
+                "type": "PLAINTEXT",
+            },
+            {
                 "name": "FRAMEWORK_BUILDSPEC_FILE",
                 "value": config.get_buildspec_override() or os.getenv("FRAMEWORK_BUILDSPEC_FILE"),
-=======
-                "name": "HEAVY_INSTANCE_EC2_TESTS_ENABLED",
-                "value": str(are_heavy_instance_ec2_tests_enabled),
->>>>>>> 0e19dc76
                 "type": "PLAINTEXT",
             },
         ]
