"""
Copyright 2019-2020 Amazon.com, Inc. or its affiliates. All Rights Reserved.

Licensed under the Apache License, Version 2.0 (the "License"). You
may not use this file except in compliance with the License. A copy of
the License is located at

    http://aws.amazon.com/apache2.0/

or in the "license" file accompanying this file. This file is
distributed on an "AS IS" BASIS, WITHOUT WARRANTIES OR CONDITIONS OF
ANY KIND, either express or implied. See the License for the specific
language governing permissions and limitations under the License.
"""
import os
import json

import boto3

import constants


def run_test_job(commit, codebuild_project):
    test_env_file = constants.TEST_ENV
    if not os.path.exists(test_env_file):
        raise FileNotFoundError(f"{test_env_file} not found. This is required to set test environment variables"
                                f" for test jobs. Failing the build.")

    with open(test_env_file) as test_env_file:
        env_overrides = json.load(test_env_file)

    # Make sure DLC_IMAGES exists. If not, don't execute job.
    images_present = False
    for override in env_overrides:
        if override.get('name') == "DLC_IMAGES" and override.get('value', '').strip():
            images_present = True
            break

    if not images_present:
        print(f"Skipping test {codebuild_project} as no images were built.")
        return

    client = boto3.client("codebuild")
    return client.start_build(
        projectName=codebuild_project,
        environmentVariablesOverride=env_overrides,
        sourceVersion=commit,
    )


def main():
    build_context = os.getenv("BUILD_CONTEXT")
    if build_context != "PR":
        print(f"Not triggering test jobs from boto3, as BUILD_CONTEXT is {build_context}")
        return

    # Run necessary PR test jobs
    commit = os.getenv("CODEBUILD_RESOLVED_SOURCE_VERSION")

<<<<<<< HEAD
    # TODO: change back to dlc-ec2-test
    pr_test_jobs = ["dlc-sanity-test", "dlc-sagemaker-test", "dlc-ecs-test", "arjunake-dlc-ec2-test"]
=======
    # TODO: To re-enable dlc-sagemaker-test, add it to the list below
    pr_test_jobs = ["dlc-sanity-test", "dlc-ecs-test", "dlc-ec2-test"]
>>>>>>> bc93312e

    for job in pr_test_jobs:
        run_test_job(commit, job)


if __name__ == "__main__":
    main()<|MERGE_RESOLUTION|>--- conflicted
+++ resolved
@@ -57,13 +57,8 @@
     # Run necessary PR test jobs
     commit = os.getenv("CODEBUILD_RESOLVED_SOURCE_VERSION")
 
-<<<<<<< HEAD
-    # TODO: change back to dlc-ec2-test
-    pr_test_jobs = ["dlc-sanity-test", "dlc-sagemaker-test", "dlc-ecs-test", "arjunake-dlc-ec2-test"]
-=======
     # TODO: To re-enable dlc-sagemaker-test, add it to the list below
-    pr_test_jobs = ["dlc-sanity-test", "dlc-ecs-test", "dlc-ec2-test"]
->>>>>>> bc93312e
+    pr_test_jobs = ["dlc-sanity-test", "dlc-ecs-test", "arjunake-dlc-ec2-test"]
 
     for job in pr_test_jobs:
         run_test_job(commit, job)
