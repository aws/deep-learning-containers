--- conflicted
+++ resolved
@@ -85,14 +85,11 @@
                 "type": "PLAINTEXT",
             },
             {
-<<<<<<< HEAD
-=======
                 "name": "HEAVY_INSTANCE_EC2_TESTS_ENABLED",
                 "value": str(are_heavy_instance_ec2_tests_enabled),
                 "type": "PLAINTEXT",
             },
             {
->>>>>>> 82fd4fd4
                 "name": "FRAMEWORK_BUILDSPEC_FILE",
                 "value": config.get_buildspec_override() or os.getenv("FRAMEWORK_BUILDSPEC_FILE"),
                 "type": "PLAINTEXT",
