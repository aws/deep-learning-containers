--- conflicted
+++ resolved
@@ -52,14 +52,13 @@
         [
             {"name": "DLC_IMAGES", "value": images_str, "type": "PLAINTEXT"},
             {"name": "PR_NUMBER", "value": pr_num, "type": "PLAINTEXT"},
-<<<<<<< HEAD
+            # FRAMEWORK_BUILDSPEC_FILE is passed as an env variable because it is used by sanity tests that
+            # determine whether an image built by CI matches its specification in the framework buildspec file.
             {"name": "FRAMEWORK_BUILDSPEC_FILE", "value": buildspec_file, "type": "PLAINTEXT"},
-=======
             # NIGHTLY_PR_TEST_MODE is passed as an env variable here because it is more convenient to set this in
             # dlc_developer_config, and imports during test execution are less complicated when there are fewer
             # cross-references between test and src code.
             {"name": "NIGHTLY_PR_TEST_MODE", "value": str(config.is_nightly_pr_test_mode_enabled()), "type": "PLAINTEXT"},
->>>>>>> d782a2a2
             # USE_SCHEDULER is passed as an env variable here because it is more convenient to set this in
             # dlc_developer_config, compared to having another config file under dlc/tests/.
             {"name": "USE_SCHEDULER", "value": str(config.is_scheduler_enabled()), "type": "PLAINTEXT"},
