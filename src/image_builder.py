"""
Copyright 2019-2020 Amazon.com, Inc. or its affiliates. All Rights Reserved.

Licensed under the Apache License, Version 2.0 (the "License"). You
may not use this file except in compliance with the License. A copy of
the License is located at

    http://aws.amazon.com/apache2.0/

or in the "license" file accompanying this file. This file is
distributed on an "AS IS" BASIS, WITHOUT WARRANTIES OR CONDITIONS OF
ANY KIND, either express or implied. See the License for the specific
language governing permissions and limitations under the License.
"""

import concurrent.futures
import datetime
import os
import re

from copy import deepcopy

import constants
import utils
import boto3
import itertools

from codebuild_environment import get_codebuild_project_name, get_cloned_folder_path
from config import parse_dlc_developer_configs, is_build_enabled
from context import Context
from metrics import Metrics
from image import DockerImage
from common_stage_image import CommonStageImage
from buildspec import Buildspec
from output import OutputFormatter

FORMATTER = OutputFormatter(constants.PADDING)
build_context = os.getenv("BUILD_CONTEXT")


def is_nightly_build_context():
    """
    Returns True if image builder is running in a nightly context or nightly PR test mode. Otherwise returns False
    :return: <bool> True or False
    """
    return (
        build_context == "NIGHTLY" or os.getenv("NIGHTLY_PR_TEST_MODE", "false").lower() == "true"
    )


def _find_image_object(images_list, image_name):
    """
    Find and return an image object from images_list with a name that matches image_name
    :param images_list: <list> List of <DockerImage> objects
    :param image_name: <str> Name of image as per buildspec
    :return: <DockerImage> Object with image_name as "name" attribute
    """
    ret_image_object = None
    for image in images_list:
        if image.name == image_name:
            ret_image_object = image
            break
    return ret_image_object


# TODO: Abstract away to ImageBuilder class
def image_builder(buildspec, image_types=[], device_types=[]):
    """
    Builds images using build specification with specified image and device types
    and export them to ECR image repository
    An empty image types array indicates all image types.
    Similarly, an empty device types array indicates all device types
    :param buildspec: buid specification defining images to be build
    :param image_types: <list> list of image types
    :param device_types: <list> list of image device type
    """
    BUILDSPEC = Buildspec()
    BUILDSPEC.load(buildspec)
    PRE_PUSH_STAGE_IMAGES = []
    COMMON_STAGE_IMAGES = []

    if (
        "huggingface" in str(BUILDSPEC["framework"])
        or "autogluon" in str(BUILDSPEC["framework"])
        or "trcomp" in str(BUILDSPEC["framework"])
    ):
        os.system("echo login into public ECR")
        os.system(
            "aws ecr get-login-password --region us-west-2 | docker login --username AWS --password-stdin 763104351884.dkr.ecr.us-west-2.amazonaws.com"
        )

    for image_name, image_config in BUILDSPEC["images"].items():
        # filter by image type if type is specified
        if image_types and not image_config["image_type"] in image_types:
            continue

        # filter by device type if type is specified
        if device_types and not image_config["device_type"] in device_types:
            continue

        ARTIFACTS = deepcopy(BUILDSPEC["context"]) if BUILDSPEC.get("context") else {}

        extra_build_args = {}
        labels = {}
        enable_datetime_tag = parse_dlc_developer_configs("build", "datetime_tag")

        if image_config.get("version") is not None:
            if BUILDSPEC["version"] != image_config.get("version"):
                continue

        if image_config.get("context") is not None:
            ARTIFACTS.update(image_config["context"])
        image_tag = (
            tag_image_with_pr_number(image_config["tag"])
            if build_context == "PR"
            else image_config["tag"]
        )

        additional_image_tags = []
        if is_nightly_build_context():
            additional_image_tags.append(tag_image_with_date(image_tag))

        if enable_datetime_tag or build_context != "PR":
            image_tag = tag_image_with_datetime(image_tag)

        additional_image_tags.append(image_tag)

        image_repo_uri = (
            image_config["repository"]
            if build_context == "PR"
            else modify_repository_name_for_context(str(image_config["repository"]), build_context)
        )
        base_image_uri = None
        if image_config.get("base_image_name") is not None:
            base_image_object = _find_image_object(
                PRE_PUSH_STAGE_IMAGES, image_config["base_image_name"]
            )
            base_image_uri = base_image_object.ecr_url

        if image_config.get("download_artifacts") is not None:
            for artifact_name, artifact in image_config.get("download_artifacts").items():
                type = artifact["type"]
                uri = artifact["URI"]
                var = artifact["VAR_IN_DOCKERFILE"]

                try:
                    file_name = utils.download_file(uri, type).strip()
                except ValueError:
                    FORMATTER.print(f"Artifact download failed: {uri} of type {type}.")

                ARTIFACTS.update(
                    {
                        f"{artifact_name}": {
                            "source": f"{os.path.join(os.sep, os.path.abspath(os.getcwd()), file_name)}",
                            "target": file_name,
                        }
                    }
                )

                extra_build_args[var] = file_name
                labels[var] = file_name
                labels[f"{var}_URI"] = uri

        transformers_version = image_config.get("transformers_version")

        if str(BUILDSPEC["framework"]).startswith("huggingface"):
            if transformers_version:
                extra_build_args["TRANSFORMERS_VERSION"] = transformers_version
            else:
                raise KeyError(
                    f"HuggingFace buildspec.yml must contain 'transformers_version' field for each image"
                )
            if "datasets_version" in image_config:
                extra_build_args["DATASETS_VERSION"] = image_config.get("datasets_version")
            elif str(image_config["image_type"]) == "training":
<<<<<<< HEAD
                raise KeyError(f"HuggingFace buildspec.yml must contain 'datasets_version' field for each image")
            if "diffusers_version" in image_config:
                extra_build_args["DIFFUSERS_VERSION"] = image_config.get("diffusers_version")
=======
                raise KeyError(
                    f"HuggingFace buildspec.yml must contain 'datasets_version' field for each image"
                )
>>>>>>> 2180e7d5

        ARTIFACTS.update(
            {
                "dockerfile": {
                    "source": image_config["docker_file"],
                    "target": "Dockerfile",
                }
            }
        )
        context = Context(ARTIFACTS, f"build/{image_name}.tar.gz", image_config["root"])

        if "labels" in image_config:
            labels.update(image_config.get("labels"))
            for label, value in labels.items():
                if isinstance(value, bool):
                    labels[label] = str(value)

        cx_type = utils.get_label_prefix_customer_type(image_tag)

        # Define label variables
        label_framework = str(BUILDSPEC["framework"]).replace("_", "-")
        if image_config.get("framework_version"):
            label_framework_version = str(image_config["framework_version"]).replace(".", "-")
        else:
            label_framework_version = str(BUILDSPEC["version"]).replace(".", "-")
        label_device_type = str(image_config["device_type"])
        if label_device_type == "gpu":
            label_device_type = f"{label_device_type}.{str(image_config['cuda_version'])}"
        label_arch = str(BUILDSPEC["arch_type"])
        label_python_version = str(image_config["tag_python_version"])
        label_os_version = str(image_config.get("os_version")).replace(".", "-")
        label_contributor = str(BUILDSPEC.get("contributor"))
        label_transformers_version = str(transformers_version).replace(".", "-")

        # job_type will be either inference or training, based on the repo URI
        if "training" in image_repo_uri:
            label_job_type = "training"
        elif "inference" in image_repo_uri:
            label_job_type = "inference"
        else:
            raise RuntimeError(
                f"Cannot find inference or training job type in {image_repo_uri}. "
                f"This is required to set job_type label."
            )

        if cx_type == "sagemaker":
            # Adding standard labels to all images
            labels[
                f"com.amazonaws.ml.engines.{cx_type}.dlc.framework.{label_framework}.{label_framework_version}"
            ] = "true"
            labels[f"com.amazonaws.ml.engines.{cx_type}.dlc.device.{label_device_type}"] = "true"
            labels[f"com.amazonaws.ml.engines.{cx_type}.dlc.arch.{label_arch}"] = "true"
            # python version label will look like py_version.py36, for example
            labels[f"com.amazonaws.ml.engines.{cx_type}.dlc.python.{label_python_version}"] = "true"
            labels[f"com.amazonaws.ml.engines.{cx_type}.dlc.os.{label_os_version}"] = "true"

            labels[f"com.amazonaws.ml.engines.{cx_type}.dlc.job.{label_job_type}"] = "true"

            if label_contributor:
                labels[
                    f"com.amazonaws.ml.engines.{cx_type}.dlc.contributor.{label_contributor}"
                ] = "true"
            if transformers_version:
                labels[
                    f"com.amazonaws.ml.engines.{cx_type}.dlc.lib.transformers.{label_transformers_version}"
                ] = "true"

        """
        Override parameters from parent in child.
        """

        info = {
            "account_id": str(BUILDSPEC["account_id"]),
            "region": str(BUILDSPEC["region"]),
            "framework": str(BUILDSPEC["framework"]),
            "version": str(BUILDSPEC["version"]),
            "root": str(image_config["root"]),
            "name": str(image_name),
            "device_type": str(image_config["device_type"]),
            "python_version": str(image_config["python_version"]),
            "image_type": str(image_config["image_type"]),
            "image_size_baseline": int(image_config["image_size_baseline"]),
            "base_image_uri": base_image_uri,
            "enable_test_promotion": image_config.get("enable_test_promotion", True),
            "labels": labels,
            "extra_build_args": extra_build_args,
        }

        # Create pre_push stage docker object
        pre_push_stage_image_object = DockerImage(
            info=info,
            dockerfile=image_config["docker_file"],
            repository=image_repo_uri,
            tag=append_tag(image_tag, "pre-push"),
            to_build=image_config["build"],
            stage=constants.PRE_PUSH_STAGE,
            context=context,
            additional_tags=additional_image_tags,
            target=image_config.get("target"),
        )

        ##### Create Common stage docker object #####
        # If for a pre_push stage image we create a common stage image, then we do not push the pre_push stage image
        # to the repository. Instead, we just push its common stage image to the repository. Therefore,
        # inside function get_common_stage_image_object we make pre_push_stage_image_object non pushable.
        common_stage_image_object = generate_common_stage_image_object(
            pre_push_stage_image_object, image_tag
        )
        COMMON_STAGE_IMAGES.append(common_stage_image_object)

        PRE_PUSH_STAGE_IMAGES.append(pre_push_stage_image_object)
        FORMATTER.separator()

    FORMATTER.banner("DLC")

    # Parent images do not inherit from any containers built in this job
    # Child images use one of the parent images as their base image
    parent_images = [image for image in PRE_PUSH_STAGE_IMAGES if not image.is_child_image]
    child_images = [image for image in PRE_PUSH_STAGE_IMAGES if image.is_child_image]
    ALL_IMAGES = PRE_PUSH_STAGE_IMAGES + COMMON_STAGE_IMAGES
    IMAGES_TO_PUSH = [image for image in ALL_IMAGES if image.to_push and image.to_build]

    pushed_images = []
    pushed_images += process_images(parent_images, "Parent/Independent")
    pushed_images += process_images(child_images, "Child/Dependent")

    assert all(
        image in pushed_images for image in IMAGES_TO_PUSH
    ), "Few images could not be pushed."

    # After the build, display logs/summary for all the images.
    FORMATTER.banner("Summary")
    show_build_info(ALL_IMAGES)

    FORMATTER.banner("Errors")
    is_any_build_failed, is_any_build_failed_size_limit = show_build_errors(ALL_IMAGES)

    # From all images, filter the images that were supposed to be built and upload their metrics
    BUILT_IMAGES = [image for image in ALL_IMAGES if image.to_build]

    if BUILT_IMAGES:
        FORMATTER.banner("Upload Metrics")
        upload_metrics(BUILT_IMAGES, BUILDSPEC, is_any_build_failed, is_any_build_failed_size_limit)

    # Set environment variables to be consumed by test jobs
    test_trigger_job = get_codebuild_project_name()
    # Tests should only run on images that were pushed to the repository
    images_to_test = IMAGES_TO_PUSH
    if not is_build_enabled():
        # Ensure we have images populated if do_build is false, so that tests can proceed if needed
        images_to_test = [image for image in ALL_IMAGES if image.to_push]

    if images_to_test:
        FORMATTER.banner("Test Env")
        utils.set_test_env(
            images_to_test,
            use_latest_additional_tag=True,
            BUILD_CONTEXT=os.getenv("BUILD_CONTEXT"),
            TEST_TRIGGER=test_trigger_job,
        )


def process_images(pre_push_image_list, pre_push_image_type="Pre-push"):
    """
    Handles all the tasks related to a particular type of Pre Push images. It takes in the list of
    pre push images and then builds it. After the pre-push images have been built, it extracts the
    corresponding common stage images for the pre-push images and builds those common stage images.
    After the common stage images have been built, it finds outs the docker images that need to be
    pushed and pushes them accordingly.

    Note that the common stage images should always be built after the pre-push images of a
    particular kind. This is because the Common stage images use are built on respective
    Standard and Example images.

    :param pre_push_image_list: list[DockerImage], list of pre-push images
    :param pre_push_image_type: str, used to display the message on the logs
    :return: list[DockerImage], images that were supposed to be pushed.
    """
    FORMATTER.banner(f"{pre_push_image_type} Build")
    build_images(pre_push_image_list)

    FORMATTER.banner(f"{pre_push_image_type} Common Build")
    common_stage_image_list = [
        image.corresponding_common_stage_image
        for image in pre_push_image_list
        if image.corresponding_common_stage_image is not None
    ]
    build_images(common_stage_image_list, make_dummy_boto_client=True)

    FORMATTER.banner(f"{pre_push_image_type} Push Images")
    all_images = pre_push_image_list + common_stage_image_list
    images_to_push = [image for image in all_images if image.to_push and image.to_build]
    push_images(images_to_push)

    FORMATTER.banner(f"{pre_push_image_type} Retagging")
    retag_and_push_images(images_to_push)
    return images_to_push


def generate_common_stage_image_object(pre_push_stage_image_object, image_tag):
    """
    Creates a common stage image object for a pre_push stage image. If for a pre_push stage image we create a common
    stage image, then we do not push the pre_push stage image to the repository. Instead, we just push its common stage
    image to the repository. Therefore, inside the function pre_push_stage_image_object is made NON-PUSHABLE.

    :param pre_push_stage_image_object: DockerImage, an object of class DockerImage
    :return: CommonStageImage, an object of class CommonStageImage. CommonStageImage inherits DockerImage.
    """
    common_stage_info = deepcopy(pre_push_stage_image_object.info)
    common_stage_info["extra_build_args"].update(
        {"PRE_PUSH_IMAGE": pre_push_stage_image_object.ecr_url}
    )
    common_stage_image_object = CommonStageImage(
        info=common_stage_info,
        dockerfile=os.path.join(
            os.sep, get_cloned_folder_path(), "miscellaneous_dockerfiles", "Dockerfile.common"
        ),
        repository=pre_push_stage_image_object.repository,
        tag=append_tag(image_tag, "multistage-common"),
        to_build=pre_push_stage_image_object.to_build,
        stage=constants.COMMON_STAGE,
        additional_tags=pre_push_stage_image_object.additional_tags,
    )
    pre_push_stage_image_object.to_push = False
    pre_push_stage_image_object.corresponding_common_stage_image = common_stage_image_object
    return common_stage_image_object


def show_build_info(images):
    """
    Displays the build info for a list of input images.

    :param images: list[DockerImage]
    """

    if not os.path.isdir("logs"):
        os.makedirs("logs")

    for image in images:
        image_description = f"{image.name}-{image.stage}"
        FORMATTER.title(image_description)
        FORMATTER.table(image.info.items())

        flattened_logs = list(itertools.chain(*image.log))
        with open(f"logs/{image_description}", "w") as fp:
            fp.write("/n".join(flattened_logs))
            image.summary["log"] = f"logs/{image_description}"
        FORMATTER.table(image.summary.items())

        FORMATTER.title(f"Ending Logs for {image_description}")
        FORMATTER.print_lines(image.log[-1][-2:])


def show_build_errors(images):
    """
    Iterates through each image to check if there is any image that has a failed status. In case
    an image with a failed status is found, it raises an exception.

    :param images: list[DockerImage]
    """
    is_any_build_failed = False
    is_any_build_failed_size_limit = False

    for image in images:
        if image.build_status == constants.FAIL:
            FORMATTER.title(image.name)
            FORMATTER.print_lines(image.log[-1][-10:])
            is_any_build_failed = True
        else:
            if image.build_status == constants.FAIL_IMAGE_SIZE_LIMIT:
                is_any_build_failed_size_limit = True
    if is_any_build_failed:
        raise Exception("Build failed")
    else:
        if is_any_build_failed_size_limit:
            FORMATTER.print("Build failed. Image size limit breached.")
        else:
            FORMATTER.print("No errors")
    return is_any_build_failed, is_any_build_failed_size_limit


def upload_metrics(images, BUILDSPEC, is_any_build_failed, is_any_build_failed_size_limit):
    """
    Uploads Metrics for a list of images.

    :param images: list[DockerImage]
    :param BUILDSPEC: Buildspec
    :param is_any_build_failed: bool
    :param is_any_build_failed_size_limit: bool
    """
    metrics = Metrics(
        context=constants.BUILD_CONTEXT,
        region=BUILDSPEC["region"],
        namespace=constants.METRICS_NAMESPACE,
    )
    for image in images:
        try:
            metrics.push_image_metrics(image)
        except Exception as e:
            if is_any_build_failed or is_any_build_failed_size_limit:
                raise Exception(f"Build failed.{e}")
            else:
                raise Exception(f"Build passed. {e}")

    if is_any_build_failed_size_limit:
        raise Exception("Build failed because of file limit")

    FORMATTER.print("Metrics Uploaded")


def build_images(images, make_dummy_boto_client=False):
    """
    Takes a list of images and executes their build process concurrently.

    :param images: list[DockerImage]
    :param make_dummy_boto_client: bool, specifies if a dummy client should be declared or not.

    TODO: The parameter make_dummy_boto_client should be removed when get_dummy_boto_client method is removed.
    """
    THREADS = {}
    # In the context of the ThreadPoolExecutor each instance of image.build submitted
    # to it is executed concurrently in a separate thread.
    with concurrent.futures.ThreadPoolExecutor(max_workers=10) as executor:
        #### TODO: Remove this entire if block when get_dummy_boto_client is removed ####
        if make_dummy_boto_client:
            get_dummy_boto_client()
        for image in images:
            THREADS[image.name] = executor.submit(image.build)
    # the FORMATTER.progress(THREADS) function call also waits until all threads have completed
    FORMATTER.progress(THREADS)


#### TODO: Remove this entire method when https://github.com/boto/boto3/issues/1592 is resolved ####
def get_dummy_boto_client():
    """
    Makes a dummy boto3 client to ensure that boto3 clients behave in a thread safe manner.
    In absence of this method, the behaviour documented in https://github.com/boto/boto3/issues/1592 is observed.
    Once https://github.com/boto/boto3/issues/1592 is resolved, this method can be removed.

    :return: BotocoreClientSTS
    """
    return boto3.client("sts", region_name=os.getenv("REGION"))


def push_images(images):
    """
    Takes a list of images and PUSHES them to ECR concurrently.

    :param images: list[DockerImage]
    """
    THREADS = {}
    with concurrent.futures.ThreadPoolExecutor(
        max_workers=constants.MAX_WORKER_COUNT_FOR_PUSHING_IMAGES
    ) as executor:
        for image in images:
            THREADS[image.name] = executor.submit(image.push_image)
    FORMATTER.progress(THREADS)


def retag_and_push_images(images):
    """
    Takes a list of images, retags them and pushes to the repository

    :param images: list[DockerImage]
    """
    THREADS = {}
    with concurrent.futures.ThreadPoolExecutor(
        max_workers=constants.MAX_WORKER_COUNT_FOR_PUSHING_IMAGES
    ) as executor:
        for image in images:
            THREADS[image.name] = executor.submit(image.push_image_with_additional_tags)
    FORMATTER.progress(THREADS)


def tag_image_with_pr_number(image_tag):
    pr_number = os.getenv("PR_NUMBER")
    return f"{image_tag}-pr-{pr_number}"


def tag_image_with_date(image_tag):
    date_suffix = datetime.datetime.now().strftime("%Y-%m-%d")
    return f"{image_tag}-{date_suffix}"


def tag_image_with_datetime(image_tag):
    datetime_suffix = datetime.datetime.now().strftime("%Y-%m-%d-%H-%M-%S")
    return f"{image_tag}-{datetime_suffix}"


def append_tag(image_tag, append_str):
    """
    Appends image_tag with append_str

    :param image_tag: str, original image tag
    :param append_str: str, string to be appended
    """
    return f"{image_tag}-{append_str}"


def modify_repository_name_for_context(image_repo_uri, build_context):
    repo_uri_values = image_repo_uri.split("/")
    repo_name = repo_uri_values[-1]
    if build_context == "MAINLINE":
        repo_uri_values[-1] = repo_name.replace(
            constants.PR_REPO_PREFIX, constants.MAINLINE_REPO_PREFIX
        )
    elif build_context == "NIGHTLY":
        repo_uri_values[-1] = repo_name.replace(
            constants.PR_REPO_PREFIX, constants.NIGHTLY_REPO_PREFIX
        )
    return "/".join(repo_uri_values)<|MERGE_RESOLUTION|>--- conflicted
+++ resolved
@@ -173,15 +173,11 @@
             if "datasets_version" in image_config:
                 extra_build_args["DATASETS_VERSION"] = image_config.get("datasets_version")
             elif str(image_config["image_type"]) == "training":
-<<<<<<< HEAD
-                raise KeyError(f"HuggingFace buildspec.yml must contain 'datasets_version' field for each image")
-            if "diffusers_version" in image_config:
-                extra_build_args["DIFFUSERS_VERSION"] = image_config.get("diffusers_version")
-=======
                 raise KeyError(
                     f"HuggingFace buildspec.yml must contain 'datasets_version' field for each image"
                 )
->>>>>>> 2180e7d5
+            if "diffusers_version" in image_config:
+                extra_build_args["DIFFUSERS_VERSION"] = image_config.get("diffusers_version")
 
         ARTIFACTS.update(
             {
