--- conflicted
+++ resolved
@@ -72,12 +72,8 @@
             if build_context == "PR"
             else image_config["tag"]
         )
-<<<<<<< HEAD
-        # image_tag = tag_image_with_datetime(image_tag)
-=======
         if not build_config.DISABLE_DATETIME_TAG or build_context != "PR":
             image_tag = tag_image_with_datetime(image_tag)
->>>>>>> 94f8ea08
         image_repo_uri = (
             image_config["repository"]
             if build_context == "PR"
