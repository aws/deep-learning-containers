--- conflicted
+++ resolved
@@ -116,17 +116,12 @@
                 labels[var] = file_name
                 labels[f"{var}_URI"] = uri
 
-<<<<<<< HEAD
+
+        transformers_version = image_config.get("transformers_version")
+  
         if str(BUILDSPEC["framework"]).startswith("huggingface") or str(BUILDSPEC["framework"]).endswith("trcomp"):
-            if "transformers_version" in image_config:
-                extra_build_args["TRANSFORMERS_VERSION"] = image_config.get("transformers_version")
-=======
-        transformers_version = image_config.get("transformers_version")
-
-        if str(BUILDSPEC["framework"]).startswith("huggingface"):
             if transformers_version:
                 extra_build_args["TRANSFORMERS_VERSION"] = transformers_version
->>>>>>> d21308a2
             else:
                 raise KeyError(f"HuggingFace buildspec.yml must contain 'transformers_version' field for each image")
             if "datasets_version" in image_config:
