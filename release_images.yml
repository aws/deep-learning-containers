--- conflicted
+++ resolved
@@ -70,11 +70,9 @@
       cuda_version: "cu111"
       example: False        # [Default: False] Set to True to denote that this image is an Example image
       disable_sm_tag: False # [Default: False] Set to True to prevent SageMaker Abbreviated Tags from being attached
-<<<<<<< HEAD
-      # to images being published.
-      force_release: False   # [Default: False] Set to True to force images to be published even if the same image
-      # has already been published. Re-released image will have minor version incremented by 1.
-  13:
+                            # to images being published.
+      force_release: False
+  6:
     framework: "tensorflow"
     version: "2.7.0"
     customer_type: "ec2"
@@ -87,7 +85,7 @@
       example: False
       disable_sm_tag: False
       force_release: False
-  14:
+  7:
     framework: "tensorflow"
     version: "2.7.0"
     customer_type: "sagemaker"
@@ -99,10 +97,4 @@
       cuda_version: "cu112"
       example: False
       disable_sm_tag: False
-      force_release: False
-=======
-                            # to images being published.
-      force_release: False
-
-
->>>>>>> 71d856d2
+      force_release: False