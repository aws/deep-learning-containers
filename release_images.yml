--- conflicted
+++ resolved
@@ -1,5 +1,4 @@
 ---
-<<<<<<< HEAD
 release_images:
   1:
     framework: "pytorch"
@@ -26,7 +25,4 @@
       cuda_version: "cu117"
       example: False
       disable_sm_tag: False  # [Default: False] This option is not used by Example images
-      force_release: False
-=======
->>>>>>> 97fa807f
-      +      force_release: False