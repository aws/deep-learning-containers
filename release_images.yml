--- conflicted
+++ resolved
@@ -2,18 +2,6 @@
 release_images:
 # Check .release_images_template.yml for reference
   1:
-<<<<<<< HEAD
-    framework: "tensorflow"
-    version: "1.15.5"
-    arch_type: "x86"
-    inference:
-      device_types: ["neuron"]
-      python_versions: ["py37"]
-      os_version: "ubuntu18.04"
-      neuron_sdk_version: "sdk1.17.0"
-      example: False
-      disable_sm_tag: True
-=======
     framework: "pytorch"
     version: "1.10.0"
     arch_type: "x86"
@@ -60,5 +48,4 @@
       os_version: "ubuntu20.04"
       example: True
       disable_sm_tag: True  # [Default: False] This option is not used by Example images
->>>>>>> 931045fe
       force_release: False