--- conflicted
+++ resolved
@@ -208,7 +208,6 @@
       example: False
       disable_sm_tag: False  # [Default: False] This option is not used by Example images
       force_release: False
-<<<<<<< HEAD
   15:
     framework: "pytorch"
     version: "1.12.0"
@@ -229,8 +228,12 @@
       python_versions: [ "py38" ]
       os_version: "ubuntu20.04"
       cuda_version: "cu113"
-=======
-  17:
+      example: False        # [Default: False] Set to True to denote that this image is an Example image
+      disable_sm_tag: False # [Default: False] Set to True to prevent SageMaker Abbreviated Tags from being attached
+      # to images being published.
+      force_release: False   # [Default: False] Set to True to force images to be published even if the same image
+      # has already been published. Re-released image will have minor version incremented by 1.
+  16:
     framework: "autogluon"
     version: "0.3.2"
     arch_type: "x86"
@@ -249,7 +252,6 @@
       python_versions: [ "py38" ]
       os_version: "ubuntu20.04"
       cuda_version: "cu112"
->>>>>>> 7bd50c44
       example: False        # [Default: False] Set to True to denote that this image is an Example image
       disable_sm_tag: False # [Default: False] Set to True to prevent SageMaker Abbreviated Tags from being attached
       # to images being published.
