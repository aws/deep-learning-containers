---
release_images:
<<<<<<< HEAD
  # Check .release_images_template.yml for reference
  1:
    framework: "tensorflow"
    version: "2.9.1"
    customer_type: "sagemaker"
    arch_type: "graviton"
    inference:
      device_types: ["cpu"]
      python_versions: [ "py38" ]
      os_version: "ubuntu20.04"
      example: False
      disable_sm_tag: False  # [Default: False] This option is not used by Example images
      force_release: False
  2:
    framework: "pytorch"
    version: "1.12.1"
    customer_type: "sagemaker"
    arch_type: "graviton"
    inference:
      device_types: ["cpu"]
      python_versions: [ "py38" ]
      os_version: "ubuntu20.04"
      example: False
      disable_sm_tag: False  # [Default: False] This option is not used by Example images
      force_release: False
  3:
    framework: "tensorflow"
    version: "2.3.0"
    arch_type: "x86"
    inference:
      device_types: ["eia"]
      python_versions: ["py37"]
      os_version: "ubuntu18.04"
      example: False
      disable_sm_tag: True
      force_release: False
=======
# Check .release_images_template.yml for reference
  1:
    framework: "tensorflow"
    version: "2.6.3"
    arch_type: "x86"
    training:
      device_types: [ "cpu", "gpu" ]
      python_versions: [ "py38" ]
      os_version: "ubuntu20.04"
      cuda_version: "cu112"
      example: False
      disable_sm_tag: False
      force_release: False
  2:
    framework: "tensorflow"
    version: "2.6.3"
    arch_type: "x86"
    training:
      device_types: [ "gpu" ]
      python_versions: [ "py38" ]
      os_version: "ubuntu20.04"
      cuda_version: "cu112"
      example: True
      disable_sm_tag: False
      force_release: False
  3:
    framework: "tensorflow"
    version: "2.7.1"
    customer_type: "sagemaker"
    arch_type: "x86"
    training:
      device_types: ["cpu", "gpu"]
      python_versions: ["py38"]
      os_version: "ubuntu20.04"
      cuda_version: "cu112"
      example: False
      disable_sm_tag: False
      force_release: False
  4:
    framework: "tensorflow"
    version: "2.8.0"
    customer_type: "sagemaker"
    arch_type: "x86"
    training:
      device_types: ["cpu", "gpu"]
      python_versions: ["py39"]
      os_version: "ubuntu20.04"
      cuda_version: "cu112"
      example: False
      disable_sm_tag: False
      force_release: False
  5:
    framework: "tensorflow"
    version: "2.9.1"
    customer_type: "sagemaker"
    arch_type: "x86"
    training:
      device_types: ["cpu", "gpu"]
      python_versions: ["py39"]
      os_version: "ubuntu20.04"
      cuda_version: "cu112"
      example: False
      disable_sm_tag: False
      force_release: False
  6:
    framework: "pytorch"
    version: "1.10.2"
    arch_type: "x86"
    customer_type: "sagemaker"
    training:
      device_types: [ "cpu", "gpu" ]
      python_versions: [ "py38" ]
      cuda_version: "cu113"
      os_version: "ubuntu20.04"
      example: False
      disable_sm_tag: False
      force_release: False
  7:
    framework: "pytorch"
    version: "1.9.1"
    arch_type: "x86"
    customer_type: "ec2"
    training:
      device_types: [ "cpu", "gpu" ]
      python_versions: [ "py38" ]
      os_version: "ubuntu20.04"
      cuda_version: "cu111"
      example: False
      disable_sm_tag: False
      force_release: False
  8:
    framework: "pytorch"
    version: "1.11.0"
    arch_type: "x86"
    training:
      device_types: ["neuron"]
      python_versions: ["py38"]
      os_version: "ubuntu20.04"
      neuron_sdk_version: "sdk2.3.0"
      example: False        # [Default: False] Set to True to denote that this image is an Example image
      disable_sm_tag: True # [Default: False] Set to True to prevent SageMaker Abbreviated Tags from being attached
      # to images being published.
      force_release: False   # [Default: False] Set to True to force images to be published even if the same image
      # has already been published. Re-released image will have minor version incremented by 1.
  9:
    framework: "pytorch"
    version: "1.10.0"
    customer_type: "ec2"
    arch_type: "graviton"
    inference:
      device_types: ["cpu"]
      python_versions: [ "py38" ]
      os_version: "ubuntu20.04"
      example: False        # [Default: False] Set to True to denote that this image is an Example image
      disable_sm_tag: False # [Default: False] Set to True to prevent SageMaker Abbreviated Tags from being attached
      # to images being published.
      force_release: False  # [Default: False] Set to True to force images to be published even if the same image
      # has already been published. Re-released image will have minor version incremented by 1.
>>>>>>> 2584c41a
<|MERGE_RESOLUTION|>--- conflicted
+++ resolved
@@ -1,6 +1,5 @@
 ---
 release_images:
-<<<<<<< HEAD
   # Check .release_images_template.yml for reference
   1:
     framework: "tensorflow"
@@ -36,124 +35,4 @@
       os_version: "ubuntu18.04"
       example: False
       disable_sm_tag: True
-      force_release: False
-=======
-# Check .release_images_template.yml for reference
-  1:
-    framework: "tensorflow"
-    version: "2.6.3"
-    arch_type: "x86"
-    training:
-      device_types: [ "cpu", "gpu" ]
-      python_versions: [ "py38" ]
-      os_version: "ubuntu20.04"
-      cuda_version: "cu112"
-      example: False
-      disable_sm_tag: False
-      force_release: False
-  2:
-    framework: "tensorflow"
-    version: "2.6.3"
-    arch_type: "x86"
-    training:
-      device_types: [ "gpu" ]
-      python_versions: [ "py38" ]
-      os_version: "ubuntu20.04"
-      cuda_version: "cu112"
-      example: True
-      disable_sm_tag: False
-      force_release: False
-  3:
-    framework: "tensorflow"
-    version: "2.7.1"
-    customer_type: "sagemaker"
-    arch_type: "x86"
-    training:
-      device_types: ["cpu", "gpu"]
-      python_versions: ["py38"]
-      os_version: "ubuntu20.04"
-      cuda_version: "cu112"
-      example: False
-      disable_sm_tag: False
-      force_release: False
-  4:
-    framework: "tensorflow"
-    version: "2.8.0"
-    customer_type: "sagemaker"
-    arch_type: "x86"
-    training:
-      device_types: ["cpu", "gpu"]
-      python_versions: ["py39"]
-      os_version: "ubuntu20.04"
-      cuda_version: "cu112"
-      example: False
-      disable_sm_tag: False
-      force_release: False
-  5:
-    framework: "tensorflow"
-    version: "2.9.1"
-    customer_type: "sagemaker"
-    arch_type: "x86"
-    training:
-      device_types: ["cpu", "gpu"]
-      python_versions: ["py39"]
-      os_version: "ubuntu20.04"
-      cuda_version: "cu112"
-      example: False
-      disable_sm_tag: False
-      force_release: False
-  6:
-    framework: "pytorch"
-    version: "1.10.2"
-    arch_type: "x86"
-    customer_type: "sagemaker"
-    training:
-      device_types: [ "cpu", "gpu" ]
-      python_versions: [ "py38" ]
-      cuda_version: "cu113"
-      os_version: "ubuntu20.04"
-      example: False
-      disable_sm_tag: False
-      force_release: False
-  7:
-    framework: "pytorch"
-    version: "1.9.1"
-    arch_type: "x86"
-    customer_type: "ec2"
-    training:
-      device_types: [ "cpu", "gpu" ]
-      python_versions: [ "py38" ]
-      os_version: "ubuntu20.04"
-      cuda_version: "cu111"
-      example: False
-      disable_sm_tag: False
-      force_release: False
-  8:
-    framework: "pytorch"
-    version: "1.11.0"
-    arch_type: "x86"
-    training:
-      device_types: ["neuron"]
-      python_versions: ["py38"]
-      os_version: "ubuntu20.04"
-      neuron_sdk_version: "sdk2.3.0"
-      example: False        # [Default: False] Set to True to denote that this image is an Example image
-      disable_sm_tag: True # [Default: False] Set to True to prevent SageMaker Abbreviated Tags from being attached
-      # to images being published.
-      force_release: False   # [Default: False] Set to True to force images to be published even if the same image
-      # has already been published. Re-released image will have minor version incremented by 1.
-  9:
-    framework: "pytorch"
-    version: "1.10.0"
-    customer_type: "ec2"
-    arch_type: "graviton"
-    inference:
-      device_types: ["cpu"]
-      python_versions: [ "py38" ]
-      os_version: "ubuntu20.04"
-      example: False        # [Default: False] Set to True to denote that this image is an Example image
-      disable_sm_tag: False # [Default: False] Set to True to prevent SageMaker Abbreviated Tags from being attached
-      # to images being published.
-      force_release: False  # [Default: False] Set to True to force images to be published even if the same image
-      # has already been published. Re-released image will have minor version incremented by 1.
->>>>>>> 2584c41a
+      force_release: False