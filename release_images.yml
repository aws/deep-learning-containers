--- conflicted
+++ resolved
@@ -208,7 +208,6 @@
       example: False
       disable_sm_tag: False  # [Default: False] This option is not used by Example images
       force_release: False
-<<<<<<< HEAD
   17:
     framework: "pytorch"
     version: "1.10.2"
@@ -247,30 +246,4 @@
       os_version: "ubuntu20.04"
       example: False
       disable_sm_tag: False
-      force_release: False
-=======
-  15:
-    framework: "autogluon"
-    version: "0.3.2"
-    arch_type: "x86"
-    training:
-      device_types: [ "cpu", "gpu" ]
-      python_versions: [ "py38" ]
-      os_version: "ubuntu18.04"
-      cuda_version: "cu112"
-      example: False        # [Default: False] Set to True to denote that this image is an Example image
-      disable_sm_tag: False # [Default: False] Set to True to prevent SageMaker Abbreviated Tags from being attached
-      # to images being published.
-      force_release: False  # [Default: False] Set to True to force images to be published even if the same image
-      # has already been published. Re-released image will have minor version incremented by 1.
-    inference:
-      device_types: [ "cpu" ]
-      python_versions: [ "py38" ]
-      os_version: "ubuntu20.04"
-      cuda_version: "cu112"
-      example: False        # [Default: False] Set to True to denote that this image is an Example image
-      disable_sm_tag: False # [Default: False] Set to True to prevent SageMaker Abbreviated Tags from being attached
-      # to images being published.
-      force_release: False   # [Default: False] Set to True to force images to be published even if the same image
-      # has already been published. Re-released image will have minor version incremented by 1.
->>>>>>> 2c45f466
+      force_release: False