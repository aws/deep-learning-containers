---
release_images:
# Check .release_images_template.yml for reference
  1:
    framework: "mxnet"
    version: "1.9.0"
    customer_type: "ec2"
    arch_type: "x86"
    training:
      device_types: ["cpu", "gpu"]
      python_versions: ["py38"]
      os_version: "ubuntu20.04"
      cuda_version: "cu112"
      example: False
      disable_sm_tag: False
      force_release: False
  2:
    framework: "mxnet"
    version: "1.9.0"
    customer_type: "sagemaker"
    arch_type: "x86"
    training:
      device_types: ["cpu", "gpu"]
      python_versions: ["py38"]
      os_version: "ubuntu20.04"
      cuda_version: "cu112"
      example: False
      disable_sm_tag: False
      force_release: False
  3:
    framework: "pytorch"
    version: "1.11.0"
    arch_type: "x86"
    training:
      device_types: [ "hpu" ]
      python_versions: [ "py38" ]
      synapseai_version: "1.5.0"
      os_version: "ubuntu20.04"
      example: False
      disable_sm_tag: False
      force_release: False
  4:
    framework: "pytorch"
    version: "1.11.0"
    arch_type: "x86"
    training:
      device_types: [ "hpu" ]
      python_versions: [ "py38" ]
      synapseai_version: "1.5.0"
      os_version: "ubuntu20.04"
      example: True
      force_release: False
  5:
    framework: "pytorch"
    version: "1.10.0"
    customer_type: "ec2"
    arch_type: "graviton"
    inference:
      device_types: [ "cpu" ]
      python_versions: [ "py38" ]
      os_version: "ubuntu20.04"
      example: False
      disable_sm_tag: True
      force_release: False
  6:
    framework: "tensorflow"
    version: "2.7.0"
    customer_type: "ec2"
    arch_type: "graviton"
    inference:
      device_types: [ "cpu" ]
      python_versions: [ "py38" ]
      os_version: "ubuntu20.04"
      example: False
      disable_sm_tag: True
      force_release: False
<<<<<<< HEAD
  7:
    framework: "tensorflow"
    version: "2.10.0"
    customer_type: "sagemaker"
    arch_type: "x86"
    training:
      device_types: ["cpu", "gpu"]
      python_versions: ["py39"]
      os_version: "ubuntu20.04"
      cuda_version: "cu112"
=======
  7: 
    framework: "pytorch"
    version: "1.10.2"
    arch_type: "x86"
    customer_type: "ec2"
    training:
      device_types: [ "cpu", "gpu" ]
      python_versions: [ "py38" ]
      cuda_version: "cu113"
      os_version: "ubuntu20.04"
>>>>>>> bfff5ede
      example: False
      disable_sm_tag: False
      force_release: False
    inference:
<<<<<<< HEAD
      device_types: ["cpu", "gpu"]
      python_versions: ["py39"]
      os_version: "ubuntu20.04"
      cuda_version: "cu112"
      example: False
      disable_sm_tag: False
      force_release: False
=======
      device_types: [ "cpu", "gpu" ]
      python_versions: [ "py38" ]
      cuda_version: "cu113"
      os_version: "ubuntu20.04"
      example: False
      disable_sm_tag: False
      force_release: False
  8:
    framework: "pytorch"
    version: "1.10.2"
    arch_type: "x86"
    customer_type: "ec2"
    training:
      device_types: [ "gpu" ]
      python_versions: [ "py38" ]
      cuda_version: "cu113"
      os_version: "ubuntu20.04"
      example: True
      disable_sm_tag: False
      force_release: False
  9:
    framework: "pytorch"
    version: "1.10.2"
    arch_type: "x86"
    customer_type: "sagemaker"
    training:
      device_types: [ "cpu", "gpu" ]
      python_versions: [ "py38" ]
      cuda_version: "cu113"
      os_version: "ubuntu20.04"
      example: False
      disable_sm_tag: False
      force_release: False
    inference:
      device_types: [ "cpu", "gpu" ]
      python_versions: [ "py38" ]
      cuda_version: "cu113"
      os_version: "ubuntu20.04"
      example: False
      disable_sm_tag: False
      force_release: False
      
>>>>>>> bfff5ede
<|MERGE_RESOLUTION|>--- conflicted
+++ resolved
@@ -74,18 +74,6 @@
       example: False
       disable_sm_tag: True
       force_release: False
-<<<<<<< HEAD
-  7:
-    framework: "tensorflow"
-    version: "2.10.0"
-    customer_type: "sagemaker"
-    arch_type: "x86"
-    training:
-      device_types: ["cpu", "gpu"]
-      python_versions: ["py39"]
-      os_version: "ubuntu20.04"
-      cuda_version: "cu112"
-=======
   7: 
     framework: "pytorch"
     version: "1.10.2"
@@ -96,20 +84,10 @@
       python_versions: [ "py38" ]
       cuda_version: "cu113"
       os_version: "ubuntu20.04"
->>>>>>> bfff5ede
       example: False
       disable_sm_tag: False
       force_release: False
     inference:
-<<<<<<< HEAD
-      device_types: ["cpu", "gpu"]
-      python_versions: ["py39"]
-      os_version: "ubuntu20.04"
-      cuda_version: "cu112"
-      example: False
-      disable_sm_tag: False
-      force_release: False
-=======
       device_types: [ "cpu", "gpu" ]
       python_versions: [ "py38" ]
       cuda_version: "cu113"
@@ -151,5 +129,25 @@
       example: False
       disable_sm_tag: False
       force_release: False
-      
->>>>>>> bfff5ede
+  10:
+    framework: "tensorflow"
+    version: "2.10.0"
+    customer_type: "sagemaker"
+    arch_type: "x86"
+    training:
+      device_types: ["cpu", "gpu"]
+      python_versions: ["py39"]
+      os_version: "ubuntu20.04"
+      cuda_version: "cu112"
+      example: False
+      disable_sm_tag: False
+      force_release: False
+    inference:
+      device_types: ["cpu", "gpu"]
+      python_versions: ["py39"]
+      os_version: "ubuntu20.04"
+      cuda_version: "cu112"
+      example: False
+      disable_sm_tag: False
+      force_release: False
+      