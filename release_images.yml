--- conflicted
+++ resolved
@@ -3,7 +3,6 @@
 # Check .release_images_template.yml for reference
   1:
     framework: "tensorflow"
-<<<<<<< HEAD
     version: "2.9.0"
     customer_type: "e3"
     arch_type: "x86"
@@ -23,19 +22,11 @@
     inference:
       device_types: ["cpu", "gpu"]
       python_versions: ["py39"]
-=======
-    version: "2.6.3"
-    arch_type: "x86"
-    training:
-      device_types: [ "cpu", "gpu" ]
-      python_versions: [ "py38" ]
->>>>>>> 0644b9ba
       os_version: "ubuntu20.04"
       cuda_version: "cu112"
       example: False
       disable_sm_tag: False
       force_release: False
-<<<<<<< HEAD
   3:
     framework: "pytorch"
     version: "1.11.0"
@@ -183,38 +174,6 @@
     customer_type: "sagemaker"
     arch_type: "x86"
     training:
-=======
-  2:
-    framework: "tensorflow"
-    version: "2.6.3"
-    arch_type: "x86"
-    training:
-      device_types: [ "gpu" ]
-      python_versions: [ "py38" ]
-      os_version: "ubuntu20.04"
-      cuda_version: "cu112"
-      example: True
-      disable_sm_tag: False
-      force_release: False
-  3:
-    framework: "tensorflow"
-    version: "2.7.1"
-    customer_type: "sagemaker"
-    arch_type: "x86"
-    training:
-      device_types: ["cpu", "gpu"]
-      python_versions: ["py38"]
-      os_version: "ubuntu20.04"
-      cuda_version: "cu112"
-      example: False
-      disable_sm_tag: False
-      force_release: False
-  4:
-    framework: "tensorflow"
-    version: "2.8.0"
-    customer_type: "sagemaker"
-    arch_type: "x86"
-    training:
       device_types: ["cpu", "gpu"]
       python_versions: ["py39"]
       os_version: "ubuntu20.04"
@@ -222,39 +181,16 @@
       example: False
       disable_sm_tag: False
       force_release: False
-  5:
-    framework: "tensorflow"
-    version: "2.9.1"
-    customer_type: "sagemaker"
-    arch_type: "x86"
-    training:
->>>>>>> 0644b9ba
-      device_types: ["cpu", "gpu"]
-      python_versions: ["py39"]
-      os_version: "ubuntu20.04"
-      cuda_version: "cu112"
-      example: False
-      disable_sm_tag: False
-      force_release: False
-<<<<<<< HEAD
   13:
     framework: "pytorch"
     version: "1.12.0"
     arch_type: "x86"
     customer_type: "e3"
-=======
-  6:
-    framework: "pytorch"
-    version: "1.10.2"
-    arch_type: "x86"
-    customer_type: "sagemaker"
->>>>>>> 0644b9ba
     training:
       device_types: ["cpu", "gpu" ]
       python_versions: [ "py38" ]
       cuda_version: "cu113"
       os_version: "ubuntu20.04"
-<<<<<<< HEAD
       cuda_version: "cu116"
       example: False         # [Default: False] Set to True to denote that this image is an Example image
       disable_sm_tag: False # [Default: False] Set to True to prevent SageMaker Abbreviated Tags from being attached
@@ -298,36 +234,5 @@
       example: False        # [Default: False] Set to True to denote that this image is an Example image
       disable_sm_tag: True # [Default: False] Set to True to prevent SageMaker Abbreviated Tags from being attached
       # to images being published.
-      force_release: False  # [Default: False] Set to True to force images to be published even if the same image
-=======
-      example: False
-      disable_sm_tag: False
-      force_release: False
-  7:
-    framework: "pytorch"
-    version: "1.11.0"
-    arch_type: "x86"
-    customer_type: "sagemaker"
-    training:
-      device_types: [ "cpu", "gpu" ]
-      python_versions: [ "py38" ]
-      os_version: "ubuntu20.04"
-      cuda_version: "cu113"
-      example: False
-      disable_sm_tag: False
-      force_release: False
-  8:
-    framework: "pytorch"
-    version: "1.10.2"
-    arch_type: "x86"
-    training:
-      device_types: ["neuron"]
-      python_versions: ["py36"]
-      os_version: "ubuntu18.04"
-      neuron_sdk_version: "sdk2.1.1"
-      example: False        # [Default: False] Set to True to denote that this image is an Example image
-      disable_sm_tag: False # [Default: False] Set to True to prevent SageMaker Abbreviated Tags from being attached
-      # to images being published.
-      force_release: False   # [Default: False] Set to True to force images to be published even if the same image
->>>>>>> 0644b9ba
+      force_release: False   # [Default: False] Set to True to force images to be published even if the same image
       # has already been published. Re-released image will have minor version incremented by 1.