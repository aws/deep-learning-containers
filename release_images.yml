--- conflicted
+++ resolved
@@ -26,8 +26,7 @@
       example: False
       disable_sm_tag: False
       force_release: False
-<<<<<<< HEAD
-  5:
+  3:
     framework: "djl"
     version: "0.20.0"
     arch_type: "x86"
@@ -42,8 +41,7 @@
       # to images being published.
       force_release: False   # [Default: False] Set to True to force images to be published even if the same image
       # has already been published. Re-released image will have minor version incremented by 1.
-=======
-  3:
+  4:
     framework: "mxnet"
     version: "1.9.0"
     customer_type: "ec2"
@@ -56,7 +54,7 @@
       example: False
       disable_sm_tag: False
       force_release: False
-  4:
+  5:
     framework: "mxnet"
     version: "1.9.0"
     customer_type: "sagemaker"
@@ -68,5 +66,4 @@
       cuda_version: "cu112"
       example: False
       disable_sm_tag: False
-      force_release: False
->>>>>>> a3892f6d
+      force_release: False