---
release_images:
  1:
    framework: "pytorch"
    version: "1.13.1"
    customer_type: "ec2"
    arch_type: "x86"
    training:
      device_types: ["cpu", "gpu"]
      python_versions: ["py39"]
      os_version: "ubuntu20.04"
      cuda_version: "cu117"
      example: False
      disable_sm_tag: False  # [Default: False] This option is not used by Example images
      force_release: False
  2:
    framework: "pytorch"
    version: "1.13.1"
    customer_type: "ec2"
    arch_type: "x86"
    training:
      device_types: ["gpu"]
      python_versions: ["py39"]
      os_version: "ubuntu20.04"
      cuda_version: "cu117"
      example: True
      disable_sm_tag: False  # [Default: False] This option is not used by Example images
      force_release: False
  3:
    framework: "tensorflow"
    version: "2.9.3"
    customer_type: "ec2"
    arch_type: "x86"
    inference:
      device_types: ["cpu", "gpu"]
      python_versions: ["py39"]
      os_version: "ubuntu20.04"
      cuda_version: "cu112"
      example: False
      disable_sm_tag: False
      force_release: False
  4:
    framework: "tensorflow"
    version: "2.9.3"
    customer_type: "sagemaker"
    arch_type: "x86"
    inference:
      device_types: ["cpu", "gpu"]
      python_versions: ["py39"]
      os_version: "ubuntu20.04"
      cuda_version: "cu112"
      example: False
      disable_sm_tag: False
<<<<<<< HEAD
      force_release: False
  7:
    framework: "mxnet"
    version: "1.8.0"
    arch_type: "x86"
    inference:
      device_types: ["neuron"]
      python_versions: ["py38"]
      os_version: "ubuntu20.04"
      neuron_sdk_version: "sdk2.5.0"
      example: False
      disable_sm_tag: True
      force_release: False
  8:
    framework: "tensorflow"
    version: "2.8.0"
    arch_type: "x86"
    inference:
      device_types: ["neuron"]
      python_versions: ["py38"]
      os_version: "ubuntu20.04"
      neuron_sdk_version: "sdk2.5.0"
      example: False
      disable_sm_tag: True
      force_release: False
  9:
    framework: "tensorflow"
    version: "1.15.5"
    arch_type: "x86"
    inference:
      device_types: ["neuron"]
      python_versions: ["py38"]
      os_version: "ubuntu20.04"
      neuron_sdk_version: "sdk2.5.0"
      example: False
      disable_sm_tag: True
      force_release: False
  10:
    framework: "autogluon"
    version: "0.6.1"
    arch_type: "x86"
    training:
      device_types: ["cpu", "gpu"]
      python_versions: ["py38"]
      os_version: "ubuntu20.04"
      cuda_version: "cu113"
      example: False
      disable_sm_tag: False
      force_release: False
  11:
    framework: "pytorch"
    version: "1.12.1"
    arch_type: "x86"
    inference:
      device_types: ["neuron"]
      python_versions: ["py38"]
      os_version: "ubuntu20.04"
      neuron_sdk_version: "sdk2.5.0"
      example: False
      disable_sm_tag: True
      force_release: False
  12:
    framework: "pytorch"
    version: "1.11.0"
    arch_type: "x86"
    customer_type: "sagemaker"
    inference:
      device_types: [ "cpu", "gpu" ]
      python_versions: [ "py38" ]
      os_version: "ubuntu20.04"
      cuda_version: "cu113"
      example: False        # [Default: False] Set to True to denote that this image is an Example image
      disable_sm_tag: False # [Default: False] Set to True to prevent SageMaker Abbreviated Tags from being attached
      # to images being published.
      force_release: False   # [Default: False] Set to True to force images to be published even if the same image
      # has already been published. Re-released image will have minor version incremented by 1.
  13:
    framework: "pytorch"
    version: "1.11.0"
    arch_type: "x86"
    customer_type: "ec2"
    inference:
      device_types: [ "cpu", "gpu" ]
      python_versions: [ "py38" ]
      os_version: "ubuntu20.04"
      cuda_version: "cu115"
      example: False        # [Default: False] Set to True to denote that this image is an Example image
      disable_sm_tag: False # [Default: False] Set to True to prevent SageMaker Abbreviated Tags from being attached
      # to images being published.
      force_release: False   # [Default: False] Set to True to force images to be published even if the same image
      # has already been published. Re-released image will have minor version incremented by 1.
=======
      force_release: False
>>>>>>> ee9df5fd
<|MERGE_RESOLUTION|>--- conflicted
+++ resolved
@@ -51,69 +51,8 @@
       cuda_version: "cu112"
       example: False
       disable_sm_tag: False
-<<<<<<< HEAD
       force_release: False
-  7:
-    framework: "mxnet"
-    version: "1.8.0"
-    arch_type: "x86"
-    inference:
-      device_types: ["neuron"]
-      python_versions: ["py38"]
-      os_version: "ubuntu20.04"
-      neuron_sdk_version: "sdk2.5.0"
-      example: False
-      disable_sm_tag: True
-      force_release: False
-  8:
-    framework: "tensorflow"
-    version: "2.8.0"
-    arch_type: "x86"
-    inference:
-      device_types: ["neuron"]
-      python_versions: ["py38"]
-      os_version: "ubuntu20.04"
-      neuron_sdk_version: "sdk2.5.0"
-      example: False
-      disable_sm_tag: True
-      force_release: False
-  9:
-    framework: "tensorflow"
-    version: "1.15.5"
-    arch_type: "x86"
-    inference:
-      device_types: ["neuron"]
-      python_versions: ["py38"]
-      os_version: "ubuntu20.04"
-      neuron_sdk_version: "sdk2.5.0"
-      example: False
-      disable_sm_tag: True
-      force_release: False
-  10:
-    framework: "autogluon"
-    version: "0.6.1"
-    arch_type: "x86"
-    training:
-      device_types: ["cpu", "gpu"]
-      python_versions: ["py38"]
-      os_version: "ubuntu20.04"
-      cuda_version: "cu113"
-      example: False
-      disable_sm_tag: False
-      force_release: False
-  11:
-    framework: "pytorch"
-    version: "1.12.1"
-    arch_type: "x86"
-    inference:
-      device_types: ["neuron"]
-      python_versions: ["py38"]
-      os_version: "ubuntu20.04"
-      neuron_sdk_version: "sdk2.5.0"
-      example: False
-      disable_sm_tag: True
-      force_release: False
-  12:
+  5:
     framework: "pytorch"
     version: "1.11.0"
     arch_type: "x86"
@@ -128,7 +67,7 @@
       # to images being published.
       force_release: False   # [Default: False] Set to True to force images to be published even if the same image
       # has already been published. Re-released image will have minor version incremented by 1.
-  13:
+  6:
     framework: "pytorch"
     version: "1.11.0"
     arch_type: "x86"
@@ -142,7 +81,4 @@
       disable_sm_tag: False # [Default: False] Set to True to prevent SageMaker Abbreviated Tags from being attached
       # to images being published.
       force_release: False   # [Default: False] Set to True to force images to be published even if the same image
-      # has already been published. Re-released image will have minor version incremented by 1.
-=======
-      force_release: False
->>>>>>> ee9df5fd
+      # has already been published. Re-released image will have minor version incremented by 1.