--- conflicted
+++ resolved
@@ -424,7 +424,6 @@
       disable_sm_tag: False  # [Default: False] This option is not used by Example images
       force_release: False
   32:
-<<<<<<< HEAD
     framework: "tensorflow"
     version: "2.6.0"
     training:
@@ -457,7 +456,8 @@
       cuda_version: "cu112"
       example: True
       disable_sm_tag: False  # [Default: False] This option is not used by Example images
-=======
+      force_release: False
+  34:
     framework: "autogluon"
     version: "0.3.1"
     training:
@@ -469,7 +469,7 @@
       disable_sm_tag: False  # [Default: False] This option is not used by Example images
       force_release: False
 
-  33:
+  35:
     framework: "autogluon"
     version: "0.3.1"
     inference:
@@ -478,5 +478,4 @@
       os_version: "ubuntu16.04"
       example: False
       disable_sm_tag: False
->>>>>>> 8f59314c
       force_release: False