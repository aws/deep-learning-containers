--- conflicted
+++ resolved
@@ -12,7 +12,6 @@
       os_version: "ubuntu20.04"
       cuda_version: "cu111"
       example: False
-<<<<<<< HEAD
       disable_sm_tag: False
       force_release: False
   2:
@@ -41,8 +40,4 @@
       example: True
       disable_sm_tag: False  # [Default: False] This option is not used by Example images
       force_release: True # [Default: False] Set to True to force images to be published even if the same image
-                            # has already been published. Re-released image will have minor version incremented by 1.
-=======
-      disable_sm_tag: False  # [Default: False] This option is not used by Example images
-      force_release: False
->>>>>>> 4c03f5cf
+                            # has already been published. Re-released image will have minor version incremented by 1.