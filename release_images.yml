--- conflicted
+++ resolved
@@ -208,20 +208,12 @@
       example: False
       disable_sm_tag: False  # [Default: False] This option is not used by Example images
       force_release: False
-<<<<<<< HEAD
-  17:
-=======
   15:
->>>>>>> c4bb01b7
     framework: "pytorch"
     version: "1.10.2"
     arch_type: "x86"
     customer_type: "e3"
-<<<<<<< HEAD
-    inference:
-=======
-    training:
->>>>>>> c4bb01b7
+    inference:
       device_types: [ "cpu", "gpu" ]
       python_versions: [ "py38" ]
       cuda_version: "cu113"
@@ -229,66 +221,16 @@
       example: False
       disable_sm_tag: False
       force_release: False
-<<<<<<< HEAD
-  18:
-=======
   16:
     framework: "pytorch"
     version: "1.10.2"
     arch_type: "x86"
-    customer_type: "e3"
-    training:
-      device_types: [ "gpu" ]
+    customer_type: "sagemaker"
+    inference:
+      device_types: [ "cpu", "gpu" ]
       python_versions: [ "py38" ]
       cuda_version: "cu113"
       os_version: "ubuntu20.04"
-      example: True
-      disable_sm_tag: False
-      force_release: False
-  17:
->>>>>>> c4bb01b7
-    framework: "pytorch"
-    version: "1.10.2"
-    arch_type: "x86"
-    customer_type: "sagemaker"
-<<<<<<< HEAD
-    inference:
-=======
-    training:
->>>>>>> c4bb01b7
-      device_types: [ "cpu", "gpu" ]
-      python_versions: [ "py38" ]
-      cuda_version: "cu113"
-      os_version: "ubuntu20.04"
-      example: False
-      disable_sm_tag: False
-<<<<<<< HEAD
-      force_release: False
-=======
-      force_release: False
-  18:
-    framework: "pytorch"
-    version: "1.12.0"
-    arch_type: "x86"
-    customer_type: "sagemaker"
-    training:
-      device_types: [ "cpu", "gpu" ]
-      python_versions: [ "py38" ]
-      os_version: "ubuntu20.04"
-      cuda_version: "cu113"
-      example: False        # [Default: False] Set to True to denote that this image is an Example image
-      disable_sm_tag: False # [Default: False] Set to True to prevent SageMaker Abbreviated Tags from being attached
-      # to images being published.
-      force_release: False   # [Default: False] Set to True to force images to be published even if the same image
-      # has already been published. Re-released image will have minor version incremented by 1.
-    inference:
-      device_types: [ "cpu", "gpu" ]
-      python_versions: [ "py38" ]
-      os_version: "ubuntu20.04"
-      cuda_version: "cu113"
-      example: False        # [Default: False] Set to True to denote that this image is an Example image
-      disable_sm_tag: False # [Default: False] Set to True to prevent SageMaker Abbreviated Tags from being attached
-      # to images being published.
-      force_release: False   # [Default: False] Set to True to force images to be published even if the same image
-      # has already been published. Re-released image will have minor version incremented by 1.
->>>>>>> c4bb01b7
+      example: False
+      disable_sm_tag: False
+      force_release: False