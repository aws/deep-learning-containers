---
release_images:
# Check .release_images_template.yml for reference
  1:
    framework: "tensorflow"
    version: "2.9.0"
    customer_type: "e3"
    arch_type: "x86"
    inference:
      device_types: ["cpu", "gpu"]
      python_versions: ["py39"]
      os_version: "ubuntu20.04"
      cuda_version: "cu112"
      example: False
      disable_sm_tag: False
      force_release: False
  2:
    framework: "tensorflow"
    version: "2.9.0"
    customer_type: "sagemaker"
    arch_type: "x86"
    inference:
      device_types: ["cpu", "gpu"]
      python_versions: ["py39"]
      os_version: "ubuntu20.04"
      cuda_version: "cu112"
      example: False
      disable_sm_tag: False
      force_release: False
  3:
    framework: "huggingface_tensorflow"
    version: "2.6.3"
    arch_type: "x86"
    hf_transformers: "4.17.0"
    training:
      device_types: [ "gpu" ]
      python_versions: [ "py38" ]
      os_version: "ubuntu20.04"
      cuda_version: "cu112"
      example: False        # [Default: False] Set to True to denote that this image is an Example image
      disable_sm_tag: False # [Default: False] Set to True to prevent SageMaker Abbreviated Tags from being attached
      # to images being published.
      force_release: False  # [Default: False] Set to True to force images to be published even if the same image
      # has already been published. Re-released image will have minor version incremented by 1.
    inference:
      device_types: [ "cpu", "gpu" ]
      python_versions: [ "py38" ]
      os_version: "ubuntu20.04"
      cuda_version: "cu112"
      example: False        # [Default: False] Set to True to denote that this image is an Example image
      disable_sm_tag: False # [Default: False] Set to True to prevent SageMaker Abbreviated Tags from being attached
      # to images being published.
      force_release: False   # [Default: False] Set to True to force images to be published even if the same image
      # has already been published. Re-released image will have minor version incremented by 1. 
  4:
    framework: "huggingface_pytorch"
    version: "1.10.2"
    hf_transformers: 4.20.1
    arch_type: "x86"
    inference:
      device_types: ["neuron"]
      python_versions: ["py37"]
      os_version: "ubuntu18.04"
      neuron_sdk_version: "sdk1.19.1"
      example: False        # [Default: False] Set to True to denote that this image is an Example image
      disable_sm_tag: True # [Default: False] Set to True to prevent SageMaker Abbreviated Tags from being attached
      # to images being published.
      force_release: False   # [Default: False] Set to True to force images to be published even if the same image
      # has already been published. Re-released image will have minor version incremented by 1.
  5:
    framework: "tensorflow"
    version: "2.6.3"
    arch_type: "x86"
    inference:
      device_types: [ "cpu", "gpu" ]
      python_versions: [ "py38" ]
      os_version: "ubuntu20.04"
      cuda_version: "cu112"
      example: False        # [Default: False] Set to True to denote that this image is an Example image
      disable_sm_tag: False # [Default: False] Set to True to prevent SageMaker Abbreviated Tags from being attached
                            # to images being published.
      force_release: False  # [Default: False] Set to True to force images to be published even if the same image
  6:
    framework: "pytorch"
    version: "1.11.0"
    arch_type: "x86"
    training:
      device_types: [ "hpu" ]
      python_versions: [ "py38" ]
      synapseai_version: "1.5.0"
      os_version: "ubuntu20.04"
      example: False
      disable_sm_tag: True  # [Default: False] This option is not used by Example images
      force_release: False
  7:
    framework: "pytorch"
    version: "1.11.0"
    arch_type: "x86"
    training:
      device_types: [ "hpu" ]
      python_versions: [ "py38" ]
      synapseai_version: "1.5.0"
      os_version: "ubuntu20.04"
      example: True
      disable_sm_tag: True  # [Default: False] This option is not used by Example images
      force_release: False
  8:
    framework: "tensorflow"
    version: "2.9.1"
    arch_type: "x86"
    training:
      device_types: [ "hpu" ]
      python_versions: [ "py38" ]
      synapseai_version: "1.5.0"
      os_version: "ubuntu20.04"
      example: False
      disable_sm_tag: True  # [Default: False] This option is not used by Example images
      force_release: False
  9:
    framework: "tensorflow"
    version: "2.9.1"
    arch_type: "x86"
    training:
      device_types: [ "hpu" ]
      python_versions: [ "py38" ]
      synapseai_version: "1.5.0"
      os_version: "ubuntu20.04"
      example: True
      disable_sm_tag: True  # [Default: False] This option is not used by Example images
      force_release: False
  10:
    framework: "tensorflow"
    version: "2.8.0"
    customer_type: "sagemaker"
    arch_type: "x86"
    training:
      device_types: ["cpu", "gpu"]
      python_versions: ["py39"]
      os_version: "ubuntu20.04"
      cuda_version: "cu112"
      example: False
      disable_sm_tag: False
      force_release: False
  11:
    framework: "pytorch"
<<<<<<< HEAD
=======
    version: "1.12.0"
    arch_type: "x86"
    customer_type: "e3"
    training:
      device_types: ["cpu", "gpu" ]
      python_versions: [ "py38" ]
      os_version: "ubuntu20.04"
      cuda_version: "cu116"
      example: False         # [Default: False] Set to True to denote that this image is an Example image
      disable_sm_tag: False # [Default: False] Set to True to prevent SageMaker Abbreviated Tags from being attached
      # to images being published.
      force_release: False   # [Default: False] Set to True to force images to be published even if the same image
      # has already been published. Re-released image will have minor version incremented by 1.
    inference:
      device_types: [ "cpu", "gpu" ]
      python_versions: [ "py38" ]
      os_version: "ubuntu20.04"
      cuda_version: "cu116"
      example: False        # [Default: False] Set to True to denote that this image is an Example image
      disable_sm_tag: False # [Default: False] Set to True to prevent SageMaker Abbreviated Tags from being attached
      # to images being published.
      force_release: False   # [Default: False] Set to True to force images to be published even if the same image
      # has already been published. Re-released image will have minor version incremented by 1.
  12:
    framework: "pytorch"
    version: "1.12.0"
    arch_type: "x86"
    customer_type: "e3"
    training:
      device_types: [ "gpu" ]
      python_versions: [ "py38" ]
      os_version: "ubuntu20.04"
      cuda_version: "cu116"
      example: True         # [Default: False] Set to True to denote that this image is an Example image
      disable_sm_tag: False # [Default: False] Set to True to prevent SageMaker Abbreviated Tags from being attached
      # to images being published.
      force_release: False  # [Default: False] Set to True to force images to be published even if the same image
      # has already been published. Re-released image will have minor version incremented by 1.
  13:
    framework: "pytorch"
>>>>>>> 5f024535
    version: "1.10.0"
    customer_type: "e3"
    arch_type: "graviton"
    inference:
      device_types: ["cpu"]
      python_versions: [ "py38" ]
      os_version: "ubuntu20.04"
      example: False        # [Default: False] Set to True to denote that this image is an Example image
      disable_sm_tag: True # [Default: False] Set to True to prevent SageMaker Abbreviated Tags from being attached
      # to images being published.
      force_release: False  # [Default: False] Set to True to force images to be published even if the same image
      # has already been published. Re-released image will have minor version incremented by 1.
  14:
    framework: "huggingface_tensorflow_trcomp"
    version: "2.6.3"
    hf_transformers: "4.17.0"
    arch_type: "x86"
    training:
      device_types: [ "gpu" ]
      python_versions: [ "py38" ]
      os_version: "ubuntu20.04"
      cuda_version: "cu112"
      example: False
      disable_sm_tag: False  # [Default: False] This option is not used by Example images
      force_release: False
  15:
    framework: "pytorch"
<<<<<<< HEAD
    version: "1.12.0"
    arch_type: "x86"
    customer_type: "sagemaker"
    training:
      device_types: [ "cpu", "gpu" ]
      python_versions: [ "py38" ]
      os_version: "ubuntu20.04"
      cuda_version: "cu113"
      example: False        # [Default: False] Set to True to denote that this image is an Example image
      disable_sm_tag: False # [Default: False] Set to True to prevent SageMaker Abbreviated Tags from being attached
      # to images being published.
      force_release: False   # [Default: False] Set to True to force images to be published even if the same image
      # has already been published. Re-released image will have minor version incremented by 1.
    inference:
      device_types: [ "cpu", "gpu" ]
      python_versions: [ "py38" ]
      os_version: "ubuntu20.04"
      cuda_version: "cu113"
      example: False        # [Default: False] Set to True to denote that this image is an Example image
      disable_sm_tag: False # [Default: False] Set to True to prevent SageMaker Abbreviated Tags from being attached
      # to images being published.
      force_release: False   # [Default: False] Set to True to force images to be published even if the same image
      # has already been published. Re-released image will have minor version incremented by 1.
  16:
    framework: "autogluon"
    version: "0.3.2"
=======
    version: "1.10.2"
>>>>>>> 5f024535
    arch_type: "x86"
    customer_type: "e3"
    training:
      device_types: [ "cpu", "gpu" ]
      python_versions: [ "py38" ]
      cuda_version: "cu113"
      os_version: "ubuntu20.04"
      example: False
      disable_sm_tag: False
      force_release: False
  16:
    framework: "pytorch"
    version: "1.10.2"
    arch_type: "x86"
    customer_type: "e3"
    training:
      device_types: [ "gpu" ]
      python_versions: [ "py38" ]
      cuda_version: "cu113"
      os_version: "ubuntu20.04"
      example: True
      disable_sm_tag: False
      force_release: False
  17:
    framework: "pytorch"
    version: "1.10.2"
    arch_type: "x86"
    customer_type: "sagemaker"
    training:
      device_types: [ "cpu", "gpu" ]
      python_versions: [ "py38" ]
      cuda_version: "cu113"
      os_version: "ubuntu20.04"
      example: False
      disable_sm_tag: False
      force_release: False<|MERGE_RESOLUTION|>--- conflicted
+++ resolved
@@ -143,8 +143,6 @@
       force_release: False
   11:
     framework: "pytorch"
-<<<<<<< HEAD
-=======
     version: "1.12.0"
     arch_type: "x86"
     customer_type: "e3"
@@ -185,7 +183,6 @@
       # has already been published. Re-released image will have minor version incremented by 1.
   13:
     framework: "pytorch"
->>>>>>> 5f024535
     version: "1.10.0"
     customer_type: "e3"
     arch_type: "graviton"
@@ -213,7 +210,45 @@
       force_release: False
   15:
     framework: "pytorch"
-<<<<<<< HEAD
+    version: "1.10.2"
+    arch_type: "x86"
+    customer_type: "e3"
+    training:
+      device_types: [ "cpu", "gpu" ]
+      python_versions: [ "py38" ]
+      cuda_version: "cu113"
+      os_version: "ubuntu20.04"
+      example: False
+      disable_sm_tag: False
+      force_release: False
+  16:
+    framework: "pytorch"
+    version: "1.10.2"
+    arch_type: "x86"
+    customer_type: "e3"
+    training:
+      device_types: [ "gpu" ]
+      python_versions: [ "py38" ]
+      cuda_version: "cu113"
+      os_version: "ubuntu20.04"
+      example: True
+      disable_sm_tag: False
+      force_release: False
+  17:
+    framework: "pytorch"
+    version: "1.10.2"
+    arch_type: "x86"
+    customer_type: "sagemaker"
+    training:
+      device_types: [ "cpu", "gpu" ]
+      python_versions: [ "py38" ]
+      cuda_version: "cu113"
+      os_version: "ubuntu20.04"
+      example: False
+      disable_sm_tag: False
+      force_release: False
+  18:
+    framework: "pytorch"
     version: "1.12.0"
     arch_type: "x86"
     customer_type: "sagemaker"
@@ -236,46 +271,4 @@
       disable_sm_tag: False # [Default: False] Set to True to prevent SageMaker Abbreviated Tags from being attached
       # to images being published.
       force_release: False   # [Default: False] Set to True to force images to be published even if the same image
-      # has already been published. Re-released image will have minor version incremented by 1.
-  16:
-    framework: "autogluon"
-    version: "0.3.2"
-=======
-    version: "1.10.2"
->>>>>>> 5f024535
-    arch_type: "x86"
-    customer_type: "e3"
-    training:
-      device_types: [ "cpu", "gpu" ]
-      python_versions: [ "py38" ]
-      cuda_version: "cu113"
-      os_version: "ubuntu20.04"
-      example: False
-      disable_sm_tag: False
-      force_release: False
-  16:
-    framework: "pytorch"
-    version: "1.10.2"
-    arch_type: "x86"
-    customer_type: "e3"
-    training:
-      device_types: [ "gpu" ]
-      python_versions: [ "py38" ]
-      cuda_version: "cu113"
-      os_version: "ubuntu20.04"
-      example: True
-      disable_sm_tag: False
-      force_release: False
-  17:
-    framework: "pytorch"
-    version: "1.10.2"
-    arch_type: "x86"
-    customer_type: "sagemaker"
-    training:
-      device_types: [ "cpu", "gpu" ]
-      python_versions: [ "py38" ]
-      cuda_version: "cu113"
-      os_version: "ubuntu20.04"
-      example: False
-      disable_sm_tag: False
-      force_release: False+      # has already been published. Re-released image will have minor version incremented by 1.