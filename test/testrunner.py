--- conflicted
+++ resolved
@@ -1,9 +1,6 @@
 import os
-<<<<<<< HEAD
+import random
 import re
-=======
-import random
->>>>>>> f8b27237
 import sys
 import logging
 
