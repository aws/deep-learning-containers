--- conflicted
+++ resolved
@@ -287,11 +287,7 @@
 
     # Skipping non HuggingFace specific tests to execute only sagemaker tests
     if any("huggingface" in image_uri for image_uri in all_image_list) and \
-<<<<<<< HEAD
             specific_test_type in ("ecs", "ec2", "eks", "canary", "bai"):
-=======
-            specific_test_type in {"ecs", "ec2", "eks", "canary", "bai", "sagemaker-local", "sagemaker"}:
->>>>>>> a7a85a47
         # Creating an empty file for because codebuild job fails without it
         report = os.path.join(os.getcwd(), "test", f"{test_type}.xml")
         sm_utils.generate_empty_report(report, test_type, "huggingface")
