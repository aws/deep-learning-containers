import os
import random
import sys
import logging
import re

from multiprocessing import Pool

import boto3
import pytest

from botocore.config import Config
from invoke import run
from invoke.context import Context

from test_utils import eks as eks_utils
from test_utils import get_dlc_images, is_pr_context, destroy_ssh_keypair, KEYS_TO_DESTROY_FILE


LOGGER = logging.getLogger(__name__)
LOGGER.setLevel(logging.DEBUG)
LOGGER.addHandler(logging.StreamHandler(sys.stdout))


def assign_sagemaker_instance_type(image):
    if "tensorflow" in image:
        return "ml.p3.8xlarge" if "gpu" in image else "ml.c4.4xlarge"
    else:
        return "ml.p2.8xlarge" if "gpu" in image else "ml.c4.8xlarge"


def generate_sagemaker_pytest_cmd(image):
    """
    Parses the image ECR url and returns appropriate pytest command

    :param image: ECR url of image
    :return: <tuple> pytest command to be run, path where it should be executed, image tag
    """
    reruns = 4
    region = os.getenv("AWS_REGION", "us-west-2")
    integration_path = os.path.join("integration", "sagemaker")
    account_id = os.getenv("ACCOUNT_ID", image.split(".")[0])
    docker_base_name, tag = image.split("/")[1].split(":")

    # Assign instance type
    instance_type = assign_sagemaker_instance_type(image)

    # Get path to test directory
    find_path = docker_base_name.split("-")

    # NOTE: We are relying on the fact that repos are defined as <context>-<framework>-<job_type> in our infrastructure
    framework = find_path[1]
    job_type = find_path[2]
    path = os.path.join("test", "sagemaker_tests", framework, job_type)
    aws_id_arg = "--aws-id"
    docker_base_arg = "--docker-base-name"
    instance_type_arg = "--instance-type"

    # Conditions for modifying tensorflow SageMaker pytest commands
    if framework == "tensorflow":
        if job_type == "training":
            aws_id_arg = "--account-id"

            # NOTE: We rely on Framework Version being in "major.minor.patch" format
            tf_framework_version = re.search(r"\d+(\.\d+){2}", tag).group()
            tf_major_version = tf_framework_version.split(".")[0]
            path = os.path.join(os.path.dirname(path), f"{framework}{tf_major_version}_training")
        else:
            aws_id_arg = "--registry"
            docker_base_arg = "--repo"
            integration_path = os.path.join(integration_path, "test_tfs.py")
            instance_type_arg = "--instance-types"

    test_report = os.path.join(os.getcwd(), "test", f"{tag}.xml")
    return (
        f"pytest --reruns {reruns} {integration_path} --region {region} {docker_base_arg} "
        f"{docker_base_name} --tag {tag} {aws_id_arg} {account_id} {instance_type_arg} {instance_type} "
        f"--junitxml {test_report}",
        path,
        tag,
    )


def run_sagemaker_pytest_cmd(image):
    """
    Run pytest in a virtual env for a particular image

    Expected to run via multiprocessing

    :param image: ECR url
    """
    pytest_command, path, tag = generate_sagemaker_pytest_cmd(image)

    context = Context()
    with context.cd(path):
        context.run(f"virtualenv {tag}")
        with context.prefix(f"source {tag}/bin/activate"):
            context.run("pip install -r requirements.txt", warn=True)
            context.run(pytest_command)


def run_sagemaker_tests(images):
    """
    Function to set up multiprocessing for SageMaker tests

    :param images: <list> List of all images to be used in SageMaker tests
    """
    if not images:
        return
    pool_number = len(images)
    with Pool(pool_number) as p:
        p.map(run_sagemaker_pytest_cmd, images)


def pull_dlc_images(images):
    """
    Pulls DLC images to CodeBuild jobs before running PyTest commands
    """
    for image in images:
        run(f"docker pull {image}", hide="out")


def setup_eks_clusters(dlc_images):
    frameworks = {"tensorflow": "tf", "pytorch": "pt", "mxnet": "mx"}
<<<<<<< HEAD
    num_frameworks_in_images = [framework in dlc_images for framework in frameworks.keys()].count(True)
    if num_frameworks_in_images != 1:
        raise ValueError(
            f"All images in dlc_images must be of a single framework for EKS tests.\n"
            f"Instead seeing {num_frameworks_in_images} frameworks."
        )
    for long_name, short_name in frameworks.items():
        if long_name in dlc_images:
            num_nodes = 2 if is_pr_context() else 3 if long_name != "pytorch" else 4
            cluster_name = f"dlc-{short_name}-cluster-" \
                           f"{os.getenv('CODEBUILD_RESOLVED_SOURCE_VERSION')}-{random.randint(1, 10000)}"
            eks_utils.create_eks_cluster(cluster_name, "gpu", num_nodes, "p3.16xlarge", "pytest.pem")
            terminable_clusters.append(cluster_name)
            eks_utils.eks_setup(long_name, cluster_name)
            break
    return terminable_clusters
=======
    frameworks_in_images = [framework for framework in frameworks.keys() if framework in dlc_images]
    if len(frameworks_in_images) != 1:
        raise ValueError(
            f"All images in dlc_images must be of a single framework for EKS tests.\n"
            f"Instead seeing {frameworks_in_images} frameworks."
        )
    long_name = frameworks_in_images[0]
    short_name = frameworks[long_name]
    num_nodes = 2 if is_pr_context() else 3 if long_name != "pytorch" else 4
    cluster_name = f"dlc-{short_name}-cluster-" \
                   f"{os.getenv('CODEBUILD_RESOLVED_SOURCE_VERSION')}-{random.randint(1, 10000)}"
    eks_utils.create_eks_cluster(cluster_name, "gpu", num_nodes, "p3.16xlarge", "pytest.pem")
    eks_utils.eks_setup(long_name, cluster_name)
    return cluster_name
>>>>>>> 1207ce7f


def main():
    # Define constants
    test_type = os.getenv("TEST_TYPE")
    dlc_images = get_dlc_images()
    LOGGER.info(f"Images tested: {dlc_images}")
    all_image_list = dlc_images.split(" ")
    standard_images_list = [image_uri for image_uri in all_image_list if "example" not in image_uri]
    new_eks_cluster_name = None
    benchmark_mode = "benchmark" in test_type
    specific_test_type = re.sub("benchmark-", "", test_type) if benchmark_mode else test_type
    test_path = os.path.join("benchmark", specific_test_type) if benchmark_mode else specific_test_type

    if specific_test_type in ("sanity", "ecs", "ec2", "eks"):
        report = os.path.join(os.getcwd(), "test", f"{test_type}.xml")

        # PyTest must be run in this directory to avoid conflicting w/ sagemaker_tests conftests
        os.chdir(os.path.join("test", "dlc_tests"))

        # Pull images for necessary tests
        if specific_test_type == "sanity":
            pull_dlc_images(all_image_list)
        if specific_test_type == "eks":
            new_eks_cluster_name = setup_eks_clusters(dlc_images)
        # Execute dlc_tests pytest command
        pytest_cmd = ["-s", "-rA", test_path, f"--junitxml={report}", "-n=auto"]
        try:
            sys.exit(pytest.main(pytest_cmd))
        finally:
            if specific_test_type == "eks":
                eks_utils.delete_eks_cluster(new_eks_cluster_name)

            # Delete dangling EC2 KeyPairs
            if specific_test_type == "ec2" and os.path.exists(KEYS_TO_DESTROY_FILE):
                with open(KEYS_TO_DESTROY_FILE) as key_destroy_file:
                    for key_file in key_destroy_file:
                        LOGGER.info(key_file)
                        ec2_client = boto3.client("ec2", config=Config(retries={'max_attempts': 10}))
                        if ".pem" in key_file:
                            _resp, keyname = destroy_ssh_keypair(ec2_client, key_file)
                            LOGGER.info(f"Deleted {keyname}")
    elif specific_test_type == "sagemaker":
        run_sagemaker_tests(
            [image for image in standard_images_list if not ("tensorflow-inference" in image and "py2" in image)]
        )
    else:
        raise NotImplementedError(f"{test_type} test is not supported. "
                                  f"Only support ec2, ecs, eks, sagemaker and sanity currently")


if __name__ == "__main__":
    main()<|MERGE_RESOLUTION|>--- conflicted
+++ resolved
@@ -122,24 +122,6 @@
 
 def setup_eks_clusters(dlc_images):
     frameworks = {"tensorflow": "tf", "pytorch": "pt", "mxnet": "mx"}
-<<<<<<< HEAD
-    num_frameworks_in_images = [framework in dlc_images for framework in frameworks.keys()].count(True)
-    if num_frameworks_in_images != 1:
-        raise ValueError(
-            f"All images in dlc_images must be of a single framework for EKS tests.\n"
-            f"Instead seeing {num_frameworks_in_images} frameworks."
-        )
-    for long_name, short_name in frameworks.items():
-        if long_name in dlc_images:
-            num_nodes = 2 if is_pr_context() else 3 if long_name != "pytorch" else 4
-            cluster_name = f"dlc-{short_name}-cluster-" \
-                           f"{os.getenv('CODEBUILD_RESOLVED_SOURCE_VERSION')}-{random.randint(1, 10000)}"
-            eks_utils.create_eks_cluster(cluster_name, "gpu", num_nodes, "p3.16xlarge", "pytest.pem")
-            terminable_clusters.append(cluster_name)
-            eks_utils.eks_setup(long_name, cluster_name)
-            break
-    return terminable_clusters
-=======
     frameworks_in_images = [framework for framework in frameworks.keys() if framework in dlc_images]
     if len(frameworks_in_images) != 1:
         raise ValueError(
@@ -154,7 +136,6 @@
     eks_utils.create_eks_cluster(cluster_name, "gpu", num_nodes, "p3.16xlarge", "pytest.pem")
     eks_utils.eks_setup(long_name, cluster_name)
     return cluster_name
->>>>>>> 1207ce7f
 
 
 def main():
