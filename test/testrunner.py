import os
import random
import sys
import logging
import re

from junit_xml import TestSuite, TestCase
from multiprocessing import Pool
from datetime import datetime

import boto3
import pytest

from botocore.config import Config
from invoke import run
from invoke.context import Context
from test_utils import eks as eks_utils
from test_utils import sagemaker as sm_utils
from test_utils import metrics as metrics_utils
from test_utils import (
    get_dlc_images,
    is_pr_context,
    is_benchmark_dev_context,
    destroy_ssh_keypair,
    setup_sm_benchmark_tf_train_env,
    setup_sm_benchmark_mx_train_env,
    get_framework_and_version_from_tag,
)
from test_utils import KEYS_TO_DESTROY_FILE, DEFAULT_REGION


LOGGER = logging.getLogger(__name__)
LOGGER.setLevel(logging.DEBUG)
LOGGER.addHandler(logging.StreamHandler(sys.stdout))


def run_sagemaker_local_tests(images):
    """
    Function to run the SageMaker Local tests
    :param images: <list> List of all images to be used in SageMaker tests
    """
    if not images:
        return
    # Run sagemaker Local tests
    framework, _ = get_framework_and_version_from_tag(images[0])
    sm_tests_path = os.path.join("test", "sagemaker_tests", framework)
    sm_tests_tar_name = "sagemaker_tests.tar.gz"
    run(f"tar -cz --exclude='*.pytest_cache' --exclude='__pycache__' -f {sm_tests_tar_name} {sm_tests_path}")
<<<<<<< HEAD
    ec2_client = boto3.client("ec2", config=Config(retries={"max_attempts": 10}), region_name=DEFAULT_REGION)
    # for image in images:
    #     sm_utils.execute_local_tests(image, ec2_client)
=======

    pool_number = len(images)
    with Pool(pool_number) as p:
        p.map(sm_utils.execute_local_tests, images)
>>>>>>> 44b3738a


def run_sagemaker_test_in_executor(image, num_of_instances, instance_type):
    """
    Run pytest in a virtual env for a particular image

    Expected to run under multi-threading

    :param num_of_instances: <int> number of instances the image test requires
    :param instance_type: type of sagemaker instance the test needs
    :param image: ECR url
    :return:
    """
    import log_return

    LOGGER.info("Started running SageMaker test.....")
    pytest_command, path, tag, job_type = sm_utils.generate_sagemaker_pytest_cmd(image, "sagemaker")

    # update resource pool accordingly, then add a try-catch statement here to update the pool in case of failure
    try:
        log_return.update_pool("running", instance_type, num_of_instances, job_type)
        context = Context()
        if job_type == "training":
            with context.cd(path):
                context.run(f"python3 -m virtualenv {tag}")
                with context.prefix(f"source {tag}/bin/activate"):
                    context.run("pip install -r requirements.txt", warn=True)
                    context.run(pytest_command)
    except Exception as e:
        LOGGER.error(e)
        return False

    return True


def print_log_stream(logs):
    """
    print the log stream from Job Executor
    :param logs: <dict> the returned dict from JobRequester.receive_logs
    """
    LOGGER.info("Log stream from Job Executor.....")
    print(logs["LOG_STREAM"])
    LOGGER.info("Print log stream complete.")


def send_scheduler_requests(requester, image):
    """
    Send a PR test request through the requester, and wait for the response.
    If test completed or encountered runtime error, create local XML reports.
    Otherwise the test failed, print the failure reason.

    :param requester: JobRequester object
    :param image: <string> ECR URI
    """
    # Note: 3 is the max number of instances required for any tests. Here we schedule tests conservatively.
    identifier = requester.send_request(image, "PR", 3)
    image_tag = image.split(":")[-1]
    report_path = os.path.join(os.getcwd(), "test", f"{image_tag}.xml")
    while True:
        query_status_response = requester.query_status(identifier)
        test_status = query_status_response["status"]
        if test_status == "completed":
            LOGGER.info(f"Test for image {image} completed.")
            logs_response = requester.receive_logs(identifier)
            LOGGER.info(f"Receive logs success for ticket {identifier.ticket_name}, report path: {report_path}")
            print_log_stream(logs_response)
            metrics_utils.send_test_result_metrics(0)
            with open(report_path, "w") as xml_report:
                xml_report.write(logs_response["XML_REPORT"])
            break

        elif test_status == "runtimeError":
            logs_response = requester.receive_logs(identifier)
            with open(report_path, "w") as xml_report:
                xml_report.write(logs_response["XML_REPORT"])
            print_log_stream(logs_response)
            metrics_utils.send_test_result_metrics(1)
            raise Exception(f"Test for image {image} ran into runtime error.")
            break

        elif test_status == "failed":
            metrics_utils.send_test_result_metrics(1)
            raise Exception(f"Scheduling failed for image {image}. Reason: {query_status_response['reason']}")
            break


def run_sagemaker_remote_tests(images):
    """
    Function to set up multiprocessing for SageMaker tests
    :param images: <list> List of all images to be used in SageMaker tests
    """
    use_scheduler = os.getenv("USE_SCHEDULER", "False").lower() == "true"
    executor_mode = os.getenv("EXECUTOR_MODE", "False").lower() == "true"

    if executor_mode:
        LOGGER.info("entered executor mode.")
        import log_return

        num_of_instances = os.getenv("NUM_INSTANCES")
        image = images[0]
        job_type = "training" if "training" in image else "inference"
        instance_type = sm_utils.assign_sagemaker_remote_job_instance_type(image)
        test_succeeded = run_sagemaker_test_in_executor(image, num_of_instances, instance_type)

        tag = image.split("/")[-1].split(":")[-1]
        test_report = os.path.join(os.getcwd(), "test", f"{tag}.xml")

        # update in-progress pool, send the xml reports
        if test_succeeded:
            log_return.update_pool("completed", instance_type, num_of_instances, job_type, test_report)
        else:
            log_return.update_pool("runtimeError", instance_type, num_of_instances, job_type, test_report)
        return

    elif use_scheduler:
        LOGGER.info("entered scheduler mode.")
        import concurrent.futures
        from job_requester import JobRequester

        job_requester = JobRequester()
        with concurrent.futures.ThreadPoolExecutor(max_workers=len(images)) as executor:
            futures = [executor.submit(send_scheduler_requests, job_requester, image) for image in images]
            for future in futures:
                future.result()
    else:
        if not images:
            return
        pool_number = len(images)
        with Pool(pool_number) as p:
            p.map(sm_utils.execute_sagemaker_remote_tests, images)


def pull_dlc_images(images):
    """
    Pulls DLC images to CodeBuild jobs before running PyTest commands
    """
    for image in images:
        run(f"docker pull {image}", hide="out")


def setup_eks_cluster(framework_name, is_neuron):
    frameworks = {
        "tensorflow": "tf",
        "mxnet": "mx",
        "pytorch": "pt",
    }
    long_name = framework_name
    short_name = frameworks[long_name]
    codebuild_version = os.getenv("CODEBUILD_RESOLVED_SOURCE_VERSION")[0:7]
    num_nodes = 1 if is_pr_context() else 3 if long_name != "pytorch" else 4
    cluster_name = f"dlc-{short_name}-cluster-{codebuild_version}-{random.randint(1, 10000)}"
    # default volume size
    volume_size = 80
    try:
        eks_utils.eks_setup()
        if is_neuron:
            #TODO the eks AMI used for neuron has a snapshot size of 500GB, if we pass the default 80GB the cluster
            #creation will fail. Once official EKS AMI for neuron 1.1 is released, revert this change.
            volume_size = 500
            eks_utils.create_eks_cluster(cluster_name, "neuron", num_nodes, volume_size, "inf1.xlarge", "pytest.pem")
        else:
            eks_utils.create_eks_cluster(cluster_name, "gpu", num_nodes, volume_size, "p3.16xlarge", "pytest.pem")
    except Exception:
        eks_utils.delete_eks_cluster(cluster_name)
        raise
    return cluster_name

def setup_ssm_eks_cluster(eks_cluster_name):
    """ Function to attach SSM policy to IAM role created by EKS nodegroup and install SSM agent
    """
    ATTACH_SSM_POLICY="attach"
    eks_utils.manage_ssm_permissions_nodegroup(eks_cluster_name, ATTACH_SSM_POLICY)
    eks_utils.setup_ssm_agent()

def delete_eks_cluster(eks_cluster_name):
    """ Function to detach SSM policy from IAM role created by EKS nodegroups and delete the EKS cluster
    """
    DETACH_SSM_POLICY="detach"
    eks_utils.manage_ssm_permissions_nodegroup(eks_cluster_name, DETACH_SSM_POLICY)
    eks_utils.delete_eks_cluster(eks_cluster_name)

def setup_sm_benchmark_env(dlc_images, test_path):
    # The plan is to have a separate if/elif-condition for each type of image
    if "tensorflow-training" in dlc_images:
        tf1_images_in_list = re.search(r"tensorflow-training:(^ )*1(\.\d+){2}", dlc_images) is not None
        tf2_images_in_list = re.search(r"tensorflow-training:(^ )*2(\.\d+){2}", dlc_images) is not None
        resources_location = os.path.join(test_path, "tensorflow", "training", "resources")
        setup_sm_benchmark_tf_train_env(resources_location, tf1_images_in_list, tf2_images_in_list)
    elif "mxnet-training" in dlc_images:
        resources_location = os.path.join(test_path, "mxnet", "training", "resources")
        setup_sm_benchmark_mx_train_env(resources_location)


def delete_key_pairs(keyfile):
    """
    Function to delete key pairs from a file in mainline context

    :param keyfile: file with all of the keys to delete
    """
    with open(keyfile) as key_destroy_file:
        for key_file in key_destroy_file:
            LOGGER.info(key_file)
            ec2_client = boto3.client("ec2", config=Config(retries={"max_attempts": 10}))
            if ".pem" in key_file:
                _resp, keyname = destroy_ssh_keypair(ec2_client, key_file)
                LOGGER.info(f"Deleted {keyname}")


def build_bai_docker_container():
    """
    Builds docker container with necessary script requirements (bash 5.0+,conda)
    """
    # Assuming we are in dlc_tests directory
    docker_dir = os.path.join("benchmark", "bai", "docker")
    ctx = Context()
    with ctx.cd(docker_dir):
        ctx.run("docker build -t bai_env_container -f Dockerfile .")


def main():
    # Define constants
    start_time = datetime.now()
    test_type = os.getenv("TEST_TYPE")
    efa_dedicated = os.getenv("EFA_DEDICATED", "False").lower() == "true"
    executor_mode = os.getenv("EXECUTOR_MODE", "False").lower() == "true"
    dlc_images = os.getenv("DLC_IMAGE") if executor_mode else get_dlc_images()
    LOGGER.info(f"Images tested: {dlc_images}")
    all_image_list = dlc_images.split(" ")
    standard_images_list = [image_uri for image_uri in all_image_list if "example" not in image_uri]
    # Do not create EKS cluster for when EIA Only Images are present
    is_all_images_list_eia = all("eia" in image_uri for image_uri in all_image_list)
    eks_cluster_name = None
    benchmark_mode = "benchmark" in test_type or is_benchmark_dev_context()
    specific_test_type = re.sub("benchmark-", "", test_type) if "benchmark" in test_type else test_type
    test_path = os.path.join("benchmark", specific_test_type) if benchmark_mode else specific_test_type

    # Skipping non HuggingFace specific tests to execute only sagemaker tests
    if any("huggingface" in image_uri for image_uri in all_image_list) and \
            specific_test_type in ("ecs", "ec2", "eks", "canary", "bai"):
        # Creating an empty file for because codebuild job fails without it
        report = os.path.join(os.getcwd(), "test", f"{test_type}.xml")
        sm_utils.generate_empty_report(report, test_type, "huggingface")
        return

    if specific_test_type in ("sanity", "ecs", "ec2", "eks", "canary", "bai"):
        report = os.path.join(os.getcwd(), "test", f"{test_type}.xml")
        # The following two report files will only be used by EKS tests, as eks_train.xml and eks_infer.xml.
        # This is to sequence the tests and prevent one set of tests from waiting too long to be scheduled.
        report_train = os.path.join(os.getcwd(), "test", f"{test_type}_train.xml")
        report_infer = os.path.join(os.getcwd(), "test", f"{test_type}_infer.xml")
        report_multinode_train = os.path.join(os.getcwd(), "test", f"eks_multinode_train.xml")

        # PyTest must be run in this directory to avoid conflicting w/ sagemaker_tests conftests
        os.chdir(os.path.join("test", "dlc_tests"))

        # Pull images for necessary tests
        if specific_test_type == "sanity":
            pull_dlc_images(all_image_list)
        if specific_test_type == "bai":
            build_bai_docker_container()
        if specific_test_type == "eks" and not is_all_images_list_eia:
            frameworks_in_images = [
                framework for framework in ("mxnet", "pytorch", "tensorflow") if framework in dlc_images
            ]
            if len(frameworks_in_images) != 1:
                raise ValueError(
                    f"All images in dlc_images must be of a single framework for EKS tests.\n"
                    f"Instead seeing {frameworks_in_images} frameworks."
                )
            framework = frameworks_in_images[0]
            is_neuron = "neuron" in dlc_images
            eks_cluster_name = setup_eks_cluster(framework, is_neuron)
            setup_ssm_eks_cluster(eks_cluster_name)

            if not is_neuron:
                # setup kubeflow
                eks_utils.setup_kubeflow(eks_cluster_name)

            # Change 1: Split training and inference, and run one after the other, to prevent scheduling issues
            # Set -n=4, instead of -n=auto, because initiating too many pods simultaneously has been resulting in
            # pods timing-out while they were in the Pending state. Scheduling 4 tests (and hence, 4 pods) at once
            # seems to be an optimal configuration.
            # Change 2: Separate multi-node EKS tests from single-node tests in execution to prevent resource contention
            if not is_neuron:
                pytest_cmds = [
                    [
                        "-s",
                        "-rA",
                        os.path.join(test_path, framework, "training"),
                        f"--junitxml={report_train}",
                        "-n=4",
                        "-m",
                        "not multinode",
                    ],
                    [
                        "-s",
                        "-rA",
                        os.path.join(test_path, framework, "inference"),
                        f"--junitxml={report_infer}",
                        "-n=4",
                        "-m",
                        "not multinode",
                    ],
                    ["-s", "-rA", test_path, f"--junitxml={report_multinode_train}", "--multinode"],
                ]
            else:
                pytest_cmds = [
                    [
                        "-s",
                        "-rA",
                        os.path.join(test_path, framework, "inference"),
                        f"--junitxml={report_infer}",
                        "-n=4",
                        "-m",
                        "not multinode",
                    ],
                    ["-s", "-rA", test_path, f"--junitxml={report_multinode_train}", "--multinode"],
                ]

            if is_pr_context():
                for cmd in pytest_cmds:
                    cmd.append("--timeout=2340")
        else:
            # Execute dlc_tests pytest command
            pytest_cmd = ["-s", "-rA", test_path, f"--junitxml={report}", "-n=auto"]
            if specific_test_type == "ec2":
                pytest_cmd += ["--reruns=1", "--reruns-delay=10"]
            if is_pr_context():
                pytest_cmd.append("--timeout=4860")

            pytest_cmds = [pytest_cmd]
        # Execute separate cmd for canaries
        if specific_test_type == "canary":
            pytest_cmds = [["-s", "-rA", f"--junitxml={report}", "-n=auto", "--canary", "--ignore=container_tests/"]]
        try:
            # Note:- Running multiple pytest_cmds in a sequence will result in the execution log having two
            #        separate pytest reports, both of which must be examined in case of a manual review of results.

            for pytest_cmd in pytest_cmds:
                if not is_pr_context():
                    pytest_cmd += ["--efa"] if efa_dedicated else ["-m", "not efa"]

            cmd_exit_statuses = [pytest.main(pytest_cmd) for pytest_cmd in pytest_cmds]
            if all([status == 0 for status in cmd_exit_statuses]):
                sys.exit(0)
            else:
                raise RuntimeError(pytest_cmds)
        finally:
            if specific_test_type == "eks" and eks_cluster_name:
                delete_eks_cluster(eks_cluster_name)

            # Delete dangling EC2 KeyPairs
            if os.path.exists(KEYS_TO_DESTROY_FILE):
                delete_key_pairs(KEYS_TO_DESTROY_FILE)

    elif specific_test_type == "sagemaker":
        if "neuron" in dlc_images:
            LOGGER.info(f"Skipping sagemaker tests because Neuron is not yet supported on SM. Images: {dlc_images}")
            # Creating an empty file for because codebuild job fails without it
            report = os.path.join(os.getcwd(), "test", f"{test_type}.xml")
            sm_utils.generate_empty_report(report, test_type, "neuron")
            return
        if benchmark_mode:
            report = os.path.join(os.getcwd(), "test", f"{test_type}.xml")
            os.chdir(os.path.join("test", "dlc_tests"))

            setup_sm_benchmark_env(dlc_images, test_path)
            pytest_cmd = ["-s", "-rA", test_path, f"--junitxml={report}", "-n=auto", "-o", "norecursedirs=resources"]
            if not is_pr_context():
                pytest_cmd += ["--efa"] if efa_dedicated else ["-m", "not efa"]
            sys.exit(pytest.main(pytest_cmd))

        else:
            run_sagemaker_remote_tests(
                [image for image in standard_images_list if not ("tensorflow-inference" in image and "py2" in image)]
            )
        metrics_utils.send_test_duration_metrics(start_time)

    elif specific_test_type == "sagemaker-local":
        if "neuron" in dlc_images:
            LOGGER.info(f"Skipping sagemaker tests because Neuron is not yet supported on SM. Images: {dlc_images}")
            # Creating an empty file for because codebuild job fails without it
            report = os.path.join(os.getcwd(), "test", f"{test_type}.xml")
            sm_utils.generate_empty_report(report, test_type, "neuron")
            return
        testing_image_list = [
            image
            for image in standard_images_list
            if not (("tensorflow-inference" in image and "py2" in image) or ("eia" in image))
        ]
        run_sagemaker_local_tests(testing_image_list)
        # for EIA Images
        if len(testing_image_list) == 0:
            report = os.path.join(os.getcwd(), "test", f"{test_type}.xml")
            sm_utils.generate_empty_report(report, test_type, "eia")
    else:
        raise NotImplementedError(
            f"{test_type} test is not supported. Only support ec2, ecs, eks, sagemaker and sanity currently"
        )


if __name__ == "__main__":
    main()<|MERGE_RESOLUTION|>--- conflicted
+++ resolved
@@ -46,16 +46,10 @@
     sm_tests_path = os.path.join("test", "sagemaker_tests", framework)
     sm_tests_tar_name = "sagemaker_tests.tar.gz"
     run(f"tar -cz --exclude='*.pytest_cache' --exclude='__pycache__' -f {sm_tests_tar_name} {sm_tests_path}")
-<<<<<<< HEAD
-    ec2_client = boto3.client("ec2", config=Config(retries={"max_attempts": 10}), region_name=DEFAULT_REGION)
-    # for image in images:
-    #     sm_utils.execute_local_tests(image, ec2_client)
-=======
 
     pool_number = len(images)
     with Pool(pool_number) as p:
         p.map(sm_utils.execute_local_tests, images)
->>>>>>> 44b3738a
 
 
 def run_sagemaker_test_in_executor(image, num_of_instances, instance_type):
