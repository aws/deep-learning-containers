--- conflicted
+++ resolved
@@ -13,21 +13,14 @@
 from invoke import run
 
 from test_utils import eks as eks_utils
-<<<<<<< HEAD
-from test_utils import (
-    get_dlc_images, is_pr_context, destroy_ssh_keypair, setup_sm_benchmark_tf_train_env, setup_sm_benchmark_mx_train_env
-)
-from test_utils import KEYS_TO_DESTROY_FILE
-
-=======
 from test_utils import sagemaker as sm_utils
 from test_utils import (get_dlc_images,
                         is_pr_context,
                         destroy_ssh_keypair,
                         setup_sm_benchmark_tf_train_env,
+                        setup_sm_benchmark_mx_train_env,
                         get_framework_and_version_from_tag)
 from test_utils import KEYS_TO_DESTROY_FILE, DEFAULT_REGION
->>>>>>> 12c0a0a8
 
 LOGGER = logging.getLogger(__name__)
 LOGGER.setLevel(logging.DEBUG)
@@ -107,15 +100,9 @@
     LOGGER.info(f"Images tested: {dlc_images}")
     all_image_list = dlc_images.split(" ")
     standard_images_list = [image_uri for image_uri in all_image_list if "example" not in image_uri]
-<<<<<<< HEAD
-    new_eks_cluster_name = None
+    eks_cluster_name = None
     benchmark_mode = "benchmark" in test_type or is_pr_context()
-    specific_test_type = "sagemaker" if benchmark_mode else test_type
-=======
-    eks_cluster_name = None
-    benchmark_mode = "benchmark" in test_type
     specific_test_type = re.sub("benchmark-", "", test_type) if benchmark_mode else test_type
->>>>>>> 12c0a0a8
     test_path = os.path.join("benchmark", specific_test_type) if benchmark_mode else specific_test_type
 
     if specific_test_type in ("sanity", "ecs", "ec2", "eks", "canary"):
