import os
import random
import sys
import logging
import re

from multiprocessing import Pool
from datetime import datetime

import boto3
import pytest

from botocore.config import Config
from invoke import run
from invoke.context import Context

from test_utils import eks as eks_utils
from test_utils import sagemaker as sm_utils
<<<<<<< HEAD
from test_utils import (get_dlc_images,
                        is_pr_context,
                        destroy_ssh_keypair,
                        setup_sm_benchmark_tf_train_env,
                        setup_sm_benchmark_mx_train_env,
                        get_framework_and_version_from_tag)
=======
from test_utils import metrics as metrics_utils
from test_utils import (
    get_dlc_images,
    is_pr_context,
    destroy_ssh_keypair,
    setup_sm_benchmark_tf_train_env,
    get_framework_and_version_from_tag,
)
>>>>>>> 20bf984a
from test_utils import KEYS_TO_DESTROY_FILE, DEFAULT_REGION

LOGGER = logging.getLogger(__name__)
LOGGER.setLevel(logging.DEBUG)
LOGGER.addHandler(logging.StreamHandler(sys.stdout))


def run_sagemaker_local_tests(images):
    """
    Function to run the SageMaker Local tests
    :param images: <list> List of all images to be used in SageMaker tests
    """
    if not images:
        return
    # Run sagemaker Local tests
    framework, _ = get_framework_and_version_from_tag(images[0])
    sm_tests_path = os.path.join("test", "sagemaker_tests", framework)
    sm_tests_tar_name = "sagemaker_tests.tar.gz"
    run(f"tar -cz --exclude='*.pytest_cache' --exclude='__pycache__' -f {sm_tests_tar_name} {sm_tests_path}")
    ec2_client = boto3.client("ec2", config=Config(retries={"max_attempts": 10}), region_name=DEFAULT_REGION)
    for image in images:
        sm_utils.execute_local_tests(image, ec2_client)


def run_sagemaker_test_in_executor(image, num_of_instances, instance_type):
    """
    Run pytest in a virtual env for a particular image

    Expected to run under multi-threading

    :param num_of_instances: <int> number of instances the image test requires
    :param instance_type: type of sagemaker instance the test needs
    :param image: ECR url
    :return:
    """
    import log_return

    LOGGER.info("Started running SageMaker test.....")
    pytest_command, path, tag, job_type = sm_utils.generate_sagemaker_pytest_cmd(image, "sagemaker")

    # update resource pool accordingly, then add a try-catch statement here to update the pool in case of failure
    try:
        log_return.update_pool("running", instance_type, num_of_instances, job_type)
        context = Context()
        with context.cd(path):
            context.run(f"python3 -m virtualenv {tag}")
            with context.prefix(f"source {tag}/bin/activate"):
                context.run("pip install -r requirements.txt", warn=True)
                context.run(pytest_command)
    except Exception as e:
        LOGGER.error(e)
        return False

    return True


def print_log_stream(logs):
    """
    print the log stream from Job Executor
    :param logs: <dict> the returned dict from JobRequester.receive_logs
    """
    LOGGER.info("Log stream from Job Executor.....")
    print(logs["LOG_STREAM"])
    LOGGER.info("Print log stream complete.")


def send_scheduler_requests(requester, image):
    """
    Send a PR test request through the requester, and wait for the response.
    If test completed or encountered runtime error, create local XML reports.
    Otherwise the test failed, print the failure reason.

    :param requester: JobRequester object
    :param image: <string> ECR URI
    """
    # Note: 3 is the max number of instances required for any tests. Here we schedule tests conservatively.
    identifier = requester.send_request(image, "PR", 3)
    image_tag = image.split(":")[-1]
    report_path = os.path.join(os.getcwd(), "test", f"{image_tag}.xml")
    while True:
        query_status_response = requester.query_status(identifier)
        test_status = query_status_response["status"]
        if test_status == "completed":
            LOGGER.info(f"Test for image {image} completed.")
            logs_response = requester.receive_logs(identifier)
            LOGGER.info(f"Receive logs success for ticket {identifier.ticket_name}, report path: {report_path}")
            print_log_stream(logs_response)
            metrics_utils.send_test_result_metrics(0)
            with open(report_path, "w") as xml_report:
                xml_report.write(logs_response["XML_REPORT"])
            break

        elif test_status == "runtimeError":
            LOGGER.warning(f"Tests for image {image} ran into runtime error.")
            logs_response = requester.receive_logs(identifier)
            with open(report_path, "w") as xml_report:
                xml_report.write(logs_response["XML_REPORT"])
            print_log_stream(logs_response)
            metrics_utils.send_test_result_metrics(1)
            break

        elif test_status == "failed":
            LOGGER.warning(f"Scheduling failed. Reason: {query_status_response['reason']}")
            metrics_utils.send_test_result_metrics(1)
            break


def run_sagemaker_remote_tests(images):
    """
    Function to set up multiprocessing for SageMaker tests
    :param images: <list> List of all images to be used in SageMaker tests
    """
    use_scheduler = os.getenv("USE_SCHEDULER", "False").lower() == "true"
    executor_mode = os.getenv("EXECUTOR_MODE", "False").lower() == "true"

    if executor_mode:
        LOGGER.info("entered executor mode.")
        import log_return

        num_of_instances = os.getenv("NUM_INSTANCES")
        image = os.getenv("DLC_IMAGE")
        job_type = "training" if "training" in image else "inference"
        instance_type = sm_utils.assign_sagemaker_remote_job_instance_type(image)
        test_succeeded = run_sagemaker_test_in_executor(image, num_of_instances, instance_type)

        tag = image.split("/")[-1].split(":")[-1]
        test_report = os.path.join(os.getcwd(), "test", f"{tag}.xml")

        # update in-progress pool, send the xml reports
        if test_succeeded:
            log_return.update_pool("completed", instance_type, num_of_instances, job_type, test_report)
        else:
            log_return.update_pool("runtimeError", instance_type, num_of_instances, job_type, test_report)
        return

    elif use_scheduler:
        LOGGER.info("entered scheduler mode.")
        import concurrent.futures
        from job_requester import JobRequester

        job_requester = JobRequester()
        with concurrent.futures.ThreadPoolExecutor(max_workers=len(images)) as executor:
            futures = [executor.submit(send_scheduler_requests, job_requester, image) for image in images]
            for future in futures:
                try:
                    future.result()
                except Exception as e:
                    LOGGER.error(f"An error occurred in one of the threads: {e}")
    else:
        if not images:
            return
        pool_number = len(images)
        with Pool(pool_number) as p:
            p.map(sm_utils.execute_sagemaker_remote_tests, images)


def pull_dlc_images(images):
    """
    Pulls DLC images to CodeBuild jobs before running PyTest commands
    """
    for image in images:
        run(f"docker pull {image}", hide="out")


def setup_eks_cluster(framework_name):
    frameworks = {"tensorflow": "tf", "pytorch": "pt", "mxnet": "mx"}
    long_name = framework_name
    short_name = frameworks[long_name]
    codebuild_version = os.getenv('CODEBUILD_RESOLVED_SOURCE_VERSION')[0:7]
    num_nodes = 1 if is_pr_context() else 3 if long_name != "pytorch" else 4
    cluster_name = f"dlc-{short_name}-cluster-" \
                   f"{codebuild_version}-{random.randint(1, 10000)}"
    try:
        eks_utils.eks_setup()
        eks_utils.create_eks_cluster(cluster_name, "gpu", num_nodes, "p3.16xlarge", "pytest.pem")
    except Exception:
        eks_utils.delete_eks_cluster(cluster_name)
        raise
    return cluster_name


def setup_sm_benchmark_env(dlc_images, test_path):
    # The plan is to have a separate if/elif-condition for each type of image
    if "tensorflow-training" in dlc_images:
        tf1_images_in_list = re.search(r"tensorflow-training:(^ )*1(\.\d+){2}", dlc_images) is not None
        tf2_images_in_list = re.search(r"tensorflow-training:(^ )*2(\.\d+){2}", dlc_images) is not None
        resources_location = os.path.join(test_path, "tensorflow", "training", "resources")
        setup_sm_benchmark_tf_train_env(resources_location, tf1_images_in_list, tf2_images_in_list)
    elif "mxnet-training" in dlc_images:
        resources_location = os.path.join(test_path, "mxnet", "training", "resources")
        setup_sm_benchmark_mx_train_env(resources_location)


def delete_key_pairs(keyfile):
    """
    Function to delete key pairs from a file in mainline context

    :param keyfile: file with all of the keys to delete
    """
    with open(keyfile) as key_destroy_file:
        for key_file in key_destroy_file:
            LOGGER.info(key_file)
            ec2_client = boto3.client("ec2", config=Config(retries={'max_attempts': 10}))
            if ".pem" in key_file:
                _resp, keyname = destroy_ssh_keypair(ec2_client, key_file)
                LOGGER.info(f"Deleted {keyname}")


def main():
    # Define constants
    start_time = datetime.now()
    test_type = os.getenv("TEST_TYPE")
    executor_mode = os.getenv("EXECUTOR_MODE", "False").lower() == "true"
    dlc_images = os.getenv("DLC_IMAGE") if executor_mode else get_dlc_images()
    LOGGER.info(f"Images tested: {dlc_images}")
    all_image_list = dlc_images.split(" ")
    standard_images_list = [image_uri for image_uri in all_image_list if "example" not in image_uri]
    # Do not create EKS cluster for when EIA Only Images are present
    is_all_images_list_eia = all("eia" in image_uri for image_uri in all_image_list)
    eks_cluster_name = None
    benchmark_mode = "benchmark" in test_type
    specific_test_type = re.sub("benchmark-", "", test_type) if benchmark_mode else test_type
    test_path = os.path.join("benchmark", specific_test_type) if benchmark_mode else specific_test_type

    if specific_test_type in ("sanity", "ecs", "ec2", "eks", "canary"):
        report = os.path.join(os.getcwd(), "test", f"{test_type}.xml")
        # The following two report files will only be used by EKS tests, as eks_train.xml and eks_infer.xml.
        # This is to sequence the tests and prevent one set of tests from waiting too long to be scheduled.
        report_train = os.path.join(os.getcwd(), "test", f"{test_type}_train.xml")
        report_infer = os.path.join(os.getcwd(), "test", f"{test_type}_infer.xml")
        report_multinode_train = os.path.join(os.getcwd(), "test", f"eks_multinode_train.xml")

        # PyTest must be run in this directory to avoid conflicting w/ sagemaker_tests conftests
        os.chdir(os.path.join("test", "dlc_tests"))

        # Pull images for necessary tests
        if specific_test_type == "sanity":
            pull_dlc_images(all_image_list)
        if specific_test_type == "eks" and not is_all_images_list_eia :
            frameworks_in_images = [framework for framework in ("mxnet", "pytorch", "tensorflow")
                                    if framework in dlc_images]
            if len(frameworks_in_images) != 1:
                raise ValueError(
                    f"All images in dlc_images must be of a single framework for EKS tests.\n"
                    f"Instead seeing {frameworks_in_images} frameworks."
                )
            framework = frameworks_in_images[0]
            eks_cluster_name = setup_eks_cluster(framework)

            # setup kubeflow
            eks_utils.setup_kubeflow(eks_cluster_name)

            # Change 1: Split training and inference, and run one after the other, to prevent scheduling issues
            # Set -n=4, instead of -n=auto, because initiating too many pods simultaneously has been resulting in
            # pods timing-out while they were in the Pending state. Scheduling 4 tests (and hence, 4 pods) at once
            # seems to be an optimal configuration.
            # Change 2: Separate multi-node EKS tests from single-node tests in execution to prevent resource contention
            pytest_cmds = [
                ["-s", "-rA", os.path.join(test_path, framework, "training"), f"--junitxml={report_train}", "-n=4",
                 "-m", "not multinode"],
                ["-s", "-rA", os.path.join(test_path, framework, "inference"), f"--junitxml={report_infer}", "-n=4",
                 "-m", "not multinode"],
                ["-s", "-rA", test_path, f"--junitxml={report_multinode_train}", "--multinode"],
            ]
            if is_pr_context():
                for cmd in pytest_cmds:
                    cmd.append("--timeout=2340")
        else:
            # Execute dlc_tests pytest command
            pytest_cmd = ["-s", "-rA", test_path, f"--junitxml={report}", "-n=auto"]
            if test_type == "ec2":
                pytest_cmd += ["--reruns=1", "--reruns-delay=10"]
            if is_pr_context():
                pytest_cmd.append("--timeout=4860")

            pytest_cmds = [pytest_cmd]
        # Execute separate cmd for canaries
        if specific_test_type == "canary":
            pytest_cmds = [["-s", "-rA", f"--junitxml={report}", "-n=auto", "--canary", "--ignore=container_tests/"]]
        try:
            # Note:- Running multiple pytest_cmds in a sequence will result in the execution log having two
            #        separate pytest reports, both of which must be examined in case of a manual review of results.
            cmd_exit_statuses = [pytest.main(pytest_cmd) for pytest_cmd in pytest_cmds]
            sys.exit(0) if all([status == 0 for status in cmd_exit_statuses]) else sys.exit(1)
        finally:
            if specific_test_type == "eks" and eks_cluster_name:
                eks_utils.delete_eks_cluster(eks_cluster_name)

            # Delete dangling EC2 KeyPairs
            if os.path.exists(KEYS_TO_DESTROY_FILE):
                delete_key_pairs(KEYS_TO_DESTROY_FILE)

    elif specific_test_type == "sagemaker":
        if benchmark_mode:
            report = os.path.join(os.getcwd(), "test", f"{test_type}.xml")
            os.chdir(os.path.join("test", "dlc_tests"))

            setup_sm_benchmark_env(dlc_images, test_path)
            pytest_cmd = ["-s", "-rA", test_path, f"--junitxml={report}", "-n=auto", "-o", "norecursedirs=resources"]
            sys.exit(pytest.main(pytest_cmd))

        else:
            run_sagemaker_remote_tests(
                [image for image in standard_images_list if not ("tensorflow-inference" in image and "py2" in image)]
            )
        metrics_utils.send_test_duration_metrics(start_time)

    elif specific_test_type == "sagemaker-local":
        testing_image_list = [image for image in standard_images_list if
                              not (("tensorflow-inference" in image and "py2" in image) or ("eia" in image))]
        run_sagemaker_local_tests(testing_image_list)
        # for EIA Images
        if len(testing_image_list) == 0:
            report = os.path.join(os.getcwd(), "test", f"{test_type}.xml")
            sm_utils.generate_empty_report(report,test_type,"eia")
    else:
        raise NotImplementedError(
            f"{test_type} test is not supported. Only support ec2, ecs, eks, sagemaker and sanity currently"
        )


if __name__ == "__main__":
    main()<|MERGE_RESOLUTION|>--- conflicted
+++ resolved
@@ -16,23 +16,14 @@
 
 from test_utils import eks as eks_utils
 from test_utils import sagemaker as sm_utils
-<<<<<<< HEAD
-from test_utils import (get_dlc_images,
-                        is_pr_context,
-                        destroy_ssh_keypair,
-                        setup_sm_benchmark_tf_train_env,
-                        setup_sm_benchmark_mx_train_env,
-                        get_framework_and_version_from_tag)
-=======
 from test_utils import metrics as metrics_utils
 from test_utils import (
     get_dlc_images,
     is_pr_context,
     destroy_ssh_keypair,
     setup_sm_benchmark_tf_train_env,
-    get_framework_and_version_from_tag,
-)
->>>>>>> 20bf984a
+    setup_sm_benchmark_mx_train_env,
+    get_framework_and_version_from_tag)
 from test_utils import KEYS_TO_DESTROY_FILE, DEFAULT_REGION
 
 LOGGER = logging.getLogger(__name__)
