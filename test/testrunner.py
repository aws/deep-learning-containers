import json
import os
import random
import sys
import logging
import re

from junit_xml import TestSuite, TestCase
from multiprocessing import Pool, Manager
from datetime import datetime

import boto3
import pytest

from botocore.config import Config
from invoke import run
from invoke.context import Context
from test_utils import eks as eks_utils
from test_utils import sagemaker as sm_utils
from test_utils import metrics as metrics_utils
from test_utils import (
    get_dlc_images,
    is_pr_context,
    is_benchmark_dev_context,
    is_rc_test_context,
    is_ec2_image,
    destroy_ssh_keypair,
    setup_sm_benchmark_tf_train_env,
    setup_sm_benchmark_mx_train_env,
    setup_sm_benchmark_hf_infer_env,
    get_framework_and_version_from_tag,
    get_build_context,
    is_nightly_context,
)
from test_utils import KEYS_TO_DESTROY_FILE, DEFAULT_REGION
from test_utils.pytest_cache import PytestCache

LOGGER = logging.getLogger(__name__)
LOGGER.setLevel(logging.DEBUG)
LOGGER.addHandler(logging.StreamHandler(sys.stdout))
pytest_cache_util = PytestCache(boto3.client("s3"), boto3.client("sts").get_caller_identity()["Account"])


def run_sagemaker_local_tests(images, pytest_cache_params):
    """
    Function to run the SageMaker Local tests
    :param images: <list> List of all images to be used in SageMaker tests
    :param pytest_cache_params: <dict> dictionary with data required for pytest cache handler
    """
    if not images:
        return
    # Run sagemaker Local tests
    framework, _ = get_framework_and_version_from_tag(images[0])
    sm_tests_path = (
        os.path.join("test", "sagemaker_tests", framework)
        if "huggingface" not in framework
        else os.path.join("test", "sagemaker_tests", "huggingface*")
    )
    sm_tests_tar_name = "sagemaker_tests.tar.gz"
    run(f"tar -cz --exclude='*.pytest_cache' --exclude='__pycache__' -f {sm_tests_tar_name} {sm_tests_path}")

    pool_number = len(images)
    with Pool(pool_number) as p:
        test_results = p.starmap(sm_utils.execute_local_tests, [[image, pytest_cache_params] for image in images])
    if not all(test_results):
        failed_images = [images[index] for index, result in enumerate(test_results) if not result]
        raise RuntimeError(
            f"SageMaker Local tests failed on the following DLCs:\n"
            f"{json.dumps(failed_images, indent=4)}"
        )


def run_sagemaker_test_in_executor(image, num_of_instances, instance_type):
    """
    Run pytest in a virtual env for a particular image

    Expected to run under multi-threading

    :param num_of_instances: <int> number of instances the image test requires
    :param instance_type: type of sagemaker instance the test needs
    :param image: ECR url
    :return:
    """
    import log_return

    LOGGER.info("Started running SageMaker test.....")
    pytest_command, path, tag, job_type = sm_utils.generate_sagemaker_pytest_cmd(image, "sagemaker")

    # update resource pool accordingly, then add a try-catch statement here to update the pool in case of failure
    try:
        log_return.update_pool("running", instance_type, num_of_instances, job_type)
        context = Context()
        with context.cd(path):
            context.run(f"python3 -m virtualenv {tag}")
            with context.prefix(f"source {tag}/bin/activate"):
                context.run("pip install -r requirements.txt", warn=True)
                context.run(pytest_command)
    except Exception as e:
        LOGGER.error(e)
        return False

    return True


def print_log_stream(logs):
    """
    print the log stream from Job Executor
    :param logs: <dict> the returned dict from JobRequester.receive_logs
    """
    LOGGER.info("Log stream from Job Executor.....")
    print(logs["LOG_STREAM"])
    LOGGER.info("Print log stream complete.")


def send_scheduler_requests(requester, image):
    """
    Send a PR test request through the requester, and wait for the response.
    If test completed or encountered runtime error, create local XML reports.
    Otherwise the test failed, print the failure reason.

    :param requester: JobRequester object
    :param image: <string> ECR URI
    """
    # Note: 3 is the max number of instances required for any tests. Here we schedule tests conservatively.
    identifier = requester.send_request(image, "PR", 3)
    image_tag = image.split(":")[-1]
    report_path = os.path.join(os.getcwd(), "test", f"{image_tag}.xml")
    while True:
        query_status_response = requester.query_status(identifier)
        test_status = query_status_response["status"]
        if test_status == "completed":
            LOGGER.info(f"Test for image {image} completed.")
            logs_response = requester.receive_logs(identifier)
            LOGGER.info(f"Receive logs success for ticket {identifier.ticket_name}, report path: {report_path}")
            print_log_stream(logs_response)
            metrics_utils.send_test_result_metrics(0)
            with open(report_path, "w") as xml_report:
                xml_report.write(logs_response["XML_REPORT"])
            break

        elif test_status == "runtimeError":
            logs_response = requester.receive_logs(identifier)
            with open(report_path, "w") as xml_report:
                xml_report.write(logs_response["XML_REPORT"])
            print_log_stream(logs_response)
            metrics_utils.send_test_result_metrics(1)
            raise Exception(f"Test for image {image} ran into runtime error.")
            break

        elif test_status == "failed":
            metrics_utils.send_test_result_metrics(1)
            raise Exception(f"Scheduling failed for image {image}. Reason: {query_status_response['reason']}")
            break


def run_sagemaker_remote_tests(images, pytest_cache_params):
    """
    Function to set up multiprocessing for SageMaker tests
    :param images: <list> List of all images to be used in SageMaker tests
    """
    use_scheduler = os.getenv("USE_SCHEDULER", "False").lower() == "true"
    executor_mode = os.getenv("EXECUTOR_MODE", "False").lower() == "true"

    if executor_mode:
        LOGGER.info("entered executor mode.")
        import log_return

        num_of_instances = os.getenv("NUM_INSTANCES")
        image = images[0]
        job_type = "training" if "training" in image else "inference"
        instance_type = sm_utils.assign_sagemaker_remote_job_instance_type(image)
        test_succeeded = run_sagemaker_test_in_executor(image, num_of_instances, instance_type)

        tag = image.split("/")[-1].split(":")[-1]
        test_report = os.path.join(os.getcwd(), "test", f"{tag}.xml")

        # update in-progress pool, send the xml reports
        if test_succeeded:
            log_return.update_pool("completed", instance_type, num_of_instances, job_type, test_report)
        else:
            log_return.update_pool("runtimeError", instance_type, num_of_instances, job_type, test_report)
        return

    elif use_scheduler:
        LOGGER.info("entered scheduler mode.")
        import concurrent.futures
        from job_requester import JobRequester

        job_requester = JobRequester()
        with concurrent.futures.ThreadPoolExecutor(max_workers=len(images)) as executor:
            futures = [executor.submit(send_scheduler_requests, job_requester, image) for image in images]
            for future in futures:
                future.result()
    else:
        if not images:
            return
        pool_number = len(images)
        # Using Manager().dict() since it's a thread safe dictionary
        global_pytest_cache = Manager().dict()
        try:
            with Pool(pool_number) as p:
                p.starmap(
                    sm_utils.execute_sagemaker_remote_tests,
                    [[i, images[i], global_pytest_cache, pytest_cache_params] for i in range(pool_number)]
                )
        finally:
            pytest_cache_util.convert_cache_json_and_upload_to_s3(global_pytest_cache, **pytest_cache_params)



def pull_dlc_images(images):
    """
    Pulls DLC images to CodeBuild jobs before running PyTest commands
    """
    for image in images:
        run(f"docker pull {image}", hide="out")


def setup_sm_benchmark_env(dlc_images, test_path):
    # The plan is to have a separate if/elif-condition for each type of image
    if re.search(r"huggingface-(tensorflow|pytorch|mxnet)-inference", dlc_images):
        resources_location = os.path.join(test_path, "huggingface", "inference", "resources")
        setup_sm_benchmark_hf_infer_env(resources_location)
    elif "tensorflow-training" in dlc_images:
        tf1_images_in_list = re.search(r"tensorflow-training:(^ )*1(\.\d+){2}", dlc_images) is not None
        tf2_images_in_list = re.search(r"tensorflow-training:(^ )*2(\.\d+){2}", dlc_images) is not None
        resources_location = os.path.join(test_path, "tensorflow", "training", "resources")
        setup_sm_benchmark_tf_train_env(resources_location, tf1_images_in_list, tf2_images_in_list)
    elif "mxnet-training" in dlc_images:
        resources_location = os.path.join(test_path, "mxnet", "training", "resources")
        setup_sm_benchmark_mx_train_env(resources_location)


def delete_key_pairs(keyfile):
    """
    Function to delete key pairs from a file in mainline context

    :param keyfile: file with all of the keys to delete
    """
    with open(keyfile) as key_destroy_file:
        for key_file in key_destroy_file:
            LOGGER.info(key_file)
            ec2_client = boto3.client("ec2", config=Config(retries={"max_attempts": 10}))
            if ".pem" in key_file:
                _resp, keyname = destroy_ssh_keypair(ec2_client, key_file)
                LOGGER.info(f"Deleted {keyname}")


def build_bai_docker_container():
    """
    Builds docker container with necessary script requirements (bash 5.0+,conda)
    """
    # Assuming we are in dlc_tests directory
    docker_dir = os.path.join("benchmark", "bai", "docker")
    ctx = Context()
    with ctx.cd(docker_dir):
        ctx.run("docker build -t bai_env_container -f Dockerfile .")


def main():
    # Define constants
    start_time = datetime.now()
    test_type = os.getenv("TEST_TYPE")

    efa_dedicated = os.getenv("EFA_DEDICATED", "False").lower() == "true"
    executor_mode = os.getenv("EXECUTOR_MODE", "False").lower() == "true"
    dlc_images = os.getenv("DLC_IMAGE") if executor_mode else get_dlc_images()
    # Executing locally ona can provide commit_id or may ommit it. Assigning default value for local executions:
    commit_id = os.getenv("CODEBUILD_RESOLVED_SOURCE_VERSION", default="unrecognised_commit_id")
    LOGGER.info(f"Images tested: {dlc_images}")
    all_image_list = dlc_images.split(" ")
    standard_images_list = [image_uri for image_uri in all_image_list if "example" not in image_uri]
    # Do not create EKS cluster for when EIA Only Images are present
    is_all_images_list_eia = all("eia" in image_uri for image_uri in all_image_list)
    eks_cluster_name = None
    benchmark_mode = "benchmark" in test_type or is_benchmark_dev_context()
    specific_test_type = re.sub("benchmark-", "", test_type) if "benchmark" in test_type else test_type
    build_context = get_build_context()

    # quick_checks tests don't have images in it. Using a placeholder here for jobs like that
    try:
        framework, version = get_framework_and_version_from_tag(all_image_list[0])
    except:
        framework, version = "general_test", "none"

    pytest_cache_params = {
        "commit_id": commit_id,
        "framework": framework,
        "version": version,
        "build_context": build_context,
        "test_type": test_type,
    }

    # In PR context, allow us to switch sagemaker tests to RC tests.
    # Do not allow them to be both enabled due to capacity issues.
    if specific_test_type == "sagemaker" and is_rc_test_context() and is_pr_context():
        specific_test_type = "release_candidate_integration"

    test_path = os.path.join("benchmark", specific_test_type) if benchmark_mode else specific_test_type

    # Skipping non HuggingFace/AG specific tests to execute only sagemaker tests
    is_hf_image_present = any("huggingface" in image_uri for image_uri in all_image_list)
    is_ag_image_present = any("autogluon" in image_uri for image_uri in all_image_list)
    is_trcomp_image_present = any("trcomp" in image_uri for image_uri in all_image_list)
    is_hf_image_present = is_hf_image_present and not is_trcomp_image_present
    if ((is_hf_image_present or is_ag_image_present) and specific_test_type in ("ecs", "ec2", "eks", "bai")) \
            or (is_trcomp_image_present and (specific_test_type in ("ecs", "eks", "bai", "release_candidate_integration") or benchmark_mode)):
        # Creating an empty file for because codebuild job fails without it
        LOGGER.info(f"NOTE: {specific_test_type} tests not supported on HF, AG or Trcomp. Skipping...")
        report = os.path.join(os.getcwd(), "test", f"{test_type}.xml")
        sm_utils.generate_empty_report(report, test_type, "huggingface")
        return

    if specific_test_type in (
        "sanity",
        "ecs",
        "ec2",
        "eks",
        "canary",
        "bai",
        "quick_checks",
        "release_candidate_integration",
    ):
        report = os.path.join(os.getcwd(), "test", f"{test_type}.xml")
        # The following two report files will only be used by EKS tests, as eks_train.xml and eks_infer.xml.
        # This is to sequence the tests and prevent one set of tests from waiting too long to be scheduled.
        report_train = os.path.join(os.getcwd(), "test", f"{test_type}_train.xml")
        report_infer = os.path.join(os.getcwd(), "test", f"{test_type}_infer.xml")
        report_multinode_train = os.path.join(os.getcwd(), "test", f"eks_multinode_train.xml")

        # PyTest must be run in this directory to avoid conflicting w/ sagemaker_tests conftests
        os.chdir(os.path.join("test", "dlc_tests"))

        # Pull images for necessary tests
        if specific_test_type == "sanity":
            pull_dlc_images(all_image_list)
        if specific_test_type == "bai":
            build_bai_docker_container()
        if specific_test_type == "eks" and not is_all_images_list_eia:
            frameworks_in_images = [
                framework for framework in ("mxnet", "pytorch", "tensorflow") if framework in dlc_images
            ]
            if len(frameworks_in_images) != 1:
                raise ValueError(
                    f"All images in dlc_images must be of a single framework for EKS tests.\n"
                    f"Instead seeing {frameworks_in_images} frameworks."
                )
            framework = frameworks_in_images[0]
            eks_cluster_name = f"{framework}-{build_context}"
            eks_utils.eks_setup()
            if eks_utils.is_eks_cluster_active(eks_cluster_name):
                eks_utils.eks_write_kubeconfig(eks_cluster_name)
            else:
                raise Exception(f"EKS cluster {eks_cluster_name} is not in active state")

        # Execute dlc_tests pytest command
        pytest_cmd = ["-s", "-rA", test_path, f"--junitxml={report}", "-n=auto"]

        is_habana_image = any("habana" in image_uri for image_uri in all_image_list)
        if specific_test_type == "ec2":
            if is_habana_image:
                context = Context()
                context.run("git clone https://github.com/HabanaAI/gaudi-test-suite.git")
                context.run("tar -c -f gaudi-test-suite.tar.gz gaudi-test-suite")
            else:
                pytest_cmd += ["--reruns=1", "--reruns-delay=10"]

<<<<<<< HEAD
        # TODO: pytest timeouts are more "suggestions" than "rules". It is possible for the timeout interrupt from
        #       pytest to not be recognized by a test while its thread is in a Wait state, and thus end up overshooting
        #       the timeout time. Add more reasonable timeouts for tests as per CodeBuild Job limits.
        # Default timeout for EC2, ECS, and Sanity Tests
        timeout_arg = "--timeout=4860"  # 81 min
=======
>>>>>>> 872bd4a3
        if is_pr_context():
            if specific_test_type == "eks":
                timeout_arg = "--timeout=2340"  # 39 min
            elif is_habana_image:
                timeout_arg = "--timeout=18000"  # 5 hours
        else:
            # Leaving EKS tests and Habana tests without a timeout because the recommended timeout is unknown.
            if specific_test_type == "eks" or is_habana_image:
                timeout_arg = ""
        if timeout_arg:
            pytest_cmd.append(timeout_arg)

        pytest_cmds = [pytest_cmd]
        # Execute separate cmd for canaries
        if specific_test_type in ("canary", "quick_checks"):
            pytest_cmds = [
                ["-s", "-rA", f"--junitxml={report}", "-n=auto", f"--{specific_test_type}", "--ignore=container_tests/"]
            ]

        pytest_cmds = [pytest_cmd + ["--last-failed", "--last-failed-no-failures", "all"] for pytest_cmd in pytest_cmds]
        pytest_cache_util.download_pytest_cache_from_s3_to_local(os.getcwd(), **pytest_cache_params)
        try:
            # Note:- Running multiple pytest_cmds in a sequence will result in the execution log having two
            #        separate pytest reports, both of which must be examined in case of a manual review of results.
            cmd_exit_statuses = [pytest.main(pytest_cmd) for pytest_cmd in pytest_cmds]
            if all([status == 0 for status in cmd_exit_statuses]):
                sys.exit(0)
            elif any([status != 0 for status in cmd_exit_statuses]) and is_nightly_context():
                LOGGER.warning("\nSuppressed Failed Nightly Tests")
                for index, status in enumerate(cmd_exit_statuses):
                    if status != 0:
                        LOGGER.warning(f'"{pytest_cmds[index]}" tests failed. Status code: {status}')
                sys.exit(0)
            else:
                raise RuntimeError(pytest_cmds)
        finally:
            pytest_cache_util.upload_pytest_cache_from_local_to_s3(os.getcwd(), **pytest_cache_params)
            # Delete dangling EC2 KeyPairs
            if os.path.exists(KEYS_TO_DESTROY_FILE):
                delete_key_pairs(KEYS_TO_DESTROY_FILE)
    elif specific_test_type == "sagemaker":
        if "habana" in dlc_images:
            LOGGER.info(f"Skipping SM tests for Habana. Images: {dlc_images}")
            # Creating an empty file for because codebuild job fails without it
            report = os.path.join(os.getcwd(), "test", f"{test_type}.xml")
            sm_utils.generate_empty_report(report, test_type, "habana")
            return
        if benchmark_mode:
            if "neuron" in dlc_images:
                LOGGER.info(f"Skipping benchmark sm tests for Neuron. Images: {dlc_images}")
                # Creating an empty file for because codebuild job fails without it
                report = os.path.join(os.getcwd(), "test", f"{test_type}.xml")
                sm_utils.generate_empty_report(report, test_type, "neuron")
                return
            report = os.path.join(os.getcwd(), "test", f"{test_type}.xml")
            os.chdir(os.path.join("test", "dlc_tests"))

            setup_sm_benchmark_env(dlc_images, test_path)
            pytest_cmd = ["-s", "-rA", test_path, f"--junitxml={report}", "-n=auto", "-o", "norecursedirs=resources"]
            if not is_pr_context():
                pytest_cmd += ["--efa"] if efa_dedicated else ["-m", "not efa"]
            status = pytest.main(pytest_cmd)
            if is_nightly_context() and status != 0:
                LOGGER.warning("\nSuppressed Failed Nightly Tests")
                LOGGER.warning(f'"{pytest_cmd}" tests failed. Status code: {status}')
                sys.exit(0)
            else:
                sys.exit(status)

        else:
            sm_remote_images = [
                image
                for image in standard_images_list
                if not (("tensorflow-inference" in image and "py2" in image) or is_ec2_image(image))
            ]
            run_sagemaker_remote_tests(sm_remote_images, pytest_cache_params)
            if standard_images_list and not sm_remote_images:
                report = os.path.join(os.getcwd(), "test", f"{test_type}.xml")
                sm_utils.generate_empty_report(report, test_type, "sm_remote_unsupported")
        metrics_utils.send_test_duration_metrics(start_time)

    elif specific_test_type == "sagemaker-local":
        sm_local_to_skip = {
            "habana": "Skipping SM tests because SM does not yet support Habana",
            "neuron": "Skipping - there are no local mode tests for Neuron",
            "huggingface-tensorflow-training": "Skipping - there are no local mode tests for HF TF training"
        }

        for skip_condition, reason in sm_local_to_skip.items():
            if skip_condition in dlc_images:
                LOGGER.info(f"{reason}. Images: {dlc_images}")
                # Creating an empty file for because codebuild job fails without it
                report = os.path.join(os.getcwd(), "test", f"{test_type}.xml")
                sm_utils.generate_empty_report(report, test_type, skip_condition)
                return

        testing_image_list = [
            image
            for image in standard_images_list
            if not (("tensorflow-inference" in image and "py2" in image) or ("eia" in image) or (is_ec2_image(image)))
        ]
        run_sagemaker_local_tests(testing_image_list, pytest_cache_params)
        # for EIA Images
        if len(testing_image_list) == 0:
            report = os.path.join(os.getcwd(), "test", f"{test_type}.xml")
            sm_utils.generate_empty_report(report, test_type, "eia")
    else:
        raise NotImplementedError(
            f"{test_type} test is not supported. Only support ec2, ecs, eks, sagemaker and sanity currently"
        )


if __name__ == "__main__":
    main()<|MERGE_RESOLUTION|>--- conflicted
+++ resolved
@@ -365,14 +365,11 @@
             else:
                 pytest_cmd += ["--reruns=1", "--reruns-delay=10"]
 
-<<<<<<< HEAD
         # TODO: pytest timeouts are more "suggestions" than "rules". It is possible for the timeout interrupt from
         #       pytest to not be recognized by a test while its thread is in a Wait state, and thus end up overshooting
         #       the timeout time. Add more reasonable timeouts for tests as per CodeBuild Job limits.
         # Default timeout for EC2, ECS, and Sanity Tests
         timeout_arg = "--timeout=4860"  # 81 min
-=======
->>>>>>> 872bd4a3
         if is_pr_context():
             if specific_test_type == "eks":
                 timeout_arg = "--timeout=2340"  # 39 min
