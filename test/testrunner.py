import os
import random
import sys
import logging
import re

from multiprocessing import Pool
from datetime import datetime

import boto3
import pytest

from botocore.config import Config
from invoke import run
from invoke.context import Context

from test_utils import eks as eks_utils
from test_utils import sagemaker as sm_utils
from test_utils import metrics as metrics_utils
from test_utils import (
    get_dlc_images,
    is_pr_context,
    destroy_ssh_keypair,
    setup_sm_benchmark_tf_train_env,
    get_framework_and_version_from_tag,
)
from test_utils import KEYS_TO_DESTROY_FILE, DEFAULT_REGION

LOGGER = logging.getLogger(__name__)
LOGGER.setLevel(logging.DEBUG)
LOGGER.addHandler(logging.StreamHandler(sys.stdout))


def run_sagemaker_local_tests(images):
    """
    Function to run the SageMaker Local tests
    :param images: <list> List of all images to be used in SageMaker tests
    """
    if not images:
        return
    # Run sagemaker Local tests
    framework, _ = get_framework_and_version_from_tag(images[0])
    sm_tests_path = os.path.join("test", "sagemaker_tests", framework)
    sm_tests_tar_name = "sagemaker_tests.tar.gz"
    run(f"tar -cz --exclude='*.pytest_cache' --exclude='__pycache__' -f {sm_tests_tar_name} {sm_tests_path}")
    ec2_client = boto3.client("ec2", config=Config(retries={"max_attempts": 10}), region_name=DEFAULT_REGION)
    for image in images:
        sm_utils.execute_local_tests(image, ec2_client)


def run_sagemaker_test_in_executor(image, num_of_instances, instance_type):
    """
    Run pytest in a virtual env for a particular image

    Expected to run under multi-threading

    :param num_of_instances: <int> number of instances the image test requires
    :param instance_type: type of sagemaker instance the test needs
    :param image: ECR url
    :return:
    """
    import log_return

    LOGGER.info("Started running SageMaker test.....")
    pytest_command, path, tag, job_type = sm_utils.generate_sagemaker_pytest_cmd(image, "sagemaker")

    # update resource pool accordingly, then add a try-catch statement here to update the pool in case of failure
    try:
        log_return.update_pool("running", instance_type, num_of_instances, job_type)
        context = Context()
        with context.cd(path):
            context.run(f"python3 -m virtualenv {tag}")
            with context.prefix(f"source {tag}/bin/activate"):
                context.run("pip install -r requirements.txt", warn=True)
                context.run(pytest_command)
    except Exception as e:
        LOGGER.error(e)
        return False

    return True


def print_log_stream(logs):
    """
    print the log stream from Job Executor
    :param logs: <dict> the returned dict from JobRequester.receive_logs
    """
    LOGGER.info("Log stream from Job Executor.....")
    print(logs["LOG_STREAM"])
    LOGGER.info("Print log stream complete.")


def send_scheduler_requests(requester, image):
    """
    Send a PR test request through the requester, and wait for the response.
    If test completed or encountered runtime error, create local XML reports.
    Otherwise the test failed, print the failure reason.

    :param requester: JobRequester object
    :param image: <string> ECR URI
    """
    # Note: 3 is the max number of instances required for any tests. Here we schedule tests conservatively.
    identifier = requester.send_request(image, "PR", 3)
    image_tag = image.split(":")[-1]
    report_path = os.path.join(os.getcwd(), "test", f"{image_tag}.xml")
    while True:
        query_status_response = requester.query_status(identifier)
        test_status = query_status_response["status"]
        if test_status == "completed":
            LOGGER.info(f"Test for image {image} completed.")
            logs_response = requester.receive_logs(identifier)
            LOGGER.info(f"Receive logs success for ticket {identifier.ticket_name}, report path: {report_path}")
            print_log_stream(logs_response)
            metrics_utils.send_test_result_metrics(0)
            with open(report_path, "w") as xml_report:
                xml_report.write(logs_response["XML_REPORT"])
            break

        elif test_status == "runtimeError":
            LOGGER.warning(f"Tests for image {image} ran into runtime error.")
            logs_response = requester.receive_logs(identifier)
            with open(report_path, "w") as xml_report:
                xml_report.write(logs_response["XML_REPORT"])
            print_log_stream(logs_response)
            metrics_utils.send_test_result_metrics(1)
            break

        elif test_status == "failed":
            LOGGER.warning(f"Scheduling failed. Reason: {query_status_response['reason']}")
            metrics_utils.send_test_result_metrics(1)
            break


def run_sagemaker_remote_tests(images):
    """
    Function to set up multiprocessing for SageMaker tests
    :param images: <list> List of all images to be used in SageMaker tests
    """
    use_scheduler = os.getenv("USE_SCHEDULER", "False")
    executor_mode = os.getenv("EXECUTOR_MODE", "False")

    if executor_mode.lower() == "true":
        LOGGER.info("entered executor mode.")
        import log_return

        num_of_instances = os.getenv("NUM_INSTANCES")
        image = os.getenv("DLC_IMAGE")
        job_type = "training" if "training" in image else "inference"
        instance_type = sm_utils.assign_sagemaker_remote_job_instance_type(image)
        test_succeeded = run_sagemaker_test_in_executor(image, num_of_instances, instance_type)

        tag = image.split("/")[-1].split(":")[-1]
        test_report = os.path.join(os.getcwd(), "test", f"{tag}.xml")

        # update in-progress pool, send the xml reports
        if test_succeeded:
            log_return.update_pool("completed", instance_type, num_of_instances, job_type, test_report)
        else:
            log_return.update_pool("runtimeError", instance_type, num_of_instances, job_type, test_report)
        return

    if use_scheduler.lower() == "true":
        LOGGER.info("entered scheduler mode.")
        import concurrent.futures
        from job_requester import JobRequester

        job_requester = JobRequester()
        with concurrent.futures.ThreadPoolExecutor(max_workers=len(images)) as executor:
            [executor.submit(send_scheduler_requests, job_requester, image) for image in images]

    else:
        if not images:
            return
        pool_number = len(images)
        with Pool(pool_number) as p:
            p.map(sm_utils.execute_sagemaker_remote_tests, images)


def pull_dlc_images(images):
    """
    Pulls DLC images to CodeBuild jobs before running PyTest commands
    """
    for image in images:
        run(f"docker pull {image}", hide="out")


def setup_eks_cluster(framework_name):
    frameworks = {"tensorflow": "tf", "pytorch": "pt", "mxnet": "mx"}
    long_name = framework_name
    short_name = frameworks[long_name]
    codebuild_version = os.getenv('CODEBUILD_RESOLVED_SOURCE_VERSION')[0:7]
    num_nodes = 1 if is_pr_context() else 3 if long_name != "pytorch" else 4
<<<<<<< HEAD
    cluster_name = (
        f"dlc-{short_name}-cluster-" f"{os.getenv('CODEBUILD_RESOLVED_SOURCE_VERSION')}-{random.randint(1, 10000)}"
    )
=======
    cluster_name = f"dlc-{short_name}-cluster-" \
                   f"{codebuild_version}-{random.randint(1, 10000)}"
>>>>>>> a1181102
    try:
        eks_utils.eks_setup()
        eks_utils.create_eks_cluster(cluster_name, "gpu", num_nodes, "p3.16xlarge", "pytest.pem")
    except Exception:
        eks_utils.delete_eks_cluster(cluster_name)
        raise
    return cluster_name


def setup_sm_benchmark_env(dlc_images, test_path):
    # The plan is to have a separate if/elif-condition for each type of image
    if "tensorflow-training" in dlc_images:
        tf1_images_in_list = re.search(r"tensorflow-training:(^ )*1(\.\d+){2}", dlc_images) is not None
        tf2_images_in_list = re.search(r"tensorflow-training:(^ )*2(\.\d+){2}", dlc_images) is not None
        resources_location = os.path.join(test_path, "tensorflow", "training", "resources")
        setup_sm_benchmark_tf_train_env(resources_location, tf1_images_in_list, tf2_images_in_list)


def delete_key_pairs(keyfile):
    """
    Function to delete key pairs from a file in mainline context

    :param keyfile: file with all of the keys to delete
    """
    with open(keyfile) as key_destroy_file:
        for key_file in key_destroy_file:
            LOGGER.info(key_file)
            ec2_client = boto3.client("ec2", config=Config(retries={'max_attempts': 10}))
            if ".pem" in key_file:
                _resp, keyname = destroy_ssh_keypair(ec2_client, key_file)
                LOGGER.info(f"Deleted {keyname}")


def main():
    # Define constants
    start_time = datetime.now()
    test_type = os.getenv("TEST_TYPE")
    executor_mode = os.getenv("EXECUTOR_MODE", "False")
    if executor_mode.lower() == "true":
        dlc_images = os.getenv("DLC_IMAGE")
    else:
        dlc_images = get_dlc_images()
    LOGGER.info(f"Images tested: {dlc_images}")
    all_image_list = dlc_images.split(" ")
    standard_images_list = [image_uri for image_uri in all_image_list if "example" not in image_uri]
    # Do not create EKS cluster for when EIA Only Images are present
    is_all_images_list_eia = all("eia" in image_uri for image_uri in all_image_list)
    eks_cluster_name = None
    benchmark_mode = "benchmark" in test_type
    specific_test_type = re.sub("benchmark-", "", test_type) if benchmark_mode else test_type
    test_path = os.path.join("benchmark", specific_test_type) if benchmark_mode else specific_test_type

    if specific_test_type in ("sanity", "ecs", "ec2", "eks", "canary"):
        report = os.path.join(os.getcwd(), "test", f"{test_type}.xml")
        # The following two report files will only be used by EKS tests, as eks_train.xml and eks_infer.xml.
        # This is to sequence the tests and prevent one set of tests from waiting too long to be scheduled.
        report_train = os.path.join(os.getcwd(), "test", f"{test_type}_train.xml")
        report_infer = os.path.join(os.getcwd(), "test", f"{test_type}_infer.xml")
        report_multinode_train = os.path.join(os.getcwd(), "test", f"eks_multinode_train.xml")

        # PyTest must be run in this directory to avoid conflicting w/ sagemaker_tests conftests
        os.chdir(os.path.join("test", "dlc_tests"))

        # Pull images for necessary tests
        if specific_test_type == "sanity":
            pull_dlc_images(all_image_list)
<<<<<<< HEAD
        if specific_test_type == "eks":
            frameworks_in_images = [
                framework for framework in ("mxnet", "pytorch", "tensorflow") if framework in dlc_images
            ]
=======
        if specific_test_type == "eks" and not is_all_images_list_eia :
            frameworks_in_images = [framework for framework in ("mxnet", "pytorch", "tensorflow")
                                    if framework in dlc_images]
>>>>>>> a1181102
            if len(frameworks_in_images) != 1:
                raise ValueError(
                    f"All images in dlc_images must be of a single framework for EKS tests.\n"
                    f"Instead seeing {frameworks_in_images} frameworks."
                )
            framework = frameworks_in_images[0]
            eks_cluster_name = setup_eks_cluster(framework)

            # setup kubeflow
            eks_utils.setup_kubeflow(eks_cluster_name)

            # Change 1: Split training and inference, and run one after the other, to prevent scheduling issues
            # Set -n=4, instead of -n=auto, because initiating too many pods simultaneously has been resulting in
            # pods timing-out while they were in the Pending state. Scheduling 4 tests (and hence, 4 pods) at once
            # seems to be an optimal configuration.
            # Change 2: Separate multi-node EKS tests from single-node tests in execution to prevent resource contention
            pytest_cmds = [
                ["-s", "-rA", os.path.join(test_path, framework, "training"), f"--junitxml={report_train}", "-n=4",
                 "-m", "not multinode"],
                ["-s", "-rA", os.path.join(test_path, framework, "inference"), f"--junitxml={report_infer}", "-n=4",
                 "-m", "not multinode"],
                ["-s", "-rA", test_path, f"--junitxml={report_multinode_train}", "--multinode"],
            ]
        else:
            # Execute dlc_tests pytest command
            pytest_cmd = ["-s", "-rA", test_path, f"--junitxml={report}", "-n=auto"]
            if test_type == "ec2":
                pytest_cmd += ["--reruns=1", "--reruns-delay=10"]
                pytest_cmd[1] = "-rAR"

            pytest_cmds = [pytest_cmd]
        # Execute separate cmd for canaries
        if specific_test_type == "canary":
            pytest_cmds = [["-s", "-rA", f"--junitxml={report}", "-n=auto", "--canary", "--ignore=container_tests/"]]
        try:
            # Note:- Running multiple pytest_cmds in a sequence will result in the execution log having two
            #        separate pytest reports, both of which must be examined in case of a manual review of results.
            cmd_exit_statuses = [pytest.main(pytest_cmd) for pytest_cmd in pytest_cmds]
            sys.exit(0) if all([status == 0 for status in cmd_exit_statuses]) else sys.exit(1)
        finally:
            if specific_test_type == "eks" and eks_cluster_name:
                eks_utils.delete_eks_cluster(eks_cluster_name)

            # Delete dangling EC2 KeyPairs
            if os.path.exists(KEYS_TO_DESTROY_FILE):
<<<<<<< HEAD
                with open(KEYS_TO_DESTROY_FILE) as key_destroy_file:
                    for key_file in key_destroy_file:
                        LOGGER.info(key_file)
                        ec2_client = boto3.client("ec2", config=Config(retries={"max_attempts": 10}))
                        if ".pem" in key_file:
                            _resp, keyname = destroy_ssh_keypair(ec2_client, key_file)
                            LOGGER.info(f"Deleted {keyname}")
=======
                delete_key_pairs(KEYS_TO_DESTROY_FILE)

>>>>>>> a1181102
    elif specific_test_type == "sagemaker":
        if benchmark_mode:
            report = os.path.join(os.getcwd(), "test", f"{test_type}.xml")
            os.chdir(os.path.join("test", "dlc_tests"))

            setup_sm_benchmark_env(dlc_images, test_path)
            pytest_cmd = ["-s", "-rA", test_path, f"--junitxml={report}", "-n=auto", "-o", "norecursedirs=resources"]
            sys.exit(pytest.main(pytest_cmd))

        else:
            run_sagemaker_remote_tests(
                [image for image in standard_images_list if not ("tensorflow-inference" in image and "py2" in image)]
            )
        metrics_utils.send_test_duration_metrics(start_time)

    elif specific_test_type == "sagemaker-local":
        run_sagemaker_local_tests(
            [image for image in standard_images_list if not (("tensorflow-inference" in image and "py2" in image) or ("eia" in image))]
        )
    else:
        raise NotImplementedError(
            f"{test_type} test is not supported. " f"Only support ec2, ecs, eks, sagemaker and sanity currently"
        )


if __name__ == "__main__":
    main()<|MERGE_RESOLUTION|>--- conflicted
+++ resolved
@@ -190,14 +190,8 @@
     short_name = frameworks[long_name]
     codebuild_version = os.getenv('CODEBUILD_RESOLVED_SOURCE_VERSION')[0:7]
     num_nodes = 1 if is_pr_context() else 3 if long_name != "pytorch" else 4
-<<<<<<< HEAD
-    cluster_name = (
-        f"dlc-{short_name}-cluster-" f"{os.getenv('CODEBUILD_RESOLVED_SOURCE_VERSION')}-{random.randint(1, 10000)}"
-    )
-=======
     cluster_name = f"dlc-{short_name}-cluster-" \
                    f"{codebuild_version}-{random.randint(1, 10000)}"
->>>>>>> a1181102
     try:
         eks_utils.eks_setup()
         eks_utils.create_eks_cluster(cluster_name, "gpu", num_nodes, "p3.16xlarge", "pytest.pem")
@@ -264,16 +258,9 @@
         # Pull images for necessary tests
         if specific_test_type == "sanity":
             pull_dlc_images(all_image_list)
-<<<<<<< HEAD
-        if specific_test_type == "eks":
-            frameworks_in_images = [
-                framework for framework in ("mxnet", "pytorch", "tensorflow") if framework in dlc_images
-            ]
-=======
         if specific_test_type == "eks" and not is_all_images_list_eia :
             frameworks_in_images = [framework for framework in ("mxnet", "pytorch", "tensorflow")
                                     if framework in dlc_images]
->>>>>>> a1181102
             if len(frameworks_in_images) != 1:
                 raise ValueError(
                     f"All images in dlc_images must be of a single framework for EKS tests.\n"
@@ -319,18 +306,8 @@
 
             # Delete dangling EC2 KeyPairs
             if os.path.exists(KEYS_TO_DESTROY_FILE):
-<<<<<<< HEAD
-                with open(KEYS_TO_DESTROY_FILE) as key_destroy_file:
-                    for key_file in key_destroy_file:
-                        LOGGER.info(key_file)
-                        ec2_client = boto3.client("ec2", config=Config(retries={"max_attempts": 10}))
-                        if ".pem" in key_file:
-                            _resp, keyname = destroy_ssh_keypair(ec2_client, key_file)
-                            LOGGER.info(f"Deleted {keyname}")
-=======
                 delete_key_pairs(KEYS_TO_DESTROY_FILE)
 
->>>>>>> a1181102
     elif specific_test_type == "sagemaker":
         if benchmark_mode:
             report = os.path.join(os.getcwd(), "test", f"{test_type}.xml")
