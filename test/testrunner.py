--- conflicted
+++ resolved
@@ -305,33 +305,23 @@
     test_path = os.path.join("benchmark", specific_test_type) if benchmark_mode else specific_test_type
 
     # Skipping non HuggingFace specific tests to execute only sagemaker tests
-    if any("huggingface" in image_uri for image_uri in all_image_list) and specific_test_type in (
-        "ecs",
-        "ec2",
-        "eks",
-        "bai",
-        "release_candidate_integration"
+    if any("huggingface" in image_uri for image_uri in all_image_list) or \
+            any("autogluon" in image_uri for image_uri in all_image_list) \
+            and specific_test_type in (
+            "ecs",
+            "ec2",
+            "eks",
+            "bai",
+            "release_candidate_integration"
     ):
         # Creating an empty file for because codebuild job fails without it
         report = os.path.join(os.getcwd(), "test", f"{test_type}.xml")
         sm_utils.generate_empty_report(report, test_type, "huggingface")
         return
 
-<<<<<<< HEAD
-    # Skipping non AutoGluon specific tests to execute only sagemaker tests
-    if any("autogluon" in image_uri for image_uri in all_image_list) and \
-            specific_test_type in ("ecs", "ec2", "eks", "bai"):
-        # Creating an empty file for because codebuild job fails without it
-        report = os.path.join(os.getcwd(), "test", f"{test_type}.xml")
-        sm_utils.generate_empty_report(report, test_type, "autogluon")
-        return
-
-    if specific_test_type in ("sanity", "ecs", "ec2", "eks", "canary", "bai", "quick_checks"):
-=======
     if specific_test_type in (
             "sanity", "ecs", "ec2", "eks", "canary", "bai", "quick_checks", "release_candidate_integration"
     ):
->>>>>>> 87c56680
         report = os.path.join(os.getcwd(), "test", f"{test_type}.xml")
         # The following two report files will only be used by EKS tests, as eks_train.xml and eks_infer.xml.
         # This is to sequence the tests and prevent one set of tests from waiting too long to be scheduled.
