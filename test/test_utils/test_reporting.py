--- conflicted
+++ resolved
@@ -61,13 +61,10 @@
         "test_ecs_tensorflow_training_mnist_gpu",
         "test_ecs_tensorflow_inference_gpu",
         "test_ecs_tensorflow_inference_gpu_nlp",
-<<<<<<< HEAD
         "test_ecs_pytorch_training_mnist_gpu",
         "test_ecs_pytorch_s3_plugin_training_gpu",
         "test_ecs_pytorch_training_dgl_gpu",
-=======
         "test_ecs_pytorch_inference_gpu",
->>>>>>> 99b477cb
     )
     SM_REPOS = (
         os.path.join("pytorch", "training"),
