--- conflicted
+++ resolved
@@ -43,11 +43,7 @@
     Class to generate test report files
     """
 
-<<<<<<< HEAD
-    ALLOWED_SINGLE_GPU_TESTS = ("telemetry", "test_framework_and_cuda_version_gpu")
-=======
-    ALLOWED_SINGLE_GPU_TESTS = ("telemetry", "test_framework_version_gpu", "test_curand_gpu")
->>>>>>> 4e22793a
+    ALLOWED_SINGLE_GPU_TESTS = ("telemetry", "test_framework_and_cuda_version_gpu", "test_curand_gpu")
     SM_REPOS = (
         os.path.join("pytorch", "training"),
         os.path.join("pytorch", "inference"),
