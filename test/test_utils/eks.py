"""
Helper functions for EKS Integration Tests
"""

import os
import sys
import json
import base64
import logging

from retrying import retry
from invoke import run

# Path till directory test/
ROOT_DIR = os.path.abspath(os.path.join(os.getcwd(), os.pardir))

# Use as prefix for file paths in ec2, ecs and eks tests
DLC_TESTS_PREFIX = os.path.join(os.sep, ROOT_DIR, "dlc_tests")

SINGLE_NODE_TRAINING_TEMPLATE_PATH = os.path.join(
    os.sep,
    DLC_TESTS_PREFIX,
    "eks",
    "eks_manifest_templates",
    "training",
    "single_node_training.yaml",
)

SINGLE_NODE_INFERENCE_TEMPLATE_PATH = os.path.join(
    os.sep,
    DLC_TESTS_PREFIX,
    "eks",
    "eks_manisfest_templates"
)

LOGGER = logging.getLogger(__name__)
LOGGER.setLevel(logging.DEBUG)
LOGGER.addHandler(logging.StreamHandler(sys.stdout))
LOGGER.addHandler(logging.StreamHandler(sys.stderr))


EKS_VERSION = "1.13.8"
EKSCTL_VERSION = "0.5.0"
KSONNET_VERSION = "0.13.1"
KUBEFLOW_VERSION = "v0.4.1"
KUBETAIL_VERSION = "1.6.7"

EKS_NVIDIA_PLUGIN_VERSION = "1.12"

# https://docs.aws.amazon.com/eks/latest/userguide/eks-optimized-ami.html
EKS_AMI_ID = {"cpu": "ami-0d3998d69ebe9b214", "gpu": "ami-0484012ada3522476"}

SSH_PUBLIC_KEY_NAME = "dlc-ec2-keypair-prod"
PR_EKS_CLUSTER_NAME_TEMPLATE = "dlc-eks-pr-{}-test-cluster"

def get_single_node_training_template_path():

    return os.path.join(
        os.sep,
        DLC_TESTS_PREFIX,
        "eks",
        "eks_manifest_templates",
        "training",
        "single_node_training.yaml",
    )

def get_single_node_inference_template_path(framework, processor):

    return os.path.join(
        os.sep,
        DLC_TESTS_PREFIX,
        "eks",
        "eks_manifest_templates",
        framework,
        "inference",
        f"single_node_{processor}_inference.yaml",
    )


def retry_if_value_error(exception):
    """Return True if we should retry (in this case when it's an ValueError), False otherwise"""
    return isinstance(exception, ValueError)


@retry(
    stop_max_attempt_number=360,
    wait_fixed=10000,
    retry_on_exception=retry_if_value_error,
)
def is_eks_training_complete(pod_name):
    """Function to check if the pod status has reached 'Completion'
    Args:
        pod_name: str
    """

    run_out = run("kubectl get pod {} -o json".format(pod_name))
    pod_info = json.loads(run_out.stdout)

    if "containerStatuses" in pod_info["status"]:
        container_status = pod_info["status"]["containerStatuses"][0]
        LOGGER.info("Container Status: %s", container_status)
        if container_status["name"] == pod_name:
            if "terminated" in container_status["state"]:
                if container_status["state"]["terminated"]["reason"] == "Completed":
                    LOGGER.info("SUCCESS: The container terminated.")
                    return True
                elif container_status["state"]["terminated"]["reason"] == "Error":
                    error_out = run("kubectl logs {}".format(pod_name)).stdout
                    # delete pod in case of error
                    run("kubectl delete pods {}".format(pod_name))
                    LOGGER.error(
                        "ERROR: The container run threw an error and terminated. "
                        "kubectl logs: %s",
                        error_out,
                    )
                    raise AttributeError("Container Error!")
            elif (
                "waiting" in container_status["state"]
                and container_status["state"]["waiting"]["reason"] == "CrashLoopBackOff"
            ):
                error_out = run("kubectl logs {}".format(pod_name)).stdout
                # delete pod in case of error
                run("kubectl delete pods {}".format(pod_name))
                LOGGER.error(
                    "ERROR: The container run threw an error in waiting state. "
                    "kubectl logs: %s",
                    error_out,
                )
                raise AttributeError("Error: CrashLoopBackOff!")
            elif (
                "waiting" in container_status["state"]
                or "running" in container_status["state"]
            ):
                LOGGER.info(
                    "IN-PROGRESS: Container is either Creating or Running. Waiting to complete..."
                )
                raise ValueError("IN-PROGRESS: Retry.")
    else:
        LOGGER.info(f"containerStatuses not available yet, retrying. Pod: {pod_name}")
        raise ValueError("IN-PROGRESS: Retry.")

    return False


def eks_setup(framework):
    """Function to download eksctl, kubectl, aws-iam-authenticator and ksonnet binaries
    Utilities:
    1. eksctl: create and manage cluster
    2. kubectl: create and manage runs on eks cluster
    3. aws-iam-authenticator: authenticate the instance to access eks with the appropriate aws credentials
    4. ksonnet: configure pod files and apply changes to the EKS cluster (will be deprecated soon, but no replacement available yet)
    :param framework: str
    """

    # Run a quick check that the binaries are available in the PATH by listing the 'version'
    run_out = run(
        "eksctl version && kubectl version --short --client && aws-iam-authenticator version && ks version",
        warn=True,
    )

    eks_tools_installed = not run_out.return_code

    # Assume cluster with such a name is active
    eks_cluster_name = PR_EKS_CLUSTER_NAME_TEMPLATE.format(framework)

    if eks_tools_installed:
        eks_write_kubeconfig(eks_cluster_name, "us-west-2")
        return

    platform = run("uname -s").stdout.strip()

    eksctl_download_command = (
        f"curl --silent --location https://github.com/weaveworks/eksctl/releases/download/"
        f"{EKSCTL_VERSION}/eksctl_{platform}_amd64.tar.gz | tar xz -C /tmp"
    )

    kubectl_download_command = (
        f"curl --silent --location https://amazon-eks.s3-us-west-2.amazonaws.com/"
        f"{EKS_VERSION}/2019-08-14/bin/{platform.lower()}/amd64/kubectl -o /tmp/kubectl"
    )

    aws_iam_authenticator_download_command = (
        f"curl --silent --location https://amazon-eks.s3-us-west-2.amazonaws.com/"
        f"{EKS_VERSION}/2019-08-14/bin/{platform.lower()}/amd64/aws-iam-authenticator -o /tmp/aws-iam-authenticator"
    )

    ksonnet_download_command = (
        f"curl --silent --location https://github.com/ksonnet/ksonnet/releases/download/"
        f"v{KSONNET_VERSION}/ks_{KSONNET_VERSION}_{platform.lower()}_amd64.tar.gz -o /tmp/{KSONNET_VERSION}.tar.gz"
    )

    kubetail_download_command = (
        f"curl --silent --location https://raw.githubusercontent.com/johanhaleby/kubetail/"
        f"{KUBETAIL_VERSION}/kubetail -o /tmp/kubetail"
    )

    run(eksctl_download_command)
    run("mv /tmp/eksctl /usr/local/bin")

    run(kubectl_download_command)
    run("chmod +x /tmp/kubectl")
    run("mv /tmp/kubectl /usr/local/bin")

    run(aws_iam_authenticator_download_command)
    run("chmod +x /tmp/aws-iam-authenticator")
    run("mv /tmp/aws-iam-authenticator /usr/local/bin")

    run(ksonnet_download_command)
    run("tar -xf /tmp/{}.tar.gz -C /tmp --strip-components=1".format(KSONNET_VERSION))
    run("mv /tmp/ks /usr/local/bin")

    run(kubetail_download_command)
    run("chmod +x /tmp/kubetail")
    run("mv /tmp/kubetail /usr/local/bin")

    # Run a quick check that the binaries are available in the PATH by listing the 'version'
    run("eksctl version")
    run("kubectl version --short --client")
    run("aws-iam-authenticator version")
    run("ks version")

    eks_write_kubeconfig(eks_cluster_name, "us-west-2")

    run(
        "kubectl apply -f https://raw.githubusercontent.com/NVIDIA"
        "/k8s-device-plugin/v{}/nvidia-device-plugin.yml".format(
            EKS_NVIDIA_PLUGIN_VERSION
        )
    )


def write_eks_yaml_file_from_template(
    local_template_file_path, remote_yaml_file_path, search_replace_dict
):
    """Function that does a simple replace operation based on the search_replace_dict on the template file contents
    and writes the final yaml file to remote_yaml_path
    Args:
        local_template_path, remote_yaml_path: str
        search_replace_dict: dict
    """
    with open(local_template_file_path, "r") as yaml_file:
        yaml_data = yaml_file.read()

    for key, value in search_replace_dict.items():
        yaml_data = yaml_data.replace(key, value)

    with open(remote_yaml_file_path, "w") as yaml_file:
        yaml_file.write(yaml_data)

    LOGGER.info("Copied generated yaml file to %s", remote_yaml_file_path)


def is_eks_cluster_active(eks_cluster_name):
    """Function to verify if the default eks cluster is up and running.
    Args:
        eks_cluster_name: str
    Return:
        if_active: bool, true if status is active
    """
    if_active = False

    eksctl_check_cluster_command = """eksctl get cluster {} -o json
    """.format(
        eks_cluster_name
    )

    run_out = run(eksctl_check_cluster_command, warn_only=True)

    if run_out.return_code == 0:
        cluster_info = json.loads(run_out.stdout)[0]
        if_active = cluster_info["Status"] == "ACTIVE"

    return if_active


def eks_write_kubeconfig(eks_cluster_name, region="us-west-2"):
    """Function that writes the aws eks configuration for the specified cluster in the file ~/.kube/config
    This file is used by the kubectl and ks utilities along with aws-iam-authenticator to authenticate with aws
    and query the eks cluster.
    Note: This function assumes the cluster is 'ACTIVE'. Please use check_eks_cluster_status() to obtain status
    of the cluster.
    Args:
        eks_cluster_name, region: str
    """
    eksctl_write_kubeconfig_command = """eksctl utils write-kubeconfig \
                                         --name {} --region {}""".format(
        eks_cluster_name, region
    )
    run(eksctl_write_kubeconfig_command)

    # run(f"aws eks --region us-west-2 update-kubeconfig --name {eks_cluster_name} --kubeconfig /root/.kube/config --role-arn arn:aws:iam::669063966089:role/nikhilsk-eks-test-role")

    run("cat /root/.kube/config", warn=True)


def eks_multinode_cleanup(pod_name, job_name, namespace):
    """Function to cleanup resources created by EKS
    Use namespace as default if you do not create one.
    Args:
        pod_name, job_name, namespace: str
    """

    # Operator specific cleanup
    if job_name == "openmpi-job":
        component, _ = pod_name.split("-master")
        LOGGER.debug(f"ks component rm {component}")
        run("ks component rm {}".format(component), warn=True)
    else:
        LOGGER.debug(f"ks delete default -c {job_name}")
        run("ks delete default -c {}".format(job_name), warn=True)

    LOGGER.debug(f"ks delete default")
    run("ks delete default", warn=True)
<<<<<<< HEAD
    LOGGER.debug(f"kubectl delete namespace {namespace}")
    run("kubectl delete namespace {}".format(namespace), warn=True)
=======
    run("kubectl delete namespace {}".format(namespace), warn=True)
    
    
def eks_forward_port_between_host_and_container(selector_name, host_port, container_port, namespace="default"):
    """Uses kubectl port-forward command to forward a port from the container pods to the host.
    Note: The 'host' in this case is the gateway host, and not the worker hosts.
    Args:
        namespace, selector_name: str
        host_port, container_port: int
    """

    # Terminate other port-forwards
    # run("lsof -ni | awk '{print $2}' |  grep -v PID | uniq | xargs kill -9", warn=True)

    run("nohup kubectl port-forward -n {0} `kubectl get pods -n {0} --selector=app={1} -o "
        "jsonpath='{{.items[0].metadata.name}}'` {2}:{3} > /dev/null 2>&1 &".format(namespace, selector_name, host_port, container_port))

    
@retry(stop_max_attempt_number=20, wait_fixed=30000, retry_on_exception=retry_if_value_error)
def is_service_running(selector_name, namespace="default"):
    """Check if the service pod is running
    Args:
        namespace, selector_name: str
    """
    run_out = run("kubectl get pods -n {} --selector=app={} -o jsonpath='{{.items[0].status.phase}}' ".format(namespace, selector_name), warn=True)

    if run_out.stdout == "Running":
        return True
    else:
        raise ValueError("Service not running yet, try again")
>>>>>>> 83ad4b11
<|MERGE_RESOLUTION|>--- conflicted
+++ resolved
@@ -311,10 +311,7 @@
 
     LOGGER.debug(f"ks delete default")
     run("ks delete default", warn=True)
-<<<<<<< HEAD
     LOGGER.debug(f"kubectl delete namespace {namespace}")
-    run("kubectl delete namespace {}".format(namespace), warn=True)
-=======
     run("kubectl delete namespace {}".format(namespace), warn=True)
     
     
@@ -344,5 +341,4 @@
     if run_out.stdout == "Running":
         return True
     else:
-        raise ValueError("Service not running yet, try again")
->>>>>>> 83ad4b11
+        raise ValueError("Service not running yet, try again")