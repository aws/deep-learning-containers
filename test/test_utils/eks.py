"""
Helper functions for EKS Integration Tests
"""

import os
import sys
import json
import base64
import logging

from retrying import retry
from invoke import run

DEFAULT_REGION = "us-west-2"

# Path till directory test/
ROOT_DIR = os.path.abspath(os.path.join(os.getcwd(), os.pardir))

# Use as prefix for file paths in ec2, ecs and eks tests
DLC_TESTS_PREFIX = os.path.join(os.sep, ROOT_DIR, "dlc_tests")

SINGLE_NODE_TRAINING_TEMPLATE_PATH = os.path.join(
    os.sep,
    DLC_TESTS_PREFIX,
    "eks",
    "eks_manifest_templates",
    "training",
    "single_node_training.yaml",
)

SINGLE_NODE_INFERENCE_TEMPLATE_PATH = os.path.join(
    os.sep,
    DLC_TESTS_PREFIX,
    "eks",
    "eks_manisfest_templates"
)

LOGGER = logging.getLogger(__name__)
LOGGER.setLevel(logging.DEBUG)
LOGGER.addHandler(logging.StreamHandler(sys.stdout))
LOGGER.addHandler(logging.StreamHandler(sys.stderr))


EKS_VERSION = "1.13.8"
EKSCTL_VERSION = "0.5.0"
KSONNET_VERSION = "0.13.1"
KUBEFLOW_VERSION = "v0.4.1"
KUBETAIL_VERSION = "1.6.7"

EKS_NVIDIA_PLUGIN_VERSION = "1.12"

# https://docs.aws.amazon.com/eks/latest/userguide/eks-optimized-ami.html
EKS_AMI_ID = {"cpu": "ami-0d3998d69ebe9b214", "gpu": "ami-0484012ada3522476"}

SSH_PUBLIC_KEY_NAME = "dlc-ec2-keypair-prod"
PR_EKS_CLUSTER_NAME_TEMPLATE = "dlc-eks-pr-{}-test-cluster"

def get_single_node_training_template_path():

    return os.path.join(
        os.sep,
        DLC_TESTS_PREFIX,
        "eks",
        "eks_manifest_templates",
        "training",
        "single_node_training.yaml",
    )

def get_single_node_inference_template_path(framework, processor):

    return os.path.join(
        os.sep,
        DLC_TESTS_PREFIX,
        "eks",
        "eks_manifest_templates",
        framework,
        "inference",
        f"single_node_{processor}_inference.yaml",
    )


def retry_if_value_error(exception):
    """Return True if we should retry (in this case when it's an ValueError), False otherwise"""
    return isinstance(exception, ValueError)


@retry(
    stop_max_attempt_number=360,
    wait_fixed=10000,
    retry_on_exception=retry_if_value_error,
)
def is_eks_training_complete(pod_name):
    """Function to check if the pod status has reached 'Completion'
    Args:
        pod_name: str
    """

    run_out = run("kubectl get pod {} -o json".format(pod_name))
    pod_info = json.loads(run_out.stdout)

    if "containerStatuses" in pod_info["status"]:
        container_status = pod_info["status"]["containerStatuses"][0]
        LOGGER.info("Container Status: %s", container_status)
        if container_status["name"] == pod_name:
            if "terminated" in container_status["state"]:
                if container_status["state"]["terminated"]["reason"] == "Completed":
                    LOGGER.info("SUCCESS: The container terminated.")
                    return True
                elif container_status["state"]["terminated"]["reason"] == "Error":
                    error_out = run("kubectl logs {}".format(pod_name)).stdout
                    # delete pod in case of error
                    run("kubectl delete pods {}".format(pod_name))
                    LOGGER.error(
                        "ERROR: The container run threw an error and terminated. "
                        "kubectl logs: %s",
                        error_out,
                    )
                    raise AttributeError("Container Error!")
            elif (
                "waiting" in container_status["state"]
                and container_status["state"]["waiting"]["reason"] == "CrashLoopBackOff"
            ):
                error_out = run("kubectl logs {}".format(pod_name)).stdout
                # delete pod in case of error
                run("kubectl delete pods {}".format(pod_name))
                LOGGER.error(
                    "ERROR: The container run threw an error in waiting state. "
                    "kubectl logs: %s",
                    error_out,
                )
                raise AttributeError("Error: CrashLoopBackOff!")
            elif (
                "waiting" in container_status["state"]
                or "running" in container_status["state"]
            ):
                LOGGER.info(
                    "IN-PROGRESS: Container is either Creating or Running. Waiting to complete..."
                )
                raise ValueError("IN-PROGRESS: Retry.")
    else:
        LOGGER.info(f"containerStatuses not available yet, retrying. Pod: {pod_name}")
        raise ValueError("IN-PROGRESS: Retry.")

    return False


def eks_setup(framework):
    """Function to download eksctl, kubectl, aws-iam-authenticator and ksonnet binaries
    Utilities:
    1. eksctl: create and manage cluster
    2. kubectl: create and manage runs on eks cluster
    3. aws-iam-authenticator: authenticate the instance to access eks with the appropriate aws credentials
    4. ksonnet: configure pod files and apply changes to the EKS cluster (will be deprecated soon, but no replacement available yet)
    :param framework: str
    """

    # Run a quick check that the binaries are available in the PATH by listing the 'version'
    run_out = run(
        "eksctl version && kubectl version --short --client && aws-iam-authenticator version && ks version",
        warn=True,
    )

    eks_tools_installed = not run_out.return_code

    # Assume cluster with such a name is active
    eks_cluster_name = PR_EKS_CLUSTER_NAME_TEMPLATE.format(framework)

    if eks_tools_installed:
        eks_write_kubeconfig(eks_cluster_name, "us-west-2")
        return

    platform = run("uname -s").stdout.strip()

    eksctl_download_command = (
        f"curl --silent --location https://github.com/weaveworks/eksctl/releases/download/"
        f"{EKSCTL_VERSION}/eksctl_{platform}_amd64.tar.gz | tar xz -C /tmp"
    )

    kubectl_download_command = (
        f"curl --silent --location https://amazon-eks.s3-us-west-2.amazonaws.com/"
        f"{EKS_VERSION}/2019-08-14/bin/{platform.lower()}/amd64/kubectl -o /tmp/kubectl"
    )

    aws_iam_authenticator_download_command = (
        f"curl --silent --location https://amazon-eks.s3-us-west-2.amazonaws.com/"
        f"{EKS_VERSION}/2019-08-14/bin/{platform.lower()}/amd64/aws-iam-authenticator -o /tmp/aws-iam-authenticator"
    )

    ksonnet_download_command = (
        f"curl --silent --location https://github.com/ksonnet/ksonnet/releases/download/"
        f"v{KSONNET_VERSION}/ks_{KSONNET_VERSION}_{platform.lower()}_amd64.tar.gz -o /tmp/{KSONNET_VERSION}.tar.gz"
    )

    kubetail_download_command = (
        f"curl --silent --location https://raw.githubusercontent.com/johanhaleby/kubetail/"
        f"{KUBETAIL_VERSION}/kubetail -o /tmp/kubetail"
    )

    run(eksctl_download_command)
    run("mv /tmp/eksctl /usr/local/bin")

    run(kubectl_download_command)
    run("chmod +x /tmp/kubectl")
    run("mv /tmp/kubectl /usr/local/bin")

    run(aws_iam_authenticator_download_command)
    run("chmod +x /tmp/aws-iam-authenticator")
    run("mv /tmp/aws-iam-authenticator /usr/local/bin")

    run(ksonnet_download_command)
    run("tar -xf /tmp/{}.tar.gz -C /tmp --strip-components=1".format(KSONNET_VERSION))
    run("mv /tmp/ks /usr/local/bin")

    run(kubetail_download_command)
    run("chmod +x /tmp/kubetail")
    run("mv /tmp/kubetail /usr/local/bin")

    # Run a quick check that the binaries are available in the PATH by listing the 'version'
    run("eksctl version")
    run("kubectl version --short --client")
    run("aws-iam-authenticator version")
    run("ks version")

    eks_write_kubeconfig(eks_cluster_name, "us-west-2")

    run(
        "kubectl apply -f https://raw.githubusercontent.com/NVIDIA"
        "/k8s-device-plugin/v{}/nvidia-device-plugin.yml".format(
            EKS_NVIDIA_PLUGIN_VERSION
        )
    )


def write_eks_yaml_file_from_template(
    local_template_file_path, remote_yaml_file_path, search_replace_dict
):
    """Function that does a simple replace operation based on the search_replace_dict on the template file contents
    and writes the final yaml file to remote_yaml_path
    Args:
        local_template_path, remote_yaml_path: str
        search_replace_dict: dict
    """
    with open(local_template_file_path, "r") as yaml_file:
        yaml_data = yaml_file.read()

    for key, value in search_replace_dict.items():
        yaml_data = yaml_data.replace(key, value)

    with open(remote_yaml_file_path, "w") as yaml_file:
        yaml_file.write(yaml_data)

    LOGGER.info("Copied generated yaml file to %s", remote_yaml_file_path)


def is_eks_cluster_active(eks_cluster_name):
    """Function to verify if the default eks cluster is up and running.
    Args:
        eks_cluster_name: str
    Return:
        if_active: bool, true if status is active
    """
    if_active = False

    eksctl_check_cluster_command = """eksctl get cluster {} -o json
    """.format(
        eks_cluster_name
    )

    run_out = run(eksctl_check_cluster_command, warn=True)

    if run_out.return_code == 0:
        cluster_info = json.loads(run_out.stdout)[0]
        if_active = cluster_info["Status"] == "ACTIVE"

    return if_active


def eks_write_kubeconfig(eks_cluster_name, region="us-west-2"):
    """Function that writes the aws eks configuration for the specified cluster in the file ~/.kube/config
    This file is used by the kubectl and ks utilities along with aws-iam-authenticator to authenticate with aws
    and query the eks cluster.
    Note: This function assumes the cluster is 'ACTIVE'. Please use check_eks_cluster_status() to obtain status
    of the cluster.
    Args:
        eks_cluster_name, region: str
    """
    eksctl_write_kubeconfig_command = f"eksctl utils write-kubeconfig --name {eks_cluster_name} --region {region}"
    run(eksctl_write_kubeconfig_command)

    # run(f"aws eks --region us-west-2 update-kubeconfig --name {eks_cluster_name} --kubeconfig /root/.kube/config --role-arn arn:aws:iam::669063966089:role/nikhilsk-eks-test-role")

    run("cat /root/.kube/config", warn=True)

<<<<<<< HEAD

def create_eks_cluster_nodegroup(
        eks_cluster_name, processor_type, num_nodes, instance_type, ssh_public_key_name, region=DEFAULT_REGION
):
    """
    Function to create and attach a nodegroup to an existing EKS cluster.
    :param eks_cluster_name: Cluster name of the form PR_EKS_CLUSTER_NAME_TEMPLATE
    :param processor_type: cpu/gpu
    :param num_nodes: number of nodes to create in nodegroup
    :param instance_type: instance type to use for nodegroup instances
    :param ssh_public_key_name:
    :param region: Region where EKS cluster is located
    :return: None
    """
    eksctl_create_nodegroup_command = (
        f"eksctl create nodegroup "
        f"--cluster {eks_cluster_name} "
        f"--node-ami {EKS_AMI_ID.get(processor_type)} "
        f"--nodes {num_nodes} "
        f"--node-type={instance_type} "
        f"--timeout=40m "
        f"--ssh-access "
        f"--ssh-public-key {ssh_public_key_name} "
        f"--region {region}"
    )

    run(eksctl_create_nodegroup_command)

    LOGGER.info("EKS cluster nodegroup created successfully, with the following parameters\n"
                f"cluster_name: {eks_cluster_name}\n"
                f"ami-id: {EKS_AMI_ID[processor_type]}\n"
                f"num_nodes: {num_nodes}\n"
                f"instance_type: {instance_type}\n"
                f"ssh_public_key: {ssh_public_key_name}")


def eks_multinode_cleanup(ctx, pod_name, job_name, namespace):
    """
    Function to cleanup resources created by EKS
    Use namespace as default if you do not create one.
    :param ctx:
    :param pod_name:
    :param job_name:
    :param namespace:
    :return:
    """
    # Operator specific cleanup
    if job_name == "openmpi-job":
        component, _ = pod_name.split("-master")
        ctx.run(f"ks component rm {component}", warn=True)
    else:
        ctx.run(f"ks delete default -c {job_name}", warn=True)

    ctx.run("ks delete default", warn=True)
    ctx.run(f"kubectl delete namespace {namespace}", warn=True)


def eks_multinode_get_logs(ctx, namespace, pod_name):
    """
    Function to get logs for a pod in the specified namespace.
    :param ctx:
    :param namespace:
    :param pod_name:
    :return:
    """
    return ctx.run(f"kubectl logs -n {namespace} -f {pod_name}").stdout


@retry(stop_max_attempt_number=30, wait_fixed=5000, retry_on_exception=retry_if_value_error)
def is_mpijob_launcher_pod_ready(ctx, job_name):
    """Check if the MpiJob Launcher Pod is Ready
    Args:
        ctx: Context
        job_name: str
    """

    pod_name = ctx.run(f"kubectl get pods -l mpi_job_name={job_name},mpi_role_type=launcher -o name").stdout.strip("\n")
    if pod_name:
        return pod_name
    else:
        raise ValueError("Launcher pod is not ready yet, try again.")


@retry(stop_max_attempt_number=40, wait_fixed=60000, retry_on_exception=retry_if_value_error)
def is_eks_multinode_training_complete(ctx, namespace, pod_name, job_name):
    """Function to check if the pod status has reached 'Completion' for multinode training.
    A separate method is required because kubectl commands for logs and status are different with namespaces.
    Args:
        namespace, pod_name, job_name: str
    """

    run_out = ctx.run(f"kubectl get pod -n {namespace} {pod_name} -o json")
    pod_info = json.loads(run_out.stdout)

    if 'containerStatuses' in pod_info['status']:
        container_status = pod_info['status']['containerStatuses'][0]
        LOGGER.info(f"Container Status: {container_status}")
        if container_status['name'] == job_name:
            if "terminated" in container_status['state']:
                if container_status['state']['terminated']['reason'] == "Completed":
                    LOGGER.info("SUCCESS: The container terminated.")
                    return True
                elif container_status['state']['terminated']['reason'] == "Error":
                    LOGGER.error(f"ERROR: The container run threw an error and terminated. "
                                 f"kubectl logs: {eks_multinode_get_logs(ctx, namespace, pod_name)}")
                    eks_multinode_cleanup(ctx, pod_name, job_name, namespace)
                    raise AttributeError("Container Error!")
            elif 'waiting' in container_status['state'] and \
                    container_status['state']['waiting']['reason'] == "CrashLoopBackOff":
                LOGGER.error(f"ERROR: The container run threw an error in waiting state. "
                             f"kubectl logs: {eks_multinode_get_logs(ctx, namespace, pod_name)}")
                eks_multinode_cleanup(ctx, pod_name, job_name, namespace)
                raise AttributeError("Error: CrashLoopBackOff!")
            elif 'waiting' in container_status['state'] or 'running' in container_status['state']:
                LOGGER.info("IN-PROGRESS: Container is either Creating or Running. Waiting to complete...")
                raise ValueError("IN-PROGRESS: Retry.")

    return False
=======
def eks_forward_port_between_host_and_container(selector_name, host_port, container_port, namespace="default"):
    """Uses kubectl port-forward command to forward a port from the container pods to the host.
    Note: The 'host' in this case is the gateway host, and not the worker hosts.
    Args:
        namespace, selector_name: str
        host_port, container_port: int
    """

    # Terminate other port-forwards
    # run("lsof -ni | awk '{print $2}' |  grep -v PID | uniq | xargs kill -9", warn=True)

    run("nohup kubectl port-forward -n {0} `kubectl get pods -n {0} --selector=app={1} -o "
        "jsonpath='{{.items[0].metadata.name}}'` {2}:{3} > /dev/null 2>&1 &".format(namespace, selector_name, host_port, container_port))

@retry(stop_max_attempt_number=20, wait_fixed=30000, retry_on_exception=retry_if_value_error)
def is_service_running(selector_name, namespace="default"):
    """Check if the service pod is running
    Args:
        namespace, selector_name: str
    """
    run_out = run("kubectl get pods -n {} --selector=app={} -o jsonpath='{{.items[0].status.phase}}' ".format(namespace, selector_name), warn=True)

    if run_out.stdout == "Running":
        return True
    else:
        raise ValueError("Service not running yet, try again")
>>>>>>> 2843e1c8
<|MERGE_RESOLUTION|>--- conflicted
+++ resolved
@@ -291,7 +291,35 @@
 
     run("cat /root/.kube/config", warn=True)
 
-<<<<<<< HEAD
+
+def eks_forward_port_between_host_and_container(selector_name, host_port, container_port, namespace="default"):
+    """Uses kubectl port-forward command to forward a port from the container pods to the host.
+    Note: The 'host' in this case is the gateway host, and not the worker hosts.
+    Args:
+        namespace, selector_name: str
+        host_port, container_port: int
+    """
+
+    # Terminate other port-forwards
+    # run("lsof -ni | awk '{print $2}' |  grep -v PID | uniq | xargs kill -9", warn=True)
+
+    run("nohup kubectl port-forward -n {0} `kubectl get pods -n {0} --selector=app={1} -o "
+        "jsonpath='{{.items[0].metadata.name}}'` {2}:{3} > /dev/null 2>&1 &".format(namespace, selector_name, host_port, container_port))
+
+
+@retry(stop_max_attempt_number=20, wait_fixed=30000, retry_on_exception=retry_if_value_error)
+def is_service_running(selector_name, namespace="default"):
+    """Check if the service pod is running
+    Args:
+        namespace, selector_name: str
+    """
+    run_out = run("kubectl get pods -n {} --selector=app={} -o jsonpath='{{.items[0].status.phase}}' ".format(namespace, selector_name), warn=True)
+
+    if run_out.stdout == "Running":
+        return True
+    else:
+        raise ValueError("Service not running yet, try again")
+
 
 def create_eks_cluster_nodegroup(
         eks_cluster_name, processor_type, num_nodes, instance_type, ssh_public_key_name, region=DEFAULT_REGION
@@ -409,32 +437,4 @@
                 LOGGER.info("IN-PROGRESS: Container is either Creating or Running. Waiting to complete...")
                 raise ValueError("IN-PROGRESS: Retry.")
 
-    return False
-=======
-def eks_forward_port_between_host_and_container(selector_name, host_port, container_port, namespace="default"):
-    """Uses kubectl port-forward command to forward a port from the container pods to the host.
-    Note: The 'host' in this case is the gateway host, and not the worker hosts.
-    Args:
-        namespace, selector_name: str
-        host_port, container_port: int
-    """
-
-    # Terminate other port-forwards
-    # run("lsof -ni | awk '{print $2}' |  grep -v PID | uniq | xargs kill -9", warn=True)
-
-    run("nohup kubectl port-forward -n {0} `kubectl get pods -n {0} --selector=app={1} -o "
-        "jsonpath='{{.items[0].metadata.name}}'` {2}:{3} > /dev/null 2>&1 &".format(namespace, selector_name, host_port, container_port))
-
-@retry(stop_max_attempt_number=20, wait_fixed=30000, retry_on_exception=retry_if_value_error)
-def is_service_running(selector_name, namespace="default"):
-    """Check if the service pod is running
-    Args:
-        namespace, selector_name: str
-    """
-    run_out = run("kubectl get pods -n {} --selector=app={} -o jsonpath='{{.items[0].status.phase}}' ".format(namespace, selector_name), warn=True)
-
-    if run_out.stdout == "Running":
-        return True
-    else:
-        raise ValueError("Service not running yet, try again")
->>>>>>> 2843e1c8
+    return False