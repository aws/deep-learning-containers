--- conflicted
+++ resolved
@@ -326,123 +326,127 @@
         raise ValueError("Service not running yet, try again")
 
 
-<<<<<<< HEAD
-def run_eks_mxnet_multi_node_training(namespace, app_name, job_name, remote_yaml_file_path):
-    """Run MXNet distributed training on EKS using MXNet Operator
-    Args:
-    namespace, app_name, job_name, remote_yaml_file_path
-    """
-
-    training_result = False
-
-    context = Context()
-
-    # Namespaces will allow parallel runs on the same cluster. Create namespace if it doesnt exist.
-    does_namespace_exist = context.run("kubectl get namespace | grep {}".format(namespace), warn=True)
-    if not does_namespace_exist:
-        context.run("kubectl create namespace {}".format(namespace))
-
-    # Create a new ksonnet app.
-    context.run("rm -rf {}".format(app_name))
-
-    #with hide('running'):
-    #    _, github_token = utils.get_github_token()
-    #    with shell_env(GITHUB_TOKEN=github_token):
-    context.run("ks init {}".format(app_name))
-
-    with context.cd(f"{app_name}"):
-        context.run("ks env set default --namespace {}".format(namespace))
-
-        # Check if the kubeflow registry exists and create. Registry will be available in each pod.
-        does_registry_exist = run("ks registry list | grep kubeflow", warn=True)
-        if not does_registry_exist:
-            #with hide('running'):
-            #    _, github_token = utils.get_github_token()
-            #    with shell_env(GITHUB_TOKEN=github_token):
-            context.run("ks registry add kubeflow github.com/kubeflow/kubeflow/tree/{}/kubeflow".format(KUBEFLOW_VERSION),
-                hide=True)
-            context.run("ks pkg install kubeflow/mxnet-job@{}".format(KUBEFLOW_VERSION), hide=True)
-
-            context.run("ks generate mxnet-operator mxnet-operator", hide=True)
-
-            try:
-                # use `$ks show default` to see details.
-                context.run("ks apply default -c mxnet-operator")
-                # Delete old job with same name if exists
-                context.run("kubectl delete -f {}".format(remote_yaml_file_path), warn=True)
-                context.run("kubectl create -f {}".format(remote_yaml_file_path))
-                if is_mxnet_eks_multinode_training_complete(job_name, remote_yaml_file_path):
-                    training_result = True
-            except Exception as e:
-                raise Exception("something went wrong! Exception - {}".format(e))
-            finally:
-                context.run("kubectl delete -f {}".format(remote_yaml_file_path), warn=True)
-                # If different versions of kubeflow used in the cluster, crd must be deleted.
-                context.run("kubectl delete crd mxjobs.kubeflow.org")
-                eks_multinode_cleanup("", job_name, namespace)
-
-    return training_result
-
-
-@retry(stop_max_attempt_number=40, wait_fixed=6000, retry_on_exception=retry_if_value_error)
-def is_mxnet_eks_multinode_training_complete(job_name, remote_yaml_file_path):
-    """Function to check job and pod status for multinode training.
-    A separate method is required because kubectl commands for logs and status are different with namespaces.
-    Args:
-        job_name: str, remote_yaml_file_path: str
-    """
-    run_out = run("kubectl get mxjobs {} -o json".format(job_name))
-    pod_info = json.loads(run_out.stdout)
-
-    if 'status' not in pod_info:
-        raise ValueError("Waiting for job to launch...")
-
-    # Job_phase can be one of the Creating, Running, Cleanup, Failed, Done
-    # Job state can be one of the Running, Succeeded, Failed
-    if 'phase' in pod_info['status']:
-        job_phase = pod_info['status']['phase']
-        job_state = pod_info['status']['state']
-        LOGGER.info("Current job phase: %s", job_phase)
-
-        if 'Failed' in job_state:
-                LOGGER.info("Failure: Job failed to run and the pods are getting terminated.")
-        elif 'Succeeded' in job_state:
-              if 'Done' in job_phase or 'CleanUp' in job_phase:
-                  LOGGER.info("SUCCESS: Job is complete. Pods are getting terminated.")
-                  return True
-        elif 'Running' in job_state:
-            if 'Creating' in job_phase:
-                LOGGER.info("IN-PROGRESS: Container is either Creating. Waiting to complete...")
-                raise ValueError("IN-PROGRESS: Container getting created.")
-            elif 'Running' in job_phase:
-                # Print logs generated
-                run("kubetail $(kubectl get pods | grep {} | cut -f 1 -d ' ' | paste -s -d, -) --follow "
-                    "false".format(job_name +"-worker"), warn=True)
-                raise ValueError("IN-PROGRESS: Job is running.")
-            elif 'CleanUp' in job_phase or 'Failed' in job_phase:
-                LOGGER.info("Failed: The job failed to execute. Pods are getting terminated.")
-            elif 'Done' in job_phase:
-                LOGGER.info("Failed: The job failed to execute. Pods are getting terminated.")
-
-    return False
-
-
-def eks_multinode_cleanup(pod_name, job_name, namespace):
-    """Function to cleanup resources created by EKS
+def create_eks_cluster_nodegroup(
+        eks_cluster_name, processor_type, num_nodes, instance_type, ssh_public_key_name, region=DEFAULT_REGION
+):
+    """
+    Function to create and attach a nodegroup to an existing EKS cluster.
+    :param eks_cluster_name: Cluster name of the form PR_EKS_CLUSTER_NAME_TEMPLATE
+    :param processor_type: cpu/gpu
+    :param num_nodes: number of nodes to create in nodegroup
+    :param instance_type: instance type to use for nodegroup instances
+    :param ssh_public_key_name:
+    :param region: Region where EKS cluster is located
+    :return: None
+    """
+    eksctl_create_nodegroup_command = (
+        f"eksctl create nodegroup "
+        f"--cluster {eks_cluster_name} "
+        f"--node-ami {EKS_AMI_ID.get(processor_type)} "
+        f"--nodes {num_nodes} "
+        f"--node-type={instance_type} "
+        f"--timeout=40m "
+        f"--ssh-access "
+        f"--ssh-public-key {ssh_public_key_name} "
+        f"--region {region}"
+    )
+
+    run(eksctl_create_nodegroup_command)
+
+    LOGGER.info("EKS cluster nodegroup created successfully, with the following parameters\n"
+                f"cluster_name: {eks_cluster_name}\n"
+                f"ami-id: {EKS_AMI_ID[processor_type]}\n"
+                f"num_nodes: {num_nodes}\n"
+                f"instance_type: {instance_type}\n"
+                f"ssh_public_key: {ssh_public_key_name}")
+
+
+def eks_multinode_cleanup(ctx, pod_name, job_name, namespace, env):
+    """
+    Function to cleanup resources created by EKS
     Use namespace as default if you do not create one.
-    Args:
-        pod_name, job_name, namespace: str
-    """
-
+    :param ctx:
+    :param pod_name:
+    :param job_name:
+    :param namespace:
+    :param env:
+    :return:
+    """
     # Operator specific cleanup
     if job_name == "openmpi-job":
-        component,_ = pod_name.split("-master")
-        run("ks component rm {}".format(component), warn=True)
+        component, _ = pod_name.split("-master")
+        ctx.run(f"ks component rm {component}", warn=True)
     else:
-        run("ks delete default -c {}".format(job_name), warn=True)
-
-    run("ks delete default", warn=True)
-    run("kubectl delete namespace {}".format(namespace), warn=True)
+        ctx.run(f"ks delete {env} -c {job_name}", warn=True)
+
+    ctx.run(f"ks delete {env}", warn=True)
+    ctx.run(f"kubectl delete namespace {namespace}", warn=True)
+
+
+def eks_multinode_get_logs(ctx, namespace, pod_name):
+    """
+    Function to get logs for a pod in the specified namespace.
+    :param ctx:
+    :param namespace:
+    :param pod_name:
+    :return:
+    """
+    return ctx.run(f"kubectl logs -n {namespace} -f {pod_name}").stdout
+
+
+@retry(stop_max_attempt_number=120, wait_fixed=10000, retry_on_exception=retry_if_value_error)
+def is_mpijob_launcher_pod_ready(ctx, namespace, job_name):
+    """Check if the MpiJob Launcher Pod is Ready
+    Args:
+        ctx: Context
+        namespace: str
+        job_name: str
+    """
+
+    pod_name = ctx.run(
+        f"kubectl get pods -n {namespace} -l mpi_job_name={job_name},mpi_role_type=launcher -o name"
+    ).stdout.strip("\n")
+    if pod_name:
+        return pod_name
+    else:
+        raise ValueError("Launcher pod is not ready yet, try again.")
+
+
+@retry(stop_max_attempt_number=40, wait_fixed=60000, retry_on_exception=retry_if_value_error)
+def is_eks_multinode_training_complete(ctx, namespace, env, pod_name, job_name):
+    """Function to check if the pod status has reached 'Completion' for multinode training.
+    A separate method is required because kubectl commands for logs and status are different with namespaces.
+    Args:
+        namespace, pod_name, job_name: str
+    """
+
+    run_out = ctx.run(f"kubectl get pod -n {namespace} {pod_name} -o json")
+    pod_info = json.loads(run_out.stdout)
+
+    if 'containerStatuses' in pod_info['status']:
+        container_status = pod_info['status']['containerStatuses'][0]
+        LOGGER.info(f"Container Status: {container_status}")
+        if container_status['name'] == job_name:
+            if "terminated" in container_status['state']:
+                if container_status['state']['terminated']['reason'] == "Completed":
+                    LOGGER.info("SUCCESS: The container terminated.")
+                    return True
+                elif container_status['state']['terminated']['reason'] == "Error":
+                    LOGGER.error(f"ERROR: The container run threw an error and terminated. "
+                                 f"kubectl logs: {eks_multinode_get_logs(ctx, namespace, pod_name)}")
+                    eks_multinode_cleanup(ctx, pod_name, job_name, namespace, env)
+                    raise AttributeError("Container Error!")
+            elif 'waiting' in container_status['state'] and \
+                    container_status['state']['waiting']['reason'] == "CrashLoopBackOff":
+                LOGGER.error(f"ERROR: The container run threw an error in waiting state. "
+                             f"kubectl logs: {eks_multinode_get_logs(ctx, namespace, pod_name)}")
+                eks_multinode_cleanup(ctx, pod_name, job_name, namespace, env)
+                raise AttributeError("Error: CrashLoopBackOff!")
+            elif 'waiting' in container_status['state'] or 'running' in container_status['state']:
+                LOGGER.info("IN-PROGRESS: Container is either Creating or Running. Waiting to complete...")
+                raise ValueError("IN-PROGRESS: Retry.")
+
+    return False
 
 
 def generate_mxnet_multinode_yaml_file(container_image, job_name, num_workers, num_servers, gpu_limit, command, args, remote_yaml_file_path):
@@ -518,126 +522,103 @@
         yaml.dump(yaml_data, yaml_file, default_flow_style=False)
 
     LOGGER.info("Uploaded generated yaml file to %s", remote_yaml_file_path)
-=======
-def create_eks_cluster_nodegroup(
-        eks_cluster_name, processor_type, num_nodes, instance_type, ssh_public_key_name, region=DEFAULT_REGION
-):
-    """
-    Function to create and attach a nodegroup to an existing EKS cluster.
-    :param eks_cluster_name: Cluster name of the form PR_EKS_CLUSTER_NAME_TEMPLATE
-    :param processor_type: cpu/gpu
-    :param num_nodes: number of nodes to create in nodegroup
-    :param instance_type: instance type to use for nodegroup instances
-    :param ssh_public_key_name:
-    :param region: Region where EKS cluster is located
-    :return: None
-    """
-    eksctl_create_nodegroup_command = (
-        f"eksctl create nodegroup "
-        f"--cluster {eks_cluster_name} "
-        f"--node-ami {EKS_AMI_ID.get(processor_type)} "
-        f"--nodes {num_nodes} "
-        f"--node-type={instance_type} "
-        f"--timeout=40m "
-        f"--ssh-access "
-        f"--ssh-public-key {ssh_public_key_name} "
-        f"--region {region}"
-    )
-
-    run(eksctl_create_nodegroup_command)
-
-    LOGGER.info("EKS cluster nodegroup created successfully, with the following parameters\n"
-                f"cluster_name: {eks_cluster_name}\n"
-                f"ami-id: {EKS_AMI_ID[processor_type]}\n"
-                f"num_nodes: {num_nodes}\n"
-                f"instance_type: {instance_type}\n"
-                f"ssh_public_key: {ssh_public_key_name}")
-
-
-def eks_multinode_cleanup(ctx, pod_name, job_name, namespace, env):
-    """
-    Function to cleanup resources created by EKS
-    Use namespace as default if you do not create one.
-    :param ctx:
-    :param pod_name:
-    :param job_name:
-    :param namespace:
-    :param env:
-    :return:
-    """
-    # Operator specific cleanup
-    if job_name == "openmpi-job":
-        component, _ = pod_name.split("-master")
-        ctx.run(f"ks component rm {component}", warn=True)
-    else:
-        ctx.run(f"ks delete {env} -c {job_name}", warn=True)
-
-    ctx.run(f"ks delete {env}", warn=True)
-    ctx.run(f"kubectl delete namespace {namespace}", warn=True)
-
-
-def eks_multinode_get_logs(ctx, namespace, pod_name):
-    """
-    Function to get logs for a pod in the specified namespace.
-    :param ctx:
-    :param namespace:
-    :param pod_name:
-    :return:
-    """
-    return ctx.run(f"kubectl logs -n {namespace} -f {pod_name}").stdout
-
-
-@retry(stop_max_attempt_number=120, wait_fixed=10000, retry_on_exception=retry_if_value_error)
-def is_mpijob_launcher_pod_ready(ctx, namespace, job_name):
-    """Check if the MpiJob Launcher Pod is Ready
-    Args:
-        ctx: Context
-        namespace: str
-        job_name: str
-    """
-
-    pod_name = ctx.run(
-        f"kubectl get pods -n {namespace} -l mpi_job_name={job_name},mpi_role_type=launcher -o name"
-    ).stdout.strip("\n")
-    if pod_name:
-        return pod_name
-    else:
-        raise ValueError("Launcher pod is not ready yet, try again.")
-
-
-@retry(stop_max_attempt_number=40, wait_fixed=60000, retry_on_exception=retry_if_value_error)
-def is_eks_multinode_training_complete(ctx, namespace, env, pod_name, job_name):
-    """Function to check if the pod status has reached 'Completion' for multinode training.
+
+
+def run_eks_mxnet_multi_node_training(namespace, app_name, job_name, remote_yaml_file_path):
+    """Run MXNet distributed training on EKS using MXNet Operator
+    Args:
+    namespace, app_name, job_name, remote_yaml_file_path
+    """
+
+    training_result = False
+
+    context = Context()
+
+    # Namespaces will allow parallel runs on the same cluster. Create namespace if it doesnt exist.
+    does_namespace_exist = context.run("kubectl get namespace | grep {}".format(namespace), warn=True)
+    if not does_namespace_exist:
+        context.run("kubectl create namespace {}".format(namespace))
+
+    # Create a new ksonnet app.
+    context.run("rm -rf {}".format(app_name))
+
+    #with hide('running'):
+    #    _, github_token = utils.get_github_token()
+    #    with shell_env(GITHUB_TOKEN=github_token):
+    context.run("ks init {}".format(app_name))
+
+    with context.cd(f"{app_name}"):
+        context.run("ks env set default --namespace {}".format(namespace))
+
+        # Check if the kubeflow registry exists and create. Registry will be available in each pod.
+        does_registry_exist = run("ks registry list | grep kubeflow", warn=True)
+        if not does_registry_exist:
+            #with hide('running'):
+            #    _, github_token = utils.get_github_token()
+            #    with shell_env(GITHUB_TOKEN=github_token):
+            context.run("ks registry add kubeflow github.com/kubeflow/kubeflow/tree/{}/kubeflow".format(KUBEFLOW_VERSION),
+                hide=True)
+            context.run("ks pkg install kubeflow/mxnet-job@{}".format(KUBEFLOW_VERSION), hide=True)
+
+            context.run("ks generate mxnet-operator mxnet-operator", hide=True)
+
+            try:
+                # use `$ks show default` to see details.
+                context.run("ks apply default -c mxnet-operator")
+                # Delete old job with same name if exists
+                context.run("kubectl delete -f {}".format(remote_yaml_file_path), warn=True)
+                context.run("kubectl create -f {}".format(remote_yaml_file_path))
+                if is_mxnet_eks_multinode_training_complete(job_name, remote_yaml_file_path):
+                    training_result = True
+            except Exception as e:
+                raise Exception("something went wrong! Exception - {}".format(e))
+            finally:
+                context.run("kubectl delete -f {}".format(remote_yaml_file_path), warn=True)
+                # If different versions of kubeflow used in the cluster, crd must be deleted.
+                context.run("kubectl delete crd mxjobs.kubeflow.org")
+                eks_multinode_cleanup("", job_name, namespace)
+
+    return training_result
+
+
+@retry(stop_max_attempt_number=40, wait_fixed=6000, retry_on_exception=retry_if_value_error)
+def is_mxnet_eks_multinode_training_complete(job_name, remote_yaml_file_path):
+    """Function to check job and pod status for multinode training.
     A separate method is required because kubectl commands for logs and status are different with namespaces.
     Args:
-        namespace, pod_name, job_name: str
-    """
-
-    run_out = ctx.run(f"kubectl get pod -n {namespace} {pod_name} -o json")
+        job_name: str, remote_yaml_file_path: str
+    """
+    run_out = run("kubectl get mxjobs {} -o json".format(job_name))
     pod_info = json.loads(run_out.stdout)
 
-    if 'containerStatuses' in pod_info['status']:
-        container_status = pod_info['status']['containerStatuses'][0]
-        LOGGER.info(f"Container Status: {container_status}")
-        if container_status['name'] == job_name:
-            if "terminated" in container_status['state']:
-                if container_status['state']['terminated']['reason'] == "Completed":
-                    LOGGER.info("SUCCESS: The container terminated.")
-                    return True
-                elif container_status['state']['terminated']['reason'] == "Error":
-                    LOGGER.error(f"ERROR: The container run threw an error and terminated. "
-                                 f"kubectl logs: {eks_multinode_get_logs(ctx, namespace, pod_name)}")
-                    eks_multinode_cleanup(ctx, pod_name, job_name, namespace, env)
-                    raise AttributeError("Container Error!")
-            elif 'waiting' in container_status['state'] and \
-                    container_status['state']['waiting']['reason'] == "CrashLoopBackOff":
-                LOGGER.error(f"ERROR: The container run threw an error in waiting state. "
-                             f"kubectl logs: {eks_multinode_get_logs(ctx, namespace, pod_name)}")
-                eks_multinode_cleanup(ctx, pod_name, job_name, namespace, env)
-                raise AttributeError("Error: CrashLoopBackOff!")
-            elif 'waiting' in container_status['state'] or 'running' in container_status['state']:
-                LOGGER.info("IN-PROGRESS: Container is either Creating or Running. Waiting to complete...")
-                raise ValueError("IN-PROGRESS: Retry.")
-
-    return False
->>>>>>> f176b8d0
+    if 'status' not in pod_info:
+        raise ValueError("Waiting for job to launch...")
+
+    # Job_phase can be one of the Creating, Running, Cleanup, Failed, Done
+    # Job state can be one of the Running, Succeeded, Failed
+    if 'phase' in pod_info['status']:
+        job_phase = pod_info['status']['phase']
+        job_state = pod_info['status']['state']
+        LOGGER.info("Current job phase: %s", job_phase)
+
+        if 'Failed' in job_state:
+                LOGGER.info("Failure: Job failed to run and the pods are getting terminated.")
+        elif 'Succeeded' in job_state:
+              if 'Done' in job_phase or 'CleanUp' in job_phase:
+                  LOGGER.info("SUCCESS: Job is complete. Pods are getting terminated.")
+                  return True
+        elif 'Running' in job_state:
+            if 'Creating' in job_phase:
+                LOGGER.info("IN-PROGRESS: Container is either Creating. Waiting to complete...")
+                raise ValueError("IN-PROGRESS: Container getting created.")
+            elif 'Running' in job_phase:
+                # Print logs generated
+                run("kubetail $(kubectl get pods | grep {} | cut -f 1 -d ' ' | paste -s -d, -) --follow "
+                    "false".format(job_name +"-worker"), warn=True)
+                raise ValueError("IN-PROGRESS: Job is running.")
+            elif 'CleanUp' in job_phase or 'Failed' in job_phase:
+                LOGGER.info("Failed: The job failed to execute. Pods are getting terminated.")
+            elif 'Done' in job_phase:
+                LOGGER.info("Failed: The job failed to execute. Pods are getting terminated.")
+
+    return False