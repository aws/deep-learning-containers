from abc import abstractmethod
import os
import json
import copy, collections
import boto3
import json

from invoke import run, Context
from time import sleep, time
from enum import IntEnum
from test import test_utils
from test.test_utils import LOGGER, ecr as ecr_utils
import dataclasses
from dataclasses import dataclass
from typing import Any, List
<<<<<<< HEAD
from pathlib import Path
=======
>>>>>>> 2584c41a


@dataclass
class VulnerablePackageDetails:
    """
    VulnerablePackageDetails dataclass is used to represent the "package_details" for 
    a single vulnerability in Allowlist format.
    """

    file_path: str
    name: str
    package_manager: str
    version: str
    release: str

    def __init__(
        self,
        name: str,
        version: str,
        release: str = None,
        *args: Any,
        **kwargs: Any,
    ):
        self.file_path = kwargs.get("filePath") or kwargs.get("file_path")
        self.name = name
        self.package_manager = kwargs.get("packageManager") or kwargs.get("package_manager")
        self.version = version
        self.release = release


@dataclass
class AllowListFormatVulnerabilityForEnhancedScan:
    """
    AllowListFormatVulnerabilityForEnhancedScan represents how the data looks for a single vulnerability in the allowlist format.
    The data from the ECR Enhanced Results are deserialized into AllowListFormatVulnerabilityForEnhancedScan dataclass. In 
    other words, vulnerabilities from the ecr format are directly deserialized into vulnerabilities in Allowlist
    format using AllowListFormatVulnerabilityForEnhancedScan dataclass.
    """

    description: str
    vulnerability_id: str
    name: str
    package_name: str
    package_details: VulnerablePackageDetails
    remediation: dict
    cvss_v3_score: float
    cvss_v30_score: float
    cvss_v31_score: float
    cvss_v2_score: float
    cvss_v3_severity: str
    source_url: str
    source: str
    severity: str
    status: str
    title: str

    def __init__(
        self,
        description: str,
        remediation: dict,
        severity: str,
        status: str,
        title: str,
        *args: Any,
        **kwargs: Any,
    ):
        self.description = description
        packageVulnerabilityDetails = kwargs.get("packageVulnerabilityDetails")
        self.vulnerability_id = packageVulnerabilityDetails["vulnerabilityId"] if packageVulnerabilityDetails else kwargs["vulnerability_id"]
        self.name = packageVulnerabilityDetails["vulnerabilityId"] if packageVulnerabilityDetails else kwargs["name"]
        self.package_name = None if packageVulnerabilityDetails else kwargs["package_name"]
        self.package_details = None if packageVulnerabilityDetails else VulnerablePackageDetails(**kwargs["package_details"])
        self.remediation = remediation
        self.source_url = packageVulnerabilityDetails["sourceUrl"] if packageVulnerabilityDetails else kwargs["source_url"]
        self.source = packageVulnerabilityDetails["source"] if packageVulnerabilityDetails else kwargs["source"]
        self.severity = severity
        self.status = status
        self.title = title
        self.cvss_v30_score = self.get_cvss_score(packageVulnerabilityDetails, score_version="3.0") if packageVulnerabilityDetails else kwargs["cvss_v30_score"]
        self.cvss_v31_score = self.get_cvss_score(packageVulnerabilityDetails, score_version="3.1") if packageVulnerabilityDetails else kwargs["cvss_v31_score"]
        self.cvss_v3_score = self.cvss_v31_score if self.cvss_v31_score > 0 else self.cvss_v30_score
        self.cvss_v2_score = self.get_cvss_score(packageVulnerabilityDetails, score_version="2.0") if packageVulnerabilityDetails else kwargs["cvss_v2_score"]
        self.cvss_v3_severity = self.get_cvss_v3_severity(self.cvss_v3_score) if packageVulnerabilityDetails else kwargs["cvss_v3_severity"]
    
    def __eq__(self, other):
        assert type(self) == type(other), f"Types {type(self)} and {type(other)} mismatch!!"
        ## Ignore version key in package_details as it might represent the version of the package existing in the image
        ## and might differ from  image to image, even when the vulnerability is same.
        if test_utils.check_if_two_dictionaries_are_equal(
            dataclasses.asdict(self.package_details), dataclasses.asdict(other.package_details), ignore_keys=["version"]
        ):
            return test_utils.check_if_two_dictionaries_are_equal(
                dataclasses.asdict(self), dataclasses.asdict(other), ignore_keys=["package_details"]
            )
        return False

    def get_cvss_score(self, packageVulnerabilityDetails: dict, score_version: str = "3.1"):
        """
        The ECR Enhanced Scan returns the CVSS scores as a list under packageVulnerabilityDetails["cvss"].
        The list looks like: 
            "packageVulnerabilityDetails": {
                "cvss": [
                    {
                        "baseScore": 7.7,
                        "scoringVector": "CVSS:3.1/AV:N/AC:H/PR:H/UI:N/S:C/C:H/I:N/A:H",
                        "source": "SNYK",
                        "version": "3.1"
                    },
                    {
                        "baseScore": 6.5,
                        "scoringVector": "CVSS:2.0/AV:N/AC:H/PR:H/UI:N/.....",
                        "source": "SNYK",
                        "version": "2.0"
                    }
                ]
            }
        This method iterates through all the CVSS scores and returns the baseScore for a particular CVSS version.
        :param packageVulnerabilityDetails: dict, as described above
        :param score_version: str, desired CVSS version
        :return: float, CVSS score
        """
        for cvss_score in packageVulnerabilityDetails["cvss"]:
            if cvss_score["version"] == score_version:
                return float(cvss_score["baseScore"])
        return 0.0

    ## Taken from https://nvd.nist.gov/vuln-metrics/cvss and section 5 of first.org/cvss/specification-document
    def get_cvss_v3_severity(self, cvss_v3_score: float):
        if cvss_v3_score >= 9.0:
            return "CRITICAL"
        elif cvss_v3_score >= 7.0:
            return "HIGH"
        elif cvss_v3_score >= 4.0:
            return "MEDIUM"
        elif cvss_v3_score >= 0.1:
            return "LOW"
        return "UNDEFINED"  # Used to represent None Severity as well

    def set_package_details_and_name(self, package_details: VulnerablePackageDetails):
        self.package_details = package_details
        self.package_name = self.package_details.name


class ECRScanFailureException(Exception):
    """
    Base class for other exceptions
    """

    pass


class CVESeverity(IntEnum):
    UNDEFINED = 0
    INFORMATIONAL = 1
    LOW = 2
    MEDIUM = 3
    HIGH = 4
    CRITICAL = 5


class ScanVulnerabilityList:
    """
    ScanVulnerabilityList is a class that reads and stores a vulnerability list in the Allowlist format. The format in which 
    the allowlist JSON files are stored on the DLC repo is referred as the Allowlist Format. This class allows easy comparison
    of 2 Allowlist formatted vulnerability lists and defines methods to convert ECR Scan Lists to Allowlist Format lists that 
    can be stored within the class itself.
    """

    def __init__(self, minimum_severity=CVESeverity["MEDIUM"]):
        self.vulnerability_list = {}
        self.minimum_severity = minimum_severity

    @abstractmethod
    def are_vulnerabilities_equivalent(self, vulnerability_1, vulnerability_2):
        pass

    @abstractmethod
    def get_vulnerability_package_name_from_allowlist_formatted_vulnerability(self, vulnerability):
        pass

    @abstractmethod
    def construct_allowlist_from_allowlist_formatted_vulnerabilities(self, allowlist_formatted_vulnerability_list):
        pass

    def get_flattened_vulnerability_list(self):
        """
        Returns the vulnerability list in the flattened format. For eg., if a vulnerability list looks like
        {"k1":[{"a":"b"},{"c":"d"}], "k2":[{"e":"f"},{"g":"h"}]}, it would return the following:
        [{"a":"b"},{"c":"d"},{"e":"f"},{"g":"h"}]

        :return: List(dict)
        """
        if self.vulnerability_list:
            return [
                vulnerability
                for package_vulnerabilities in self.vulnerability_list.values()
                for vulnerability in package_vulnerabilities
            ]
        return []

    def get_sorted_vulnerability_list(self):
        """
        This method is specifically made to sort the vulnerability list which is actually a dict 
        and has the following structure:
        {
            "packge_name1":[
                {"name":"cve-id1", "uri":"http.." ..},
                {"name":"cve-id2", "uri":"http.." ..}
            ],
            "packge_name2":[
                {"name":"cve-id1", "uri":"http.." ..},
                {"name":"cve-id2", "uri":"http.." ..}
            ]
        }
        We want to first sort the innermost list of dicts based on the "name" of each dict and then we sort the
        outermost dict based on keys i.e. package_name1 and package_name2.
        Note: We do not change the actual vulnerability list.
        :return: dict, sorted vulnerability list
        """
        copy_dict = copy.deepcopy(self.vulnerability_list)
        for key, list_of_complex_types in copy_dict.items():
            uniquified_list = test_utils.uniquify_list_of_complex_datatypes(list_of_complex_types)
            uniquified_list.sort(key=lambda dict_element: dict_element["name"] if isinstance(dict_element, dict) else dict_element.name)
        return dict(sorted(copy_dict.items()))

    def save_vulnerability_list(self, path):
        if self.vulnerability_list:
            sorted_vulnerability_list = self.get_sorted_vulnerability_list()
            with open(path, "w") as f:
                json.dump(sorted_vulnerability_list, f, indent=4)
        else:
            raise ValueError("self.vulnerability_list is empty.")

    def __contains__(self, vulnerability):
        """
        Check if an input vulnerability exists on the allow-list

        :param vulnerability: dict JSON object consisting of information about the vulnerability in the format
                              presented by the ECR Scan Tool
        :return: bool True if the vulnerability is allowed on the allow-list.
        """
        package_name = self.get_vulnerability_package_name_from_allowlist_formatted_vulnerability(vulnerability)
        if package_name not in self.vulnerability_list:
            return False
        for allowed_vulnerability in self.vulnerability_list[package_name]:
            if self.are_vulnerabilities_equivalent(vulnerability, allowed_vulnerability):
                return True
        return False

    def __cmp__(self, other):
        """
        Compare two ScanVulnerabilityList objects for equivalence

        :param other: Another ScanVulnerabilityList object
        :return: True if equivalent, False otherwise
        """
        if not other or not other.vulnerability_list:
            return not self.vulnerability_list

        if sorted(self.vulnerability_list.keys()) != sorted(other.vulnerability_list.keys()):
            return False

        for package_name, package_vulnerabilities in self.vulnerability_list.items():
            if len(self.vulnerability_list[package_name]) != len(other.vulnerability_list[package_name]):
                return False
            for v1, v2 in zip(
                self.get_sorted_vulnerability_list()[package_name], other.get_sorted_vulnerability_list()[package_name]
            ):
                if not self.are_vulnerabilities_equivalent(v1, v2):
                    return False
        return True
    
    def __eq__(self, other):
        """
        Compare two ScanVulnerabilityList objects for equivalence.

        :param other: Another ScanVulnerabilityList object
        :return: True if equivalent, False otherwise
        """
        return self.__cmp__(other)

    def __ne__(self, other):
        """
        Reverse of __eq__

        :param other: Another ScanVulnerabilityList object
        :return: True if not equivalent, False otherwise
        """
        return not self.__eq__(other)

    def __sub__(self, other):
        """
        Difference between ScanVulnerabilityList objects

        :param other: Another ScanVulnerabilityList object
        :return: List of vulnerabilities that exist in self, but not in other
        """
        if not self.vulnerability_list:
            return None
        if not other or not other.vulnerability_list:
            return self
        missing_vulnerabilities = [
            vulnerability
            for package_vulnerabilities in self.vulnerability_list.values()
            for vulnerability in package_vulnerabilities
            if vulnerability not in other
        ]
        if not missing_vulnerabilities:
            return None

        difference = type(self)(minimum_severity=self.minimum_severity)
        difference.construct_allowlist_from_allowlist_formatted_vulnerabilities(missing_vulnerabilities)
        return difference

    def __add__(self, other):
        """
        Does Union between ScanVulnerabilityList objects

        :param other: Another ScanVulnerabilityList object
        :return: Union of vulnerabilites exisiting in self and other
        """
        flattened_vulnerability_list_self = self.get_flattened_vulnerability_list()
        flattened_vulnerability_list_other = other.get_flattened_vulnerability_list()
        all_vulnerabilities = flattened_vulnerability_list_self + flattened_vulnerability_list_other
        if not all_vulnerabilities:
            return None
        union_vulnerabilities = test_utils.uniquify_list_of_complex_datatypes(all_vulnerabilities)

        union = type(self)(minimum_severity=self.minimum_severity)
        union.construct_allowlist_from_allowlist_formatted_vulnerabilities(union_vulnerabilities)
        return union


class ECRBasicScanVulnerabilityList(ScanVulnerabilityList):
    """
    A child class of ScanVulnerabilityList that is specifically made to deal with ECR Basic Scans.
    """

    def get_vulnerability_package_name_from_allowlist_formatted_vulnerability(self, vulnerability):
        """
        Get Package Name from a vulnerability JSON object. 
        For ECR Basic Scans, the format of the vulnerability is same in ecr format and allowlist format, so this function 
        can be used interchangeably.

        :param vulnerability: dict JSON object consisting of information about the vulnerability in the Allowlist format data
        which is same as ECR Scan Tool data for ECR Basic Scanning.
        :return: str package name
        """
        for attribute in vulnerability["attributes"]:
            if attribute["key"] == "package_name":
                return attribute["value"]
        return None

    def construct_allowlist_from_file(self, file_path):
        """
        Read JSON file and prepare the object with all allowed vulnerabilities

        :param file_path: Path to the allow-list JSON file.
        :return: dict self.vulnerability_list
        """
        with open(file_path, "r") as f:
            file_allowlist = json.load(f)
        for package_name, package_vulnerability_list in file_allowlist.items():
            for vulnerability in package_vulnerability_list:
                if CVESeverity[vulnerability["severity"]] >= self.minimum_severity:
                    if package_name not in self.vulnerability_list:
                        self.vulnerability_list[package_name] = []
                    self.vulnerability_list[package_name].append(vulnerability)
        return self.vulnerability_list

    def construct_allowlist_from_allowlist_formatted_vulnerabilities(self, allowlist_formatted_vulnerability_list):
        """
        Read a vulnerability list and construct the vulnerability_list

        :param vulnerability_list: list ECR Scan Result results
        :return: dict self.vulnerability_list
        """
        for vulnerability in allowlist_formatted_vulnerability_list:
            package_name = self.get_vulnerability_package_name_from_allowlist_formatted_vulnerability(vulnerability)
            if package_name not in self.vulnerability_list:
                self.vulnerability_list[package_name] = []
            if CVESeverity[vulnerability["severity"]] >= self.minimum_severity:
                self.vulnerability_list[package_name].append(vulnerability)
        return self.vulnerability_list

    def construct_allowlist_from_ecr_scan_result(self, ecr_format_vulnerability_list):
        """
        Read a vulnerability list and construct the vulnerability_list
        For Basic Scan, the ecr scan vulnerabilities and the allowlist vulnerabilities have the same format
        and hence we can use the same function.

        :param vulnerability_list: list ECR Scan Result results
        :return: dict self.vulnerability_list
        """
        return self.construct_allowlist_from_allowlist_formatted_vulnerabilities(ecr_format_vulnerability_list)

    def are_vulnerabilities_equivalent(self, vulnerability_1, vulnerability_2):
        """
        Check if two vulnerability JSON objects are equivalent

        :param vulnerability_1: dict JSON object consisting of information about the vulnerability in the format
                                presented by the ECR Scan Tool
        :param vulnerability_2: dict JSON object consisting of information about the vulnerability in the format
                                presented by the ECR Scan Tool
        :return: bool True if the two input objects are equivalent, False otherwise
        """
        if (vulnerability_1["name"], vulnerability_1["severity"]) == (
            vulnerability_2["name"],
            vulnerability_2["severity"],
        ):
            # Do not compare package_version, because this may have been obtained at the time the CVE was first observed
            # on the ECR Scan, which would result in unrelated version updates causing a mismatch while the CVE still
            # applies on both vulnerabilities.
            if all(
                attribute in vulnerability_2["attributes"]
                for attribute in vulnerability_1["attributes"]
                if not attribute["key"] == "package_version"
            ):
                return True
        return False


class ECREnhancedScanVulnerabilityList(ScanVulnerabilityList):
    """
    A child class of ScanVulnerabilityList that is specifically made to deal with ECR Enhanced Scans.
    """

    def get_vulnerability_package_name_from_allowlist_formatted_vulnerability(self, vulnerability: AllowListFormatVulnerabilityForEnhancedScan):
        """
        Get Package Name from a vulnerability JSON object
        :param vulnerability: dict JSON object consisting of information about the vulnerability in the Allowlist Format.
        :return: str package name
        """
        return vulnerability.package_name

    def construct_allowlist_from_file(self, file_path):
        """
        Read JSON file that has the vulnerability data saved in the Allowlist format itself and prepare the object with 
        all the vulnerabilities in the Allowlist format as well.

        :param file_path: Path to the allow-list JSON file.
        :return: dict self.vulnerability_list
        """
        with open(file_path, "r") as f:
            file_allowlist = json.load(f)
        for _, package_vulnerability_list in file_allowlist.items():
            allowlist_formatted_package_vulnerability_list = [AllowListFormatVulnerabilityForEnhancedScan(**vulnerability) for vulnerability in package_vulnerability_list]
            self.construct_allowlist_from_allowlist_formatted_vulnerabilities(allowlist_formatted_package_vulnerability_list)
        return self.vulnerability_list

    def construct_allowlist_from_allowlist_formatted_vulnerabilities(self, allowlist_formatted_vulnerability_list:List[AllowListFormatVulnerabilityForEnhancedScan]):
        """
        Read a vulnerability list in the AllowListFormat and construct the vulnerability_list in the same format.

        :param vulnerability_list: list ECR Scan Result results
        :return: dict self.vulnerability_list
        """
        for vulnerability in allowlist_formatted_vulnerability_list:
            package_name = self.get_vulnerability_package_name_from_allowlist_formatted_vulnerability(vulnerability)
            if CVESeverity[vulnerability.cvss_v3_severity] < self.minimum_severity:
                continue
            if package_name not in self.vulnerability_list:
                self.vulnerability_list[package_name] = []
            self.vulnerability_list[package_name].append(vulnerability)
        return self.vulnerability_list

    def construct_allowlist_from_ecr_scan_result(self, ecr_format_vulnerability_list):
        """
        Read an ECR formatted vulnerability list and construct the Allowlist Formatted vulnerability_list

        :param vulnerability_list: list ECR Scan Result results
        :return: dict self.vulnerability_list
        """
        for ecr_format_vulnerability in ecr_format_vulnerability_list:
            for vulnerable_package in ecr_format_vulnerability["packageVulnerabilityDetails"]["vulnerablePackages"]:
                allowlist_format_vulnerability_object = AllowListFormatVulnerabilityForEnhancedScan(**ecr_format_vulnerability)
                vulnerable_package_object = VulnerablePackageDetails(**vulnerable_package)
                allowlist_format_vulnerability_object.set_package_details_and_name(vulnerable_package_object)
                if CVESeverity[allowlist_format_vulnerability_object.cvss_v3_severity] < self.minimum_severity:
                    continue
                if allowlist_format_vulnerability_object.package_name not in self.vulnerability_list:
                    self.vulnerability_list[allowlist_format_vulnerability_object.package_name] = []
                self.vulnerability_list[allowlist_format_vulnerability_object.package_name].append(allowlist_format_vulnerability_object)
        self.vulnerability_list = self.get_sorted_vulnerability_list()
        return self.vulnerability_list

    def are_vulnerabilities_equivalent(self, vulnerability_1, vulnerability_2):
        """
        Check if two vulnerability JSON objects are equivalent

        :param vulnerability_1: dict, JSON object consisting of information about the vulnerability in the Allowlist Format
        :param vulnerability_2: dict, JSON object consisting of information about the vulnerability in the Allowlist Format
        :return: bool True if the two input objects are equivalent, False otherwise
        """
        return vulnerability_1 == vulnerability_2
    
    def get_summarized_info(self):
        """
        Gets summarized info regarding all the packages vulnerability_list and all the vulenrability IDs corresponding to them.
        """
        summarized_list = []
        for package_name, vulnerabilities in self.vulnerability_list.items():
            for vulnerability in vulnerabilities:
                summarized_list.append((package_name, vulnerability.vulnerability_id, vulnerability.severity))
        summarized_list = sorted(list(set(summarized_list)))
        return summarized_list


def get_ecr_vulnerability_package_version(vulnerability):
    """
    Get Package Version from a vulnerability JSON object

    :param vulnerability: dict JSON object consisting of information about the vulnerability in the format
                          presented by the ECR Scan Tool
    :return: str package version
    """
    for attribute in vulnerability["attributes"]:
        if attribute["key"] == "package_version":
            return attribute["value"]
    return None


def get_ecr_scan_allowlist_path(image_uri):
    dockerfile_location = test_utils.get_dockerfile_path_for_image(image_uri)
    image_scan_allowlist_path = dockerfile_location + ".os_scan_allowlist.json"
<<<<<<< HEAD
    if test_utils.is_covered_by_ec2_sm_split(image_uri) and test_utils.is_ec2_sm_in_same_dockerfile(image_uri):
=======
    if not any(image_type in image_uri for image_type in ['neuron', 'eia']) and test_utils.is_covered_by_ec2_sm_split(image_uri) and test_utils.is_ec2_sm_in_same_dockerfile(image_uri):
>>>>>>> 2584c41a
        if test_utils.is_ec2_image(image_uri):
            image_scan_allowlist_path = image_scan_allowlist_path.replace("Dockerfile", "Dockerfile.ec2")
        else:
            image_scan_allowlist_path = image_scan_allowlist_path.replace("Dockerfile", "Dockerfile.sagemaker")

    # Each example image (tied to CUDA version/OS version/other variants) can have its own list of vulnerabilities,
    # which means that we cannot have just a single allowlist for all example images for any framework version.
    if "example" in image_uri:
<<<<<<< HEAD
        # The extracted dockerfile_location in case of example image points to the base gpu image on top of which the
        # example image was built. The dockerfile_location looks like 
        # tensorflow/training/docker/2.7/py3/cu112/Dockerfile.ec2.gpu.example.os_scan_allowlist.json
        # We want to change the parent folder such that it points from cu112 folder to example folder and
        # looks like tensorflow/training/docker/2.7/py3/example/Dockerfile.gpu.example.os_scan_allowlist.json
        dockerfile_location = dockerfile_location.replace(".ec2.",".")
        base_gpu_image_path = Path(dockerfile_location)
        image_scan_allowlist_path = os.path.join(str(base_gpu_image_path.parent.parent), "example", base_gpu_image_path.name)
        image_scan_allowlist_path += ".example.os_scan_allowlist.json"
=======
        image_scan_allowlist_path = dockerfile_location + ".example.os_scan_allowlist.json"
>>>>>>> 2584c41a
    return image_scan_allowlist_path


def _save_lists_in_s3(save_details, s3_bucket_name):
    """
    This method takes in a list of filenames and the data corresponding to each filename and stores it in 
    the s3 bucket.

    :param save_details: list[(string, list)], a lists of tuples wherein each tuple has a filename and the corresponding data.
    :param s3_bucket_name: string, name of the s3 bucket
    """
    s3_client = boto3.client("s3")
    for filename, data in save_details:
        with open(filename, "w") as outfile:
            json.dump(data, outfile, indent=4)
        s3_client.upload_file(Filename=filename, Bucket=s3_bucket_name, Key=filename)


def get_target_image_uri_using_current_uri_and_target_repo(image, target_repository_name, target_repository_region, append_tag=""):
    """
    This function helps formulate a target image uri for a given image such that the target uri retains
    the old uri info (i.e. old repo name and old repo tag).

    :param image: str, image uri
    :param target_repository_name: str, name of target repository
    :param target_repository_region: str, region of target repository
    :param append_tag: str, string that needs to be appended at the end of the tag
    :return: str, target image uri
    """
    sts_client = boto3.client("sts", region_name=target_repository_region)
    account_id = sts_client.get_caller_identity().get("Account")
    registry = ecr_utils.get_ecr_registry(account_id, target_repository_region)
    original_image_repository, original_image_tag = test_utils.get_repository_and_tag_from_image_uri(image)
    if append_tag:
        upgraded_image_tag = f"{original_image_repository}-{original_image_tag}-{append_tag}"
    else:
        upgraded_image_tag = f"{original_image_repository}-{original_image_tag}"
    target_image_uri = f"{registry}/{target_repository_name}:{upgraded_image_tag}"
    return target_image_uri


def run_upgrade_on_image_and_push(image, new_image_uri):
    """
    Creates a container for the image being tested. Runs apt update and upgrade on the container
    and the commits the container as new_image_uri. This new image is then pushed to the ECR. 

    :param image: str
    :param new_image_uri: str
    """
    max_attempts = 10
    ctx = Context()
    docker_run_cmd = f"docker run -id --entrypoint='/bin/bash' {image}"
    container_id = ctx.run(f"{docker_run_cmd}", hide=True).stdout.strip()
    apt_command = "apt-get update && apt-get upgrade"
    docker_exec_cmd = f"docker exec -i {container_id}"
    attempt_count = 0
    apt_ran_successfully_flag = False
    # When a command or application is updating the system or installing a new software, it locks the dpkg file (Debian package manager).
    # Since we have multiple processes running for the tests, there are cases when one of the process locks the dpkg file
    # In this scenario, we get error: ‘E: Could not get lock /var/lib/dpkg/lock’ while running apt-get update
    # That is why we need multiple tries to ensure that it succeeds in one of the tries.
    # More info: https://itsfoss.com/could-not-get-lock-error/
    while True:
        run_output = ctx.run(f"{docker_exec_cmd} {apt_command}", hide=True, warn=True)
        attempt_count += 1
        if not run_output.ok:
            test_utils.LOGGER.info(
                f"Attempt no. {attempt_count} on image: {image}"
                f"Could not run apt update and upgrade. \n"
                f"Stdout is {run_output.stdout} \n"
                f"Stderr is {run_output.stderr} \n"
                f"Failed status is {run_output.exited}"
            )
            sleep(2 * 60)
        elif run_output.ok:
            apt_ran_successfully_flag = True
            break
        if attempt_count == max_attempts:
            break
    if not apt_ran_successfully_flag:
        raise RuntimeError(
            f"Could not run apt update and upgrade on image: {image}. \n"
            f"Stdout is {run_output.stdout} \n"
            f"Stderr is {run_output.stderr} \n"
            f"Failed status is {run_output.exited}"
        )
    ctx.run(f"docker commit {container_id} {new_image_uri}", hide=True)
    ctx.run(f"docker rm -f {container_id}", hide=True)
    ctx.run(f"docker push {new_image_uri}", hide=True)


def _invoke_lambda(function_name, payload_dict={}):
    """
    Asyncronously Invokes the passed lambda.

    :param function_name: str, name of the lambda function
    :param payload_dict: dict, payload to be sent to the lambda
    """
    lambda_client = boto3.client("lambda", region_name=test_utils.DEFAULT_REGION)
    response = lambda_client.invoke(
        FunctionName=function_name, InvocationType="Event", LogType="Tail", Payload=json.dumps(payload_dict)
    )
    status_code = response.get("StatusCode")
    if status_code != 202:
        raise ValueError("Lambda call not made properly. Status code returned {status_code}")


def get_apt_package_name(ecr_package_name):
    """
    Few packages have different names in the ecr scan and actual apt. This function returns an
    apt name of an ecr package.
    :param ecr_package_name: str, name of the package in ecr scans
    :param apt_package_name: str, name of the package in apt
    """
    name_mapper = {
        "cyrus-sasl2": "libsasl2-2",
        "glibc": "libc6",
        "libopenmpt": "libopenmpt-dev",
        "fribidi": "libfribidi-dev",
    }
    return name_mapper.get(ecr_package_name, ecr_package_name)


def create_and_save_package_list_to_s3(old_filepath, new_packages, new_filepath, s3_bucket_name):
    """
    This method conducts the union of packages present in the original apt-get-upgrade
    list and new list of packages passed as an argument. It makes a new file and stores
    the results in it.
    :param old_filpath: str, path of original file
    :param new_packages: list[str], consists of list of packages
    :param new_filpath: str, path of new file that will have the results of union
    :param s3_bucket_name: string, name of the s3 bucket
    """
    file1 = open(old_filepath, "r")
    lines = file1.readlines()
    current_packages = [line.strip() for line in lines]
    package_list = current_packages
    new_packages = [get_apt_package_name(new_package) for new_package in new_packages]
    union_of_old_and_new_packages = set(package_list).union(set(new_packages))
    unified_package_list = list(union_of_old_and_new_packages)
    unified_package_list.sort()
    unified_package_list_for_storage = [f"{package_name}\n" for package_name in unified_package_list]
    file1.close()
    run(f"rm -rf {new_filepath}")
    with open(new_filepath, "w") as file2:
        file2.writelines(unified_package_list_for_storage)
    s3_client = boto3.client("s3")
    s3_client.upload_file(Filename=new_filepath, Bucket=s3_bucket_name, Key=new_filepath)


def save_scan_vulnerability_list_object_to_s3_in_json_format(
    image, scan_vulnerability_list_object, append_tag, s3_bucket_name
):
    """
    Saves the vulnerability list in the s3 bucket. It uses image to decide the name of the file on 
    the s3 bucket.

    :param image: str, image uri 
    :param vulnerability_list: ScanVulnerabilityList
    :param s3_bucket_name: string, name of the s3 bucket
    :return: str, name of the file as stored on s3
    """
    processed_image_uri = image.replace(".", "-").replace("/", "-").replace(":", "-")
    file_name = f"{processed_image_uri}-{append_tag}.json"
    scan_vulnerability_list_object.save_vulnerability_list(file_name)
    s3_client = boto3.client("s3")
    s3_client.upload_file(Filename=file_name, Bucket=s3_bucket_name, Key=file_name)
    return file_name


def get_vulnerabilites_fixable_by_upgrade(
    image_allowlist, ecr_image_vulnerability_list, upgraded_image_vulnerability_list
):
    """
    Finds out the vulnerabilities that are fixable by apt-get update and apt-get upgrade.

    :param image_allowlist: ScanVulnerabilityList, Vulnerabities that are present in the respective allowlist in the DLC git repo.
    :param ecr_image_vulnerability_list: ScanVulnerabilityList, Vulnerabities recently detected WITHOUT running apt-upgrade on the originally released image.
    :param upgraded_image_vulnerability_list: ScanVulnerabilityList, Vulnerabilites exisiting in the image WITH apt-upgrade run on it.
    :return: ScanVulnerabilityList/NONE, either ScanVulnerabilityList object or None if no fixable vulnerability
    """
    fixable_ecr_image_scan_vulnerabilites = ecr_image_vulnerability_list - upgraded_image_vulnerability_list
    fixable_allowlist_vulnerabilites = image_allowlist - upgraded_image_vulnerability_list
    vulnerabilities_fixable_by_upgrade = None
    if fixable_ecr_image_scan_vulnerabilites and fixable_allowlist_vulnerabilites:
        vulnerabilities_fixable_by_upgrade = fixable_ecr_image_scan_vulnerabilites + fixable_allowlist_vulnerabilites
    elif fixable_ecr_image_scan_vulnerabilites:
        vulnerabilities_fixable_by_upgrade = fixable_ecr_image_scan_vulnerabilites
    elif fixable_allowlist_vulnerabilites:
        vulnerabilities_fixable_by_upgrade = fixable_allowlist_vulnerabilites
    return vulnerabilities_fixable_by_upgrade


def conduct_failure_routine(
    image, image_allowlist, ecr_image_vulnerability_list, upgraded_image_vulnerability_list, s3_bucket_for_storage
):
    """
    This method conducts the entire process that is supposed to be followed when ECR test fails. It finds all
    the fixable and non fixable vulnerabilities and all the packages that can be upgraded and finally invokes
    the Auto-Secure lambda for further processing.

    :param image: str, image uri
    :param image_allowlist: ScanVulnerabilityList, Vulnerabities that are present in the respective allowlist in the DLC git repo.
    :param ecr_image_vulnerability_list: ScanVulnerabilityList, Vulnerabities recently detected WITHOUT running apt-upgrade on the originally released image.
    :param upgraded_image_vulnerability_list: ScanVulnerabilityList, Vulnerabilites exisiting in the image WITH apt-upgrade run on it.
    :param s3_bucket_for_storage: s3 name of the bucket that would be used for saving all the important data that needs to be stored during failure routine.
    :return: dict, a dictionary consisting of the entire summary of the steps run within this method.
    """
    s3_filename_for_allowlist = save_scan_vulnerability_list_object_to_s3_in_json_format(
        image, upgraded_image_vulnerability_list, "allowlist", s3_bucket_for_storage
    )
    s3_filename_for_current_image_ecr_scan_list = save_scan_vulnerability_list_object_to_s3_in_json_format(
        image, ecr_image_vulnerability_list, "current-ecr-scanlist", s3_bucket_for_storage
    )
    original_filepath_for_allowlist = get_ecr_scan_allowlist_path(image)
    edited_files = [{"s3_filename": s3_filename_for_allowlist, "github_filepath": original_filepath_for_allowlist}]
    vulnerabilities_fixable_by_upgrade = get_vulnerabilites_fixable_by_upgrade(
        image_allowlist, ecr_image_vulnerability_list, upgraded_image_vulnerability_list
    )
    newly_found_non_fixable_vulnerabilites = upgraded_image_vulnerability_list - image_allowlist
    fixable_list = {}
    if vulnerabilities_fixable_by_upgrade:
        fixable_list = vulnerabilities_fixable_by_upgrade.vulnerability_list
    apt_upgrade_list_filename = f"apt-upgrade-list-{test_utils.get_processor_from_image_uri(image)}.txt"
    s3_filename_for_apt_upgrade_list = s3_filename_for_allowlist.replace("allowlist.json", apt_upgrade_list_filename)
    original_filepath_for_apt_upgrade_list = os.path.join(
        os.path.dirname(original_filepath_for_allowlist), apt_upgrade_list_filename
    )
    new_package_list = fixable_list if isinstance(fixable_list, list) else list(fixable_list.keys())
    create_and_save_package_list_to_s3(
        original_filepath_for_apt_upgrade_list,
        new_package_list,
        s3_filename_for_apt_upgrade_list,
        s3_bucket_for_storage,
    )
    edited_files.append(
        {"s3_filename": s3_filename_for_apt_upgrade_list, "github_filepath": original_filepath_for_apt_upgrade_list}
    )
    newly_found_non_fixable_list = {}
    if newly_found_non_fixable_vulnerabilites:
        newly_found_non_fixable_list = newly_found_non_fixable_vulnerabilites.vulnerability_list
    message_body = {
        "edited_files": edited_files,
        "fixable_vulnerabilities": fixable_list,
        "non_fixable_vulnerabilities": newly_found_non_fixable_list,
    }
    ## TODO: Make the conditions below as if test_utils.is_canary_context() and test_utils.is_time_for_invoking_ecr_scan_failure_routine_lambda() and os.getenv("REGION") == test_utils.DEFAULT_REGION:
    ## to make sure that we just invoke the ECR_SCAN_FAILURE_ROUTINE_LAMBDA once everyday
    if test_utils.is_canary_context() and os.getenv("REGION") == test_utils.DEFAULT_REGION:
        # boto3.Session().region_name == test_utils.DEFAULT_REGION helps us invoke the ECR_SCAN_FAILURE_ROUTINE_LAMBDA
        # from just 1 account
        _invoke_lambda(function_name=test_utils.ECR_SCAN_FAILURE_ROUTINE_LAMBDA, payload_dict=message_body)
    return_dict = copy.deepcopy(message_body)
    return_dict["s3_filename_for_allowlist"] = s3_filename_for_allowlist
    return_dict["s3_filename_for_current_image_ecr_scan_list"] = s3_filename_for_current_image_ecr_scan_list
    return return_dict


def process_failure_routine_summary_and_store_data_in_s3(failure_routine_summary, s3_bucket_name):
    """
    This method is especially constructed to process the failure routine summary that is generated as a result of 
    calling conduct_failure_routine. It extracts lists and calls the save lists function to store them in the s3
    bucket.

    :param failure_routine_summary: dict, dictionary returned as an outcome of conduct_failure_routine method
    :param s3_bucket_name: string, name of the s3 bucket
    :return s3_filename_for_fixable_list: string, filename in the s3 bucket for the fixable vulnerabilities
    :return s3_filename_for_non_fixable_list: string, filename in the s3 bucket for the non-fixable vulnerabilities
    """
    s3_filename_for_allowlist = failure_routine_summary["s3_filename_for_allowlist"]
    s3_filename_for_fixable_list = s3_filename_for_allowlist.replace(
        "allowlist.json", "fixable-vulnerability-list.json"
    )
    s3_filename_for_non_fixable_list = s3_filename_for_allowlist.replace(
        "allowlist.json", "non-fixable-vulnerability-list.json"
    )
    save_details = []
    save_details.append((s3_filename_for_fixable_list, failure_routine_summary["fixable_vulnerabilities"]))
    save_details.append((s3_filename_for_non_fixable_list, failure_routine_summary["non_fixable_vulnerabilities"]))
    _save_lists_in_s3(save_details, s3_bucket_name)
    return s3_filename_for_fixable_list, s3_filename_for_non_fixable_list


def run_scan(ecr_client, image):
    scan_status = None
    start_time = time()
    ecr_utils.start_ecr_image_scan(ecr_client, image)
    while (time() - start_time) <= 600:
        scan_status, scan_status_description = ecr_utils.get_ecr_image_scan_status(ecr_client, image)
        if scan_status == "FAILED" or scan_status not in [None, "IN_PROGRESS", "COMPLETE"]:
            raise ECRScanFailureException(f"ECR Scan failed for {image} with description: {scan_status_description}")
        if scan_status == "COMPLETE":
            break
        sleep(1)
    if scan_status != "COMPLETE":
        raise TimeoutError(f"ECR Scan is still in {scan_status} state. Exiting.")


def wait_for_enhanced_scans_to_complete(ecr_client, image):
    """
    For Continuous Enhanced scans, the images will go through `SCAN_ON_PUSH` when they are uploaded for the 
    first time. During that time, their state will be shown as `PENDING`. From next time onwards, their status will show 
    itself as `ACTIVE`.

    :param ecr_client: boto3 Client for ECR
    :param image: str, Image URI for image being scanned
    """
    scan_status = None
    scan_status_description = ""
    start_time = time()
    while (time() - start_time) <= 30 * 60:
        try:
            scan_status, scan_status_description = ecr_utils.get_ecr_image_enhanced_scan_status(ecr_client, image)
        except ecr_client.exceptions.ScanNotFoundException as e:
            LOGGER.info(e.response)
            LOGGER.info(
                "It takes sometime for the newly uploaded image to show its scan status, hence the error handling"
            )
        if scan_status == "ACTIVE":
            break
        sleep(1 * 60)
    if scan_status != "ACTIVE":
        raise TimeoutError(
            f"ECR Scan is still in {scan_status} state with description: {scan_status_description}. Exiting."
        )


def fetch_other_vulnerability_lists(image, ecr_client, minimum_sev_threshold):
    """
    For a given image it fetches all the other vulnerability lists except the vulnerability list formed by the
    ecr scan of the current image. In other words, for a given image it fetches upgraded_image_vulnerability_list and
    image_scan_allowlist.

    :param image: str Image URI for image to be tested
    :param ecr_client: boto3 Client for ECR
    :param minimum_sev_threshold: string, determines the minimum severity threshold for ScanVulnerabilityList objects. Can take values HIGH or MEDIUM.
    :return upgraded_image_vulnerability_list: ScanVulnerabilityList, Vulnerabilites exisiting in the image WITH apt-upgrade run on it.
    :return image_allowlist: ScanVulnerabilityList, Vulnerabities that are present in the respective allowlist in the DLC git repo.
    """
    new_image_uri_for_upgraded_image = get_target_image_uri_using_current_uri_and_target_repo(
        image,
        target_repository_name=test_utils.UPGRADE_ECR_REPO_NAME,
        target_repository_region=os.getenv("REGION", test_utils.DEFAULT_REGION),
        append_tag="upgraded",
    )
    run_upgrade_on_image_and_push(image, new_image_uri_for_upgraded_image)
    run_scan(ecr_client, new_image_uri_for_upgraded_image)
    scan_results_with_upgrade = ecr_utils.get_ecr_image_scan_results(
        ecr_client, new_image_uri_for_upgraded_image, minimum_vulnerability=minimum_sev_threshold
    )
    scan_results_with_upgrade = ecr_utils.populate_ecr_scan_with_web_scraper_results(
        new_image_uri_for_upgraded_image, scan_results_with_upgrade
    )
    upgraded_image_vulnerability_list = ECRBasicScanVulnerabilityList(
        minimum_severity=CVESeverity[minimum_sev_threshold]
    )
    upgraded_image_vulnerability_list.construct_allowlist_from_ecr_scan_result(scan_results_with_upgrade)
    image_scan_allowlist = ECRBasicScanVulnerabilityList(minimum_severity=CVESeverity[minimum_sev_threshold])
    image_scan_allowlist_path = get_ecr_scan_allowlist_path(image)
    if os.path.exists(image_scan_allowlist_path):
        image_scan_allowlist.construct_allowlist_from_file(image_scan_allowlist_path)
    return upgraded_image_vulnerability_list, image_scan_allowlist<|MERGE_RESOLUTION|>--- conflicted
+++ resolved
@@ -13,10 +13,7 @@
 import dataclasses
 from dataclasses import dataclass
 from typing import Any, List
-<<<<<<< HEAD
 from pathlib import Path
-=======
->>>>>>> 2584c41a
 
 
 @dataclass
@@ -542,11 +539,7 @@
 def get_ecr_scan_allowlist_path(image_uri):
     dockerfile_location = test_utils.get_dockerfile_path_for_image(image_uri)
     image_scan_allowlist_path = dockerfile_location + ".os_scan_allowlist.json"
-<<<<<<< HEAD
-    if test_utils.is_covered_by_ec2_sm_split(image_uri) and test_utils.is_ec2_sm_in_same_dockerfile(image_uri):
-=======
     if not any(image_type in image_uri for image_type in ['neuron', 'eia']) and test_utils.is_covered_by_ec2_sm_split(image_uri) and test_utils.is_ec2_sm_in_same_dockerfile(image_uri):
->>>>>>> 2584c41a
         if test_utils.is_ec2_image(image_uri):
             image_scan_allowlist_path = image_scan_allowlist_path.replace("Dockerfile", "Dockerfile.ec2")
         else:
@@ -555,7 +548,6 @@
     # Each example image (tied to CUDA version/OS version/other variants) can have its own list of vulnerabilities,
     # which means that we cannot have just a single allowlist for all example images for any framework version.
     if "example" in image_uri:
-<<<<<<< HEAD
         # The extracted dockerfile_location in case of example image points to the base gpu image on top of which the
         # example image was built. The dockerfile_location looks like 
         # tensorflow/training/docker/2.7/py3/cu112/Dockerfile.ec2.gpu.example.os_scan_allowlist.json
@@ -565,9 +557,6 @@
         base_gpu_image_path = Path(dockerfile_location)
         image_scan_allowlist_path = os.path.join(str(base_gpu_image_path.parent.parent), "example", base_gpu_image_path.name)
         image_scan_allowlist_path += ".example.os_scan_allowlist.json"
-=======
-        image_scan_allowlist_path = dockerfile_location + ".example.os_scan_allowlist.json"
->>>>>>> 2584c41a
     return image_scan_allowlist_path
 
 
