--- conflicted
+++ resolved
@@ -34,11 +34,8 @@
 UBUNTU_18_BASE_DLAMI_US_EAST_1 = "ami-044971d381e6a1109"
 AML2_GPU_DLAMI_US_WEST_2 = "ami-071cb1e434903a577"
 AML2_GPU_DLAMI_US_EAST_1 = "ami-044264d246686b043"
-<<<<<<< HEAD
 AML2_CPU_ARM64_US_WEST_2 = "ami-0bccd90b9db95e2e5"
 AML2_CPU_ARM64_US_EAST_1 = "ami-01c47f32b27ed7fa0"
-=======
->>>>>>> 9ceb580e
 PT_GPU_PY3_BENCHMARK_IMAGENET_AMI_US_EAST_1 = "ami-0673bb31cc62485dd"
 PT_GPU_PY3_BENCHMARK_IMAGENET_AMI_US_WEST_2 = "ami-02d9a47bc61a31d43"
 NEURON_UBUNTU_18_BASE_DLAMI_US_WEST_2 = "ami-0b5d270a84e753c18"
@@ -618,7 +615,6 @@
             + " ".join(parameters)
         )
     else:
-<<<<<<< HEAD
         # Temp till the mxnet dockerfile also have the neuron entrypoint file
         if server_type == "ts":
             mms_command = (
@@ -628,17 +624,6 @@
         else:
             mms_command = f"/usr/local/bin/entrypoint.sh -t /home/model-server/config.properties -m " + " ".join(
                 parameters
-=======
-        #Temp till the mxnet dockerfile also have the neuron entrypoint file
-        if server_type == "ts":
-            mms_command = (
-                    f"{server_cmd} --start --{server_type}-config /home/model-server/config.properties --models "
-                    + " ".join(parameters)
-            )
-        else:
-            mms_command = (
-                f"/usr/local/bin/entrypoint.sh -t /home/model-server/config.properties -m " + " ".join(parameters)
->>>>>>> 9ceb580e
             )
 
     return mms_command
