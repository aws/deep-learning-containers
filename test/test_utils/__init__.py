import json
import os
import re
import subprocess
import time
import logging
import sys

import git
import pytest

from botocore.exceptions import ClientError
from invoke import run
from invoke.context import Context
from packaging.version import LegacyVersion, Version, parse
from packaging.specifiers import SpecifierSet
from retrying import retry

from src.config.test_config import ENABLE_BENCHMARK_DEV_MODE

LOGGER = logging.getLogger(__name__)
LOGGER.setLevel(logging.INFO)
LOGGER.addHandler(logging.StreamHandler(sys.stderr))

# Constant to represent default region for boto3 commands
DEFAULT_REGION = "us-west-2"
# Constant to represent region where p3dn tests can be run
P3DN_REGION = "us-east-1"

# Deep Learning Base AMI (Ubuntu 16.04) Version 25.0 used for EC2 tests
UBUNTU_16_BASE_DLAMI_US_WEST_2 = "ami-09b49a82b7f258d03"
UBUNTU_16_BASE_DLAMI_US_EAST_1 = "ami-0743d56bc1f9aa072"
UBUNTU_18_BASE_DLAMI_US_WEST_2 = "ami-032a07adeddce2db8"
UBUNTU_18_BASE_DLAMI_US_EAST_1 = "ami-063f381b07ea97834"
PT_GPU_PY3_BENCHMARK_IMAGENET_AMI_US_EAST_1 = "ami-0673bb31cc62485dd"
PT_GPU_PY3_BENCHMARK_IMAGENET_AMI_US_WEST_2 = "ami-02d9a47bc61a31d43"
UL_AMI_LIST = [
    UBUNTU_16_BASE_DLAMI_US_WEST_2,
    UBUNTU_16_BASE_DLAMI_US_EAST_1,
    UBUNTU_18_BASE_DLAMI_US_EAST_1,
    UBUNTU_18_BASE_DLAMI_US_WEST_2,
    PT_GPU_PY3_BENCHMARK_IMAGENET_AMI_US_EAST_1,
    PT_GPU_PY3_BENCHMARK_IMAGENET_AMI_US_WEST_2,
]
ECS_AML2_GPU_USWEST2 = "ami-09ef8c43fa060063d"
ECS_AML2_CPU_USWEST2 = "ami-014a2e30da708ee8b"
NEURON_AL2_DLAMI = "ami-092059396c7e51f52"

# Used for referencing tests scripts from container_tests directory (i.e. from ECS cluster)
CONTAINER_TESTS_PREFIX = os.path.join(os.sep, "test", "bin")

# S3 Bucket to use to transfer tests into an EC2 instance
TEST_TRANSFER_S3_BUCKET = "s3://dlinfra-tests-transfer-bucket"

# S3 Bucket to use to record benchmark results for further retrieving
BENCHMARK_RESULTS_S3_BUCKET = "s3://dlinfra-dlc-cicd-performance"

# Ubuntu ami home dir
UBUNTU_HOME_DIR = "/home/ubuntu"

# Reason string for skipping tests in PR context
SKIP_PR_REASON = "Skipping test in PR context to speed up iteration time. Test will be run in nightly/release pipeline."

# Reason string for skipping tests in non-PR context
PR_ONLY_REASON = "Skipping test that doesn't need to be run outside of PR context."

KEYS_TO_DESTROY_FILE = os.path.join(os.sep, "tmp", "keys_to_destroy.txt")

# Sagemaker test types
SAGEMAKER_LOCAL_TEST_TYPE = "local"
SAGEMAKER_REMOTE_TEST_TYPE = "sagemaker"

PUBLIC_DLC_REGISTRY = "763104351884"


def is_tf_version(required_version, image_uri):
    """
    Validate that image_uri has framework version equal to required_version

    :param required_version: str Framework version which is required from the image_uri
    :param image_uri: str ECR Image URI for the image to be validated
    :return: bool True if image_uri has same framework version as required_version, else False
    """
    image_framework_name, image_framework_version = get_framework_and_version_from_tag(image_uri)
    required_version_specifier_set = SpecifierSet(f"=={required_version}.*")
    return image_framework_name == "tensorflow" and image_framework_version in required_version_specifier_set


def is_below_framework_version(version_upper_bound, image_uri, framework):
    """
    Validate that image_uri has framework version strictly less than version_upper_bound

    :param version_upper_bound: str Framework version that image_uri is required to be below
    :param image_uri: str ECR Image URI for the image to be validated
    :return: bool True if image_uri has framework version less than version_upper_bound, else False
    """
    image_framework_name, image_framework_version = get_framework_and_version_from_tag(image_uri)
    required_version_specifier_set = SpecifierSet(f"<{version_upper_bound}")
    return image_framework_name == framework and image_framework_version in required_version_specifier_set


def is_image_incompatible_with_instance_type(image_uri, ec2_instance_type):
    """
    Check for all compatibility issues between DLC Image Types and EC2 Instance Types.
    Currently configured to fail on the following checks:
        1. p4d.24xlarge instance type is used with a cuda<11.0 image

    :param image_uri: ECR Image URI in valid DLC-format
    :param ec2_instance_type: EC2 Instance Type
    :return: bool True if there are incompatibilities, False if there aren't
    """
    image_is_cuda10_on_incompatible_p4d_instance = (
        get_processor_from_image_uri(image_uri) == "gpu" and
        get_cuda_version_from_tag(image_uri).startswith("cu10") and
        ec2_instance_type in ["p4d.24xlarge"]
    )
    return image_is_cuda10_on_incompatible_p4d_instance


def get_repository_local_path():
    git_repo_path = os.getcwd().split("/test/")[0]
    return git_repo_path


def get_inference_server_type(image_uri):
    if "pytorch" not in image_uri:
        return "mms"
    if "neuron" in image_uri:
        return "ts"
    image_tag = image_uri.split(":")[1]
    pytorch_ver = parse(image_tag.split("-")[0])
    if isinstance(pytorch_ver, LegacyVersion) or pytorch_ver < Version("1.6"):
        return "mms"
    return "ts"


def is_pr_context():
    return os.getenv("BUILD_CONTEXT") == "PR"


def is_canary_context():
    return os.getenv("BUILD_CONTEXT") == "CANARY"


def is_mainline_context():
    return os.getenv("BUILD_CONTEXT") == "MAINLINE"


def is_nightly_context():
    return os.getenv("BUILD_CONTEXT") == "NIGHTLY"


def is_empty_build_context():
    return not os.getenv("BUILD_CONTEXT")


def is_dlc_cicd_context():
    return os.getenv("BUILD_CONTEXT") in ["PR", "CANARY", "NIGHTLY", "MAINLINE"]


def is_benchmark_dev_context():
    return ENABLE_BENCHMARK_DEV_MODE


def run_subprocess_cmd(cmd, failure="Command failed"):
    command = subprocess.run(cmd, stdout=subprocess.PIPE, shell=True)
    if command.returncode:
        pytest.fail(f"{failure}. Error log:\n{command.stdout.decode()}")
    return command


def login_to_ecr_registry(context, account_id, region):
    """
    Function to log into an ecr registry

    :param context: either invoke context object or fabric connection object
    :param account_id: Account ID with the desired ecr registry
    :param region: i.e. us-west-2
    """
    context.run(
        f"aws ecr get-login-password --region {region} | docker login --username AWS "
        f"--password-stdin {account_id}.dkr.ecr.{region}.amazonaws.com"
    )


def retry_if_result_is_false(result):
    """Return True if we should retry (in this case retry if the result is False), False otherwise"""
    return result is False


@retry(
    stop_max_attempt_number=10, wait_fixed=10000, retry_on_result=retry_if_result_is_false,
)
def request_mxnet_inference(ip_address="127.0.0.1", port="80", connection=None, model="squeezenet"):
    """
    Send request to container to test inference on kitten.jpg
    :param ip_address:
    :param port:
    :connection: ec2_connection object to run the commands remotely over ssh
    :return: <bool> True/False based on result of inference
    """
    conn_run = connection.run if connection is not None else run

    # Check if image already exists
    run_out = conn_run("[ -f kitten.jpg ]", warn=True)
    if run_out.return_code != 0:
        conn_run("curl -O https://s3.amazonaws.com/model-server/inputs/kitten.jpg", hide=True)

    run_out = conn_run(f"curl -X POST http://{ip_address}:{port}/predictions/{model} -T kitten.jpg", warn=True)

    # The run_out.return_code is not reliable, since sometimes predict request may succeed but the returned result
    # is 404. Hence the extra check.
    if run_out.return_code != 0 or "probability" not in run_out.stdout:
        return False

    return True


@retry(stop_max_attempt_number=10, wait_fixed=10000, retry_on_result=retry_if_result_is_false)
def request_mxnet_inference_gluonnlp(ip_address="127.0.0.1", port="80", connection=None):
    """
        Send request to container to test inference for predicting sentiments.
        :param ip_address:
        :param port:
        :connection: ec2_connection object to run the commands remotely over ssh
        :return: <bool> True/False based on result of inference
    """
    conn_run = connection.run if connection is not None else run
    run_out = conn_run(
        (
            f"curl -X POST http://{ip_address}:{port}/predictions/bert_sst/predict -F "
            '\'data=["Positive sentiment", "Negative sentiment"]\''
        ),
        warn=True,
    )

    # The run_out.return_code is not reliable, since sometimes predict request may succeed but the returned result
    # is 404. Hence the extra check.
    if run_out.return_code != 0 or "1" not in run_out.stdout:
        return False

    return True


@retry(
    stop_max_attempt_number=10, wait_fixed=10000, retry_on_result=retry_if_result_is_false,
)
<<<<<<< HEAD
def request_pytorch_inference_densenet(ip_address="127.0.0.1", port="80", connection=None, model_name="pytorch-densenet", server_type="ts"):
=======
def request_pytorch_inference_densenet(
        ip_address="127.0.0.1", port="80", connection=None, model_name="pytorch-densenet",
):
>>>>>>> b0027e58
    """
    Send request to container to test inference on flower.jpg
    :param ip_address: str
    :param port: str
    :param connection: obj
    :param model_name: str
    :return: <bool> True/False based on result of inference
    """
    conn_run = connection.run if connection is not None else run
    # Check if image already exists
    run_out = conn_run("[ -f flower.jpg ]", warn=True)
    if run_out.return_code != 0:
        conn_run("curl -O https://s3.amazonaws.com/model-server/inputs/flower.jpg", hide=True)

    run_out = conn_run(
        f"curl -X POST http://{ip_address}:{port}/predictions/{model_name} -T flower.jpg", hide=True, warn=True
    )

    # The run_out.return_code is not reliable, since sometimes predict request may succeed but the returned result
    # is 404. Hence the extra check.
    if run_out.return_code != 0:
        LOGGER.error("run_out.return_code != 0")
        return False
    else:
        inference_output = json.loads(run_out.stdout.strip("\n"))
        if not (
                ("neuron" in model_name and isinstance(inference_output, list) and len(inference_output) == 3)
                or (server_type=="ts" and isinstance(inference_output, dict) and len(inference_output) == 5) 
                or (server_type=="mms" and isinstance(inference_output, list) and len(inference_output) == 5)
        ):
            return False
        LOGGER.info(f"Inference Output = {json.dumps(inference_output, indent=4)}")

    return True


@retry(stop_max_attempt_number=20, wait_fixed=10000, retry_on_result=retry_if_result_is_false)
def request_tensorflow_inference(model_name, ip_address="127.0.0.1", port="8501"):
    """
    Method to run tensorflow inference on half_plus_two model using CURL command
    :param model_name:
    :param ip_address:
    :param port:
    :connection: ec2_connection object to run the commands remotely over ssh
    :return:
    """
    inference_string = "'{\"instances\": [1.0, 2.0, 5.0]}'"
    run_out = run(
        f"curl -d {inference_string} -X POST  http://{ip_address}:{port}/v1/models/{model_name}:predict", warn=True
    )

    # The run_out.return_code is not reliable, since sometimes predict request may succeed but the returned result
    # is 404. Hence the extra check.
    if run_out.return_code != 0 or "predictions" not in run_out.stdout:
        return False

    return True


@retry(stop_max_attempt_number=20, wait_fixed=10000, retry_on_result=retry_if_result_is_false)
def request_tensorflow_inference_nlp(model_name, ip_address="127.0.0.1", port="8501"):
    """
    Method to run tensorflow inference on half_plus_two model using CURL command
    :param model_name:
    :param ip_address:
    :param port:
    :connection: ec2_connection object to run the commands remotely over ssh
    :return:
    """
    inference_string = "'{\"instances\": [[2,1952,25,10901,3]]}'"
    run_out = run(
        f"curl -d {inference_string} -X POST http://{ip_address}:{port}/v1/models/{model_name}:predict", warn=True
    )

    # The run_out.return_code is not reliable, since sometimes predict request may succeed but the returned result
    # is 404. Hence the extra check.
    if run_out.return_code != 0 or 'predictions' not in run_out.stdout:
        return False

    return True


def request_tensorflow_inference_grpc(script_file_path, ip_address="127.0.0.1", port="8500", connection=None):
    """
    Method to run tensorflow inference on MNIST model using gRPC protocol
    :param script_file_path:
    :param ip_address:
    :param port:
    :param connection:
    :return:
    """
    conn_run = connection.run if connection is not None else run
    conn_run(f"python3 {script_file_path} --num_tests=1000 --server={ip_address}:{port}", hide=True)


def get_inference_run_command(image_uri, model_names, processor="cpu"):
    """
    Helper function to format run command for MMS
    :param image_uri:
    :param model_names:
    :param processor:
    :return: <str> Command to start MMS server with given model
    """
    server_type = get_inference_server_type(image_uri)
    if processor == "eia":
        multi_model_location = {
            "resnet-152-eia": "https://s3.amazonaws.com/model-server/model_archive_1.0/resnet-152-eia-1-7-0.mar",
            "resnet-152-eia-1-5-1": "https://s3.amazonaws.com/model-server/model_archive_1.0/resnet-152-eia-1-5-1.mar",
            "pytorch-densenet": "https://aws-dlc-sample-models.s3.amazonaws.com/pytorch/densenet_eia/densenet_eia_v1_5_1.mar",
            "pytorch-densenet-v1-3-1": "https://aws-dlc-sample-models.s3.amazonaws.com/pytorch/densenet_eia/densenet_eia_v1_3_1.mar",
        }
    elif server_type == "ts":
        multi_model_location = {
            "squeezenet": "https://torchserve.s3.amazonaws.com/mar_files/squeezenet1_1.mar",
            "pytorch-densenet": "https://torchserve.s3.amazonaws.com/mar_files/densenet161.mar",
            "pytorch-resnet-neuron": "https://aws-dlc-sample-models.s3.amazonaws.com/pytorch/Resnet50-neuron.mar",
        }
    else:
        multi_model_location = {
            "squeezenet": "https://s3.amazonaws.com/model-server/models/squeezenet_v1.1/squeezenet_v1.1.model",
            "pytorch-densenet": "https://dlc-samples.s3.amazonaws.com/pytorch/multi-model-server/densenet/densenet.mar",
            "bert_sst": "https://aws-dlc-sample-models.s3.amazonaws.com/bert_sst/bert_sst.mar",
        }

    if not isinstance(model_names, list):
        model_names = [model_names]

    for model_name in model_names:
        if model_name not in multi_model_location:
            raise Exception("No entry found for model {} in dictionary".format(model_name))

    parameters = ["{}={}".format(name, multi_model_location[name]) for name in model_names]

    if server_type == "ts":
        server_cmd = "torchserve"
    else:
        server_cmd = "multi-model-server"

    if processor != "neuron":
        mms_command = (
                f"{server_cmd} --start --{server_type}-config /home/model-server/config.properties --models "
                + " ".join(parameters)
        )
    else:
        mms_command = (
            f"/usr/local/bin/entrypoint.sh -t /home/model-server/config.properties -m " + " ".join(parameters)
        )

    return mms_command


def get_tensorflow_model_name(processor, model_name):
    """
    Helper function to get tensorflow model name
    :param processor: Processor Type
    :param model_name: Name of model to be used
    :return: File name for model being used
    """
    tensorflow_models = {
        "saved_model_half_plus_two": {
            "cpu": "saved_model_half_plus_two_cpu",
            "gpu": "saved_model_half_plus_two_gpu",
            "eia": "saved_model_half_plus_two",
        },
        "albert": {
            "cpu": "albert",
            "gpu": "albert",
            "eia": "albert",
        },
        "saved_model_half_plus_three": {"eia": "saved_model_half_plus_three"},
    }
    if model_name in tensorflow_models:
        return tensorflow_models[model_name][processor]
    else:
        raise Exception(f"No entry found for model {model_name} in dictionary")


def generate_ssh_keypair(ec2_client, key_name):
    pwd = run("pwd", hide=True).stdout.strip("\n")
    key_filename = os.path.join(pwd, f"{key_name}.pem")
    if os.path.exists(key_filename):
        run(f"chmod 400 {key_filename}")
        return key_filename
    try:
        key_pair = ec2_client.create_key_pair(KeyName=key_name)
    except ClientError as e:
        if "InvalidKeyPair.Duplicate" in f"{e}":
            # Wait 10 seconds for key to be created to avoid race condition
            time.sleep(10)
            if os.path.exists(key_filename):
                run(f"chmod 400 {key_filename}")
                return key_filename
        raise e

    run(f"echo '{key_pair['KeyMaterial']}' > {key_filename}")
    run(f"chmod 400 {key_filename}")
    return key_filename


def destroy_ssh_keypair(ec2_client, key_filename):
    key_name = os.path.basename(key_filename).split(".pem")[0]
    response = ec2_client.delete_key_pair(KeyName=key_name)
    run(f"rm -f {key_filename}")
    return response, key_name


def upload_tests_to_s3(testname_datetime_suffix):
    """
    Upload test-related artifacts to unique s3 location.
    Allows each test to have a unique remote location for test scripts and files.
    These uploaded files and folders are copied into a container running an ECS test.
    :param testname_datetime_suffix: test name and datetime suffix that is unique to a test
    :return: <bool> True if upload was successful, False if any failure during upload
    """
    s3_test_location = os.path.join(TEST_TRANSFER_S3_BUCKET, testname_datetime_suffix)
    run_out = run(f"aws s3 ls {s3_test_location}", warn=True)
    if run_out.return_code == 0:
        raise FileExistsError(f"{s3_test_location} already exists. Skipping upload and failing the test.")

    path = run("pwd", hide=True).stdout.strip("\n")
    if "dlc_tests" not in path:
        EnvironmentError("Test is being run from wrong path")
    while os.path.basename(path) != "dlc_tests":
        path = os.path.dirname(path)
    container_tests_path = os.path.join(path, "container_tests")

    run(f"aws s3 cp --recursive {container_tests_path}/ {s3_test_location}/")
    return s3_test_location


def delete_uploaded_tests_from_s3(s3_test_location):
    """
    Delete s3 bucket data related to current test after test is completed
    :param s3_test_location: S3 URI for test artifacts to be removed
    :return: <bool> True/False based on success/failure of removal
    """
    run(f"aws s3 rm --recursive {s3_test_location}")


def get_dlc_images():
    if is_pr_context() or is_empty_build_context():
        return os.getenv("DLC_IMAGES")
    elif is_canary_context():
        return parse_canary_images(os.getenv("FRAMEWORK"), os.getenv("AWS_REGION"))
    test_env_file = os.path.join(os.getenv("CODEBUILD_SRC_DIR_DLC_IMAGES_JSON"), "test_type_images.json")
    with open(test_env_file) as test_env:
        test_images = json.load(test_env)
    for dlc_test_type, images in test_images.items():
        if dlc_test_type == "sanity":
            return " ".join(images)
    raise RuntimeError(f"Cannot find any images for in {test_images}")


def get_canary_default_tag_py3_version(framework, version):
    """
    Currently, only TF2.2 images and above have major/minor python version in their canary tag. Creating this function
    to conditionally choose a python version based on framework version ranges. If we move up to py38, for example,
    this is the place to make the conditional change.

    :param framework: tensorflow1, tensorflow2, mxnet, pytorch
    :param version: fw major.minor version, i.e. 2.2
    :return: default tag python version
    """
    if framework == "tensorflow2":
        return "py37" if Version(version) >= Version("2.2") else "py3"

    if framework == "mxnet":
        return "py37" if Version(version) >= Version("1.8") else "py3"

    return "py3"


def parse_canary_images(framework, region):
    """
    Return which canary images to run canary tests on for a given framework and AWS region

    :param framework: ML framework (mxnet, tensorflow, pytorch)
    :param region: AWS region
    :return: dlc_images string (space separated string of image URIs)
    """
    if framework == "tensorflow":
        if "tensorflow2" in os.getenv("CODEBUILD_BUILD_ID") or "tensorflow2" in os.getenv("CODEBUILD_INITIATOR"):
            framework = "tensorflow2"
        else:
            framework = "tensorflow1"

    version_regex = {
        "tensorflow1": r"tf-(1.\d+)",
        "tensorflow2": r"tf-(2.\d+)",
        "mxnet": r"mx-(\d+.\d+)",
        "pytorch": r"pt-(\d+.\d+)",
    }

    py2_deprecated = {"tensorflow1": None, "tensorflow2": "2.2", "mxnet": "1.7", "pytorch": "1.5"}

    repo = git.Repo(os.getcwd(), search_parent_directories=True)

    versions_counter = {}

    for tag in repo.tags:
        tag_str = str(tag)
        match = re.search(version_regex[framework], tag_str)
        if match:
            version = match.group(1)
            if not versions_counter.get(version):
                versions_counter[version] = {"tr": False, "inf": False}
            if "tr" not in tag_str and "inf" not in tag_str:
                versions_counter[version]["tr"] = True
                versions_counter[version]["inf"] = True
            elif "tr" in tag_str:
                versions_counter[version]["tr"] = True
            elif "inf" in tag_str:
                versions_counter[version]["inf"] = True

    versions = []
    for v, inf_train in versions_counter.items():
        if inf_train["inf"] and inf_train["tr"]:
            versions.append(v)

    # Sort ascending to descending, use lambda to ensure 2.2 < 2.15, for instance
    versions.sort(key=lambda version_str: [int(point) for point in version_str.split(".")], reverse=True)

    registry = PUBLIC_DLC_REGISTRY
    framework_versions = versions if len(versions) < 4 else versions[:3]
    dlc_images = []
    for fw_version in framework_versions:
        py3_version = get_canary_default_tag_py3_version(framework, fw_version)
        images = {
            "tensorflow1": {
                "py2": [
                    f"{registry}.dkr.ecr.{region}.amazonaws.com/tensorflow-training:{fw_version}-cpu-py2",
                    f"{registry}.dkr.ecr.{region}.amazonaws.com/tensorflow-training:{fw_version}-gpu-py2",
                ],
                "py3": [
                    f"{registry}.dkr.ecr.{region}.amazonaws.com/tensorflow-training:{fw_version}-gpu-{py3_version}",
                    f"{registry}.dkr.ecr.{region}.amazonaws.com/tensorflow-training:{fw_version}-cpu-{py3_version}",
                    f"{registry}.dkr.ecr.{region}.amazonaws.com/tensorflow-inference:{fw_version}-gpu",
                    f"{registry}.dkr.ecr.{region}.amazonaws.com/tensorflow-inference:{fw_version}-cpu",
                ],
            },
            "tensorflow2": {
                "py2": [],
                "py3": [
                    f"{registry}.dkr.ecr.{region}.amazonaws.com/tensorflow-training:{fw_version}-gpu-{py3_version}",
                    f"{registry}.dkr.ecr.{region}.amazonaws.com/tensorflow-training:{fw_version}-cpu-{py3_version}",
                    f"{registry}.dkr.ecr.{region}.amazonaws.com/tensorflow-inference:{fw_version}-gpu",
                    f"{registry}.dkr.ecr.{region}.amazonaws.com/tensorflow-inference:{fw_version}-cpu",
                ],
            },
            "mxnet": {
                "py2": [
                    f"{registry}.dkr.ecr.{region}.amazonaws.com/mxnet-training:{fw_version}-gpu-py2",
                    f"{registry}.dkr.ecr.{region}.amazonaws.com/mxnet-training:{fw_version}-cpu-py2",
                    f"{registry}.dkr.ecr.{region}.amazonaws.com/mxnet-inference:{fw_version}-gpu-py2",
                    f"{registry}.dkr.ecr.{region}.amazonaws.com/mxnet-inference:{fw_version}-cpu-py2",
                ],
                "py3": [
                    f"{registry}.dkr.ecr.{region}.amazonaws.com/mxnet-training:{fw_version}-gpu-{py3_version}",
                    f"{registry}.dkr.ecr.{region}.amazonaws.com/mxnet-training:{fw_version}-cpu-{py3_version}",
                    f"{registry}.dkr.ecr.{region}.amazonaws.com/mxnet-inference:{fw_version}-gpu-{py3_version}",
                    f"{registry}.dkr.ecr.{region}.amazonaws.com/mxnet-inference:{fw_version}-cpu-{py3_version}",
                ],
            },
            "pytorch": {
                "py2": [],
                "py3": [
                    f"{registry}.dkr.ecr.{region}.amazonaws.com/pytorch-training:{fw_version}-gpu-{py3_version}",
                    f"{registry}.dkr.ecr.{region}.amazonaws.com/pytorch-training:{fw_version}-cpu-{py3_version}",
                    f"{registry}.dkr.ecr.{region}.amazonaws.com/pytorch-inference:{fw_version}-gpu-{py3_version}",
                    f"{registry}.dkr.ecr.{region}.amazonaws.com/pytorch-inference:{fw_version}-cpu-{py3_version}",
                ],
            },
        }
        dlc_images += images[framework]["py3"]
        no_py2 = py2_deprecated[framework]
        if no_py2 and (Version(fw_version) >= Version(no_py2)):
            continue
        else:
            dlc_images += images[framework].get("py2", [])

    return " ".join(dlc_images)


def setup_sm_benchmark_tf_train_env(resources_location, setup_tf1_env, setup_tf2_env):
    """
    Create a virtual environment for benchmark tests if it doesn't already exist, and download all necessary scripts

    :param resources_location: <str> directory in which test resources should be placed
    :param setup_tf1_env: <bool> True if tf1 resources need to be setup
    :param setup_tf2_env: <bool> True if tf2 resources need to be setup
    :return: absolute path to the location of the virtual environment
    """
    ctx = Context()

    tf_resource_dir_list = []
    if setup_tf1_env:
        tf_resource_dir_list.append("tensorflow1")
    if setup_tf2_env:
        tf_resource_dir_list.append("tensorflow2")

    for resource_dir in tf_resource_dir_list:
        with ctx.cd(os.path.join(resources_location, resource_dir)):
            if not os.path.isdir(os.path.join(resources_location, resource_dir, "horovod")):
                # v0.19.4 is the last version for which horovod example tests are py2 compatible
                ctx.run("git clone -b v0.19.4 https://github.com/horovod/horovod.git")
            if not os.path.isdir(os.path.join(resources_location, resource_dir, "deep-learning-models")):
                # We clone branch tf2 for both 1.x and 2.x tests because tf2 branch contains all necessary files
                ctx.run(f"git clone -b tf2 https://github.com/aws-samples/deep-learning-models.git")

    venv_dir = os.path.join(resources_location, "sm_benchmark_venv")
    if not os.path.isdir(venv_dir):
        ctx.run(f"virtualenv {venv_dir}")
        with ctx.prefix(f"source {venv_dir}/bin/activate"):
            ctx.run("pip install 'sagemaker>=2,<3' awscli boto3 botocore six==1.11")

            # SageMaker TF estimator is coded to only accept framework versions up to 2.1.0 as py2 compatible.
            # Fixing this through the following changes:
            estimator_location = ctx.run(
                "echo $(pip3 show sagemaker |grep 'Location' |sed s/'Location: '//g)/sagemaker/tensorflow/estimator.py"
            ).stdout.strip("\n")
            system = ctx.run("uname -s").stdout.strip("\n")
            sed_input_arg = "'' " if system == "Darwin" else ""
            ctx.run(f"sed -i {sed_input_arg}'s/\[2, 1, 0\]/\[2, 1, 1\]/g' {estimator_location}")
    return venv_dir


def setup_sm_benchmark_mx_train_env(resources_location):
    """
    Create a virtual environment for benchmark tests if it doesn't already exist, and download all necessary scripts
    :param resources_location: <str> directory in which test resources should be placed
    :return: absolute path to the location of the virtual environment
    """
    ctx = Context()

    venv_dir = os.path.join(resources_location, "sm_benchmark_venv")
    if not os.path.isdir(venv_dir):
        ctx.run(f"virtualenv {venv_dir}")
        with ctx.prefix(f"source {venv_dir}/bin/activate"):
            ctx.run("pip install sagemaker awscli boto3 botocore")
    return venv_dir


def get_framework_and_version_from_tag(image_uri):
    """
    Return the framework and version from the image tag.

    :param image_uri: ECR image URI
    :return: framework name, framework version
    """
    tested_framework = None
    allowed_frameworks = ("tensorflow", "mxnet", "pytorch")
    for framework in allowed_frameworks:
        if framework in image_uri:
            tested_framework = framework
            break

    if not tested_framework:
        raise RuntimeError(
            f"Cannot find framework in image uri {image_uri} " f"from allowed frameworks {allowed_frameworks}"
        )

    tag_framework_version = re.search(r"(\d+(\.\d+){1,2})", image_uri).groups()[0]

    return tested_framework, tag_framework_version


def get_cuda_version_from_tag(image_uri):
    """
    Return the cuda version from the image tag.
    :param image_uri: ECR image URI
    :return: cuda version
    """
    cuda_framework_version = None

    cuda_str = ["cu", "gpu"]
    if all(keyword in image_uri for keyword in cuda_str):
        cuda_framework_version = re.search(r"(cu\d+)-", image_uri).groups()[0]

    return cuda_framework_version


def get_job_type_from_image(image_uri):
    """
    Return the Job type from the image tag.

    :param image_uri: ECR image URI
    :return: Job Type
    """
    tested_job_type = None
    allowed_job_types = ("training", "inference")
    for job_type in allowed_job_types:
        if job_type in image_uri:
            tested_job_type = job_type
            break

    if not tested_job_type and "eia" in image_uri:
        tested_job_type = "inference"

    if not tested_job_type:
        raise RuntimeError(
            f"Cannot find Job Type in image uri {image_uri} " f"from allowed frameworks {allowed_job_types}"
        )

    return tested_job_type


def get_repository_and_tag_from_image_uri(image_uri):
    """
    Return the name of the repository holding the image

    :param image_uri: URI of the image
    :return: <str> repository name
    """
    repository_uri, tag = image_uri.split(":")
    _, repository_name = repository_uri.split("/")
    return repository_name, tag


def get_processor_from_image_uri(image_uri):
    """
    Return processor from the image URI

    Assumes image uri includes -<processor> in it's tag, where <processor> is one of cpu, gpu or eia.

    :param image_uri: ECR image URI
    :return: cpu, gpu, or eia
    """
    allowed_processors = ["eia", "neuron", "cpu", "gpu"]

    for processor in allowed_processors:
        match = re.search(rf"-({processor})", image_uri)
        if match:
            return match.group(1)
    raise RuntimeError("Cannot find processor")


def get_container_name(prefix, image_uri):
    """
    Create a unique container name based off of a test related prefix and the image uri
    :param prefix: test related prefix, like "emacs" or "pip-check"
    :param image_uri: ECR image URI
    :return: container name
    """
    return f"{prefix}-{image_uri.split('/')[-1].replace('.', '-').replace(':', '-')}"


def start_container(container_name, image_uri, context):
    """
    Helper function to start a container locally
    :param container_name: Name of the docker container
    :param image_uri: ECR image URI
    :param context: Invoke context object
    """
    context.run(
        f"docker run --entrypoint='/bin/bash' --name {container_name} -itd {image_uri}", hide=True,
    )


def run_cmd_on_container(container_name, context, cmd, executable="bash", warn=False):
    """
    Helper function to run commands on a locally running container
    :param container_name: Name of the docker container
    :param context: ECR image URI
    :param cmd: Command to run on the container
    :param executable: Executable to run on the container (bash or python)
    :param warn: Whether to only warn as opposed to exit if command fails
    :return: invoke output, can be used to parse stdout, etc
    """
    if executable not in ("bash", "python"):
        LOGGER.warn(f"Unrecognized executable {executable}. It will be run as {executable} -c '{cmd}'")
    return context.run(
        f"docker exec --user root {container_name} {executable} -c '{cmd}'", hide=True, warn=warn, timeout=60
    )<|MERGE_RESOLUTION|>--- conflicted
+++ resolved
@@ -245,13 +245,9 @@
 @retry(
     stop_max_attempt_number=10, wait_fixed=10000, retry_on_result=retry_if_result_is_false,
 )
-<<<<<<< HEAD
-def request_pytorch_inference_densenet(ip_address="127.0.0.1", port="80", connection=None, model_name="pytorch-densenet", server_type="ts"):
-=======
 def request_pytorch_inference_densenet(
-        ip_address="127.0.0.1", port="80", connection=None, model_name="pytorch-densenet",
+        ip_address="127.0.0.1", port="80", connection=None, model_name="pytorch-densenet", server_type="ts"
 ):
->>>>>>> b0027e58
     """
     Send request to container to test inference on flower.jpg
     :param ip_address: str
