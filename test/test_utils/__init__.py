import json
import logging
import os
import re
import subprocess
import sys
import time

import boto3
import git
import pytest

from botocore.exceptions import ClientError
from glob import glob
from invoke import run
from invoke.context import Context
from packaging.version import LegacyVersion, Version, parse
from packaging.specifiers import SpecifierSet
from retrying import retry

from src import config

LOGGER = logging.getLogger(__name__)
LOGGER.setLevel(logging.INFO)
LOGGER.addHandler(logging.StreamHandler(sys.stderr))

# Constant to represent default region for boto3 commands
DEFAULT_REGION = "us-west-2"
# Constant to represent region where p3dn tests can be run
P3DN_REGION = "us-east-1"

UBUNTU_18_BASE_DLAMI_US_WEST_2 = "ami-0150e36b3f936a26e"
UBUNTU_18_BASE_DLAMI_US_EAST_1 = "ami-044971d381e6a1109"
AML2_GPU_DLAMI_US_WEST_2 = "ami-071cb1e434903a577"
AML2_GPU_DLAMI_US_EAST_1 = "ami-044264d246686b043"
AML2_CPU_ARM64_US_WEST_2 = "ami-0bccd90b9db95e2e5"
AML2_CPU_ARM64_US_EAST_1 = "ami-01c47f32b27ed7fa0"
PT_GPU_PY3_BENCHMARK_IMAGENET_AMI_US_EAST_1 = "ami-0673bb31cc62485dd"
PT_GPU_PY3_BENCHMARK_IMAGENET_AMI_US_WEST_2 = "ami-02d9a47bc61a31d43"
NEURON_UBUNTU_18_BASE_DLAMI_US_WEST_2 = "ami-0b5d270a84e753c18"
UL_AMI_LIST = [
    UBUNTU_18_BASE_DLAMI_US_EAST_1,
    UBUNTU_18_BASE_DLAMI_US_WEST_2,
    PT_GPU_PY3_BENCHMARK_IMAGENET_AMI_US_EAST_1,
    PT_GPU_PY3_BENCHMARK_IMAGENET_AMI_US_WEST_2,
    NEURON_UBUNTU_18_BASE_DLAMI_US_WEST_2,
]
ECS_AML2_GPU_USWEST2 = "ami-09ef8c43fa060063d"
ECS_AML2_CPU_USWEST2 = "ami-014a2e30da708ee8b"
NEURON_AL2_DLAMI = "ami-03c4cdc89eca4dbcb"

DLAMI_PYTHON_MAPPING = {
    UBUNTU_18_BASE_DLAMI_US_WEST_2: "/usr/bin/python3.7",
    UBUNTU_18_BASE_DLAMI_US_EAST_1: "/usr/bin/python3.7",
}
# Used for referencing tests scripts from container_tests directory (i.e. from ECS cluster)
CONTAINER_TESTS_PREFIX = os.path.join(os.sep, "test", "bin")

# S3 Bucket to use to transfer tests into an EC2 instance
TEST_TRANSFER_S3_BUCKET = "s3://dlinfra-tests-transfer-bucket"

# S3 Bucket to use to record benchmark results for further retrieving
BENCHMARK_RESULTS_S3_BUCKET = "s3://dlinfra-dlc-cicd-performance"

# Ubuntu ami home dir
UBUNTU_HOME_DIR = "/home/ubuntu"

# Reason string for skipping tests in PR context
SKIP_PR_REASON = "Skipping test in PR context to speed up iteration time. Test will be run in nightly/release pipeline."

# Reason string for skipping tests in non-PR context
PR_ONLY_REASON = "Skipping test that doesn't need to be run outside of PR context."

KEYS_TO_DESTROY_FILE = os.path.join(os.sep, "tmp", "keys_to_destroy.txt")

# Sagemaker test types
SAGEMAKER_LOCAL_TEST_TYPE = "local"
SAGEMAKER_REMOTE_TEST_TYPE = "sagemaker"

PUBLIC_DLC_REGISTRY = "763104351884"

SAGEMAKER_EXECUTION_REGIONS = ["us-west-2", "us-east-1", "eu-west-1"]


class MissingPythonVersionException(Exception):
    """
    When the Python Version is missing from an image_uri where it is expected to exist
    """

    pass


def get_dockerfile_path_for_image(image_uri):
    """
    For a given image_uri, find the path within the repository to its corresponding dockerfile

    :param image_uri: str Image URI
    :return: str Absolute path to dockerfile
    """
    github_repo_path = os.path.abspath(os.path.curdir).split("test", 1)[0]

    framework, framework_version = get_framework_and_version_from_tag(image_uri)
    framework_path = framework.replace("_", os.path.sep) if "huggingface" in framework else framework

    job_type = get_job_type_from_image(image_uri)

    short_framework_version = re.search(r"(\d+\.\d+)", image_uri).group(1)
    long_framework_version = re.search(r"\d+(\.\d+){2}", image_uri).group()

    framework_version_path = os.path.join(github_repo_path, framework_path, job_type, "docker", short_framework_version)
    if not os.path.isdir(framework_version_path):
        framework_version_path = os.path.join(
            github_repo_path, framework_path, job_type, "docker", long_framework_version
        )
    python_version = re.search(r"py\d+", image_uri).group()

    python_version_path = os.path.join(framework_version_path, python_version)
    if not os.path.isdir(python_version_path):
        python_version_path = os.path.join(framework_version_path, "py3")

    device_type = get_processor_from_image_uri(image_uri)
    cuda_version = get_cuda_version_from_tag(image_uri)

    dockerfile_name = get_expected_dockerfile_filename(device_type, image_uri)

    dockerfiles_list = [
        path
        for path in glob(os.path.join(python_version_path, "**", dockerfile_name), recursive=True)
        if "example" not in path
    ]

    if device_type in ["gpu"]:
        if not cuda_version and len(dockerfiles_list) > 1:
            raise LookupError(
                f"dockerfiles_list has more than one result, and needs cuda_version to be in image_uri to "
                f"uniquely identify the right dockerfile:\n"
                f"{dockerfiles_list}"
            )
        for dockerfile_path in dockerfiles_list:
            if cuda_version in dockerfile_path:
                return dockerfile_path
        raise LookupError(f"Failed to find a dockerfile path for {cuda_version} in:\n{dockerfiles_list}")

    assert len(dockerfiles_list) == 1, f"No unique dockerfile path in:\n{dockerfiles_list}\nfor image: {image_uri}"

    return dockerfiles_list[0]


def get_expected_dockerfile_filename(device_type, image_uri):
    if is_diy_image(image_uri):
        return f"Dockerfile.diy.{device_type}"
    if is_sagemaker_image(image_uri):
        return f"Dockerfile.sagemaker.{device_type}"
    return f"Dockerfile.{device_type}"


def get_python_invoker(ami_id):
    return DLAMI_PYTHON_MAPPING.get(ami_id, "/usr/bin/python3")


def is_tf_version(required_version, image_uri):
    """
    Validate that image_uri has framework version equal to required_version

    :param required_version: str Framework version which is required from the image_uri
    :param image_uri: str ECR Image URI for the image to be validated
    :return: bool True if image_uri has same framework version as required_version, else False
    """
    image_framework_name, image_framework_version = get_framework_and_version_from_tag(image_uri)
    required_version_specifier_set = SpecifierSet(f"=={required_version}.*")
    return image_framework_name == "tensorflow" and image_framework_version in required_version_specifier_set


def is_below_framework_version(version_upper_bound, image_uri, framework):
    """
    Validate that image_uri has framework version strictly less than version_upper_bound

    :param version_upper_bound: str Framework version that image_uri is required to be below
    :param image_uri: str ECR Image URI for the image to be validated
    :return: bool True if image_uri has framework version less than version_upper_bound, else False
    """
    image_framework_name, image_framework_version = get_framework_and_version_from_tag(image_uri)
    required_version_specifier_set = SpecifierSet(f"<{version_upper_bound}")
    return image_framework_name == framework and image_framework_version in required_version_specifier_set


def is_image_incompatible_with_instance_type(image_uri, ec2_instance_type):
    """
    Check for all compatibility issues between DLC Image Types and EC2 Instance Types.
    Currently configured to fail on the following checks:
        1. p4d.24xlarge instance type is used with a cuda<11.0 image
        2. p2.8xlarge instance type is used with a cuda=11.0 image for MXNET framework

    :param image_uri: ECR Image URI in valid DLC-format
    :param ec2_instance_type: EC2 Instance Type
    :return: bool True if there are incompatibilities, False if there aren't
    """
    image_is_cuda10_on_incompatible_p4d_instance = (
        get_processor_from_image_uri(image_uri) == "gpu"
        and get_cuda_version_from_tag(image_uri).startswith("cu10")
        and ec2_instance_type in ["p4d.24xlarge"]
    )

    framework, _ = get_framework_and_version_from_tag(image_uri)

    image_is_cuda11_on_incompatible_p2_instance_mxnet = (
        framework == "mxnet"
        and get_processor_from_image_uri(image_uri) == "gpu"
        and get_cuda_version_from_tag(image_uri).startswith("cu11")
        and ec2_instance_type in ["p2.8xlarge"]
    )

    return image_is_cuda10_on_incompatible_p4d_instance or image_is_cuda11_on_incompatible_p2_instance_mxnet


def get_repository_local_path():
    git_repo_path = os.getcwd().split("/test/")[0]
    return git_repo_path


def get_inference_server_type(image_uri):
    if "pytorch" not in image_uri:
        return "mms"
    if "neuron" in image_uri:
        return "ts"
    image_tag = image_uri.split(":")[1]
    pytorch_ver = parse(image_tag.split("-")[0])
    if isinstance(pytorch_ver, LegacyVersion) or pytorch_ver < Version("1.6"):
        return "mms"
    return "ts"


def get_build_context():
    return os.getenv("BUILD_CONTEXT")


def is_pr_context():
    return os.getenv("BUILD_CONTEXT") == "PR"


def is_canary_context():
    return os.getenv("BUILD_CONTEXT") == "CANARY"


def is_mainline_context():
    return os.getenv("BUILD_CONTEXT") == "MAINLINE"


def is_nightly_context():
    return os.getenv("BUILD_CONTEXT") == "NIGHTLY"


def is_empty_build_context():
    return not os.getenv("BUILD_CONTEXT")


def is_dlc_cicd_context():
    return os.getenv("BUILD_CONTEXT") in ["PR", "CANARY", "NIGHTLY", "MAINLINE"]


def is_benchmark_dev_context():
    return config.is_benchmark_mode_enabled()


def is_rc_test_context():
    sm_remote_tests_val = config.get_sagemaker_remote_tests_config_value()
    return sm_remote_tests_val == config.AllowedSMRemoteConfigValues.RC.value


def is_diy_image(image_uri):
    return "-ec2-ecs-eks" in image_uri


def is_sagemaker_image(image_uri):
    return "-sagemaker" in image_uri


def is_time_for_canary_safety_scan():
    """
    Canary tests run every 15 minutes.
    Using a 20 minutes interval to make tests run only once a day around 9 am PST (10 am during winter time).
    """
    current_utc_time = time.gmtime()
    return current_utc_time.tm_hour == 16 and (0 < current_utc_time.tm_min < 20)


def _get_remote_override_flags():
    try:
        s3_client = boto3.client("s3")
        sts_client = boto3.client("sts")
        account_id = sts_client.get_caller_identity().get("Account")
        result = s3_client.get_object(Bucket=f"dlc-cicd-helper-{account_id}", Key="override_tests_flags.json")
        json_content = json.loads(result["Body"].read().decode("utf-8"))
    except ClientError as e:
        LOGGER.warning("ClientError when performing S3/STS operation: {}".format(e))
        json_content = {}
    return json_content


# Now we can skip EFA tests on pipeline without making any source code change
def are_efa_tests_disabled():
    disable_efa_tests = is_pr_context() and os.getenv("DISABLE_EFA_TESTS", "False").lower() == "true"

    remote_override_flags = _get_remote_override_flags()
    override_disable_efa_tests = remote_override_flags.get("disable_efa_tests", "false").lower() == "true"

    return disable_efa_tests or override_disable_efa_tests


def is_safety_test_context():
    return config.is_safety_check_test_enabled()


def is_test_disabled(test_name, build_name, version):
    """
    Expected format of remote_override_flags:
    {
        "CB Project Name for Test Type A": {
            "CodeBuild Resolved Source Version": ["test_type_A_test_function_1", "test_type_A_test_function_2"]
        },
        "CB Project Name for Test Type B": {
            "CodeBuild Resolved Source Version": ["test_type_B_test_function_1", "test_type_B_test_function_2"]
        }
    }

    :param test_name: str Test Function node name (includes parametrized values in string)
    :param build_name: str Build Project name of current execution
    :param version: str Source Version of current execution
    :return: bool True if test is disabled as per remote override, False otherwise
    """
    remote_override_flags = _get_remote_override_flags()
    remote_override_build = remote_override_flags.get(build_name, {})
    if version in remote_override_build:
        return not remote_override_build[version] or any(
            [test_keyword in test_name for test_keyword in remote_override_build[version]]
        )
    return False


def run_subprocess_cmd(cmd, failure="Command failed"):
    command = subprocess.run(cmd, stdout=subprocess.PIPE, shell=True)
    if command.returncode:
        pytest.fail(f"{failure}. Error log:\n{command.stdout.decode()}")
    return command


def login_to_ecr_registry(context, account_id, region):
    """
    Function to log into an ecr registry

    :param context: either invoke context object or fabric connection object
    :param account_id: Account ID with the desired ecr registry
    :param region: i.e. us-west-2
    """
    context.run(
        f"aws ecr get-login-password --region {region} | docker login --username AWS "
        f"--password-stdin {account_id}.dkr.ecr.{region}.amazonaws.com"
    )


def retry_if_result_is_false(result):
    """Return True if we should retry (in this case retry if the result is False), False otherwise"""
    return result is False


@retry(
    stop_max_attempt_number=10, wait_fixed=10000, retry_on_result=retry_if_result_is_false,
)
def request_mxnet_inference(ip_address="127.0.0.1", port="80", connection=None, model="squeezenet"):
    """
    Send request to container to test inference on kitten.jpg
    :param ip_address:
    :param port:
    :connection: ec2_connection object to run the commands remotely over ssh
    :return: <bool> True/False based on result of inference
    """
    conn_run = connection.run if connection is not None else run

    # Check if image already exists
    run_out = conn_run("[ -f kitten.jpg ]", warn=True)
    if run_out.return_code != 0:
        conn_run("curl -O https://s3.amazonaws.com/model-server/inputs/kitten.jpg", hide=True)

    run_out = conn_run(f"curl -X POST http://{ip_address}:{port}/predictions/{model} -T kitten.jpg", warn=True)

    # The run_out.return_code is not reliable, since sometimes predict request may succeed but the returned result
    # is 404. Hence the extra check.
    if run_out.return_code != 0 or "probability" not in run_out.stdout:
        return False

    return True


@retry(stop_max_attempt_number=10, wait_fixed=10000, retry_on_result=retry_if_result_is_false)
def request_mxnet_inference_gluonnlp(ip_address="127.0.0.1", port="80", connection=None):
    """
        Send request to container to test inference for predicting sentiments.
        :param ip_address:
        :param port:
        :connection: ec2_connection object to run the commands remotely over ssh
        :return: <bool> True/False based on result of inference
    """
    conn_run = connection.run if connection is not None else run
    run_out = conn_run(
        (
            f"curl -X POST http://{ip_address}:{port}/predictions/bert_sst/predict -F "
            '\'data=["Positive sentiment", "Negative sentiment"]\''
        ),
        warn=True,
    )

    # The run_out.return_code is not reliable, since sometimes predict request may succeed but the returned result
    # is 404. Hence the extra check.
    if run_out.return_code != 0 or "1" not in run_out.stdout:
        return False

    return True


@retry(
    stop_max_attempt_number=10, wait_fixed=10000, retry_on_result=retry_if_result_is_false,
)
def request_pytorch_inference_densenet(
    ip_address="127.0.0.1", port="80", connection=None, model_name="pytorch-densenet", server_type="ts"
):
    """
    Send request to container to test inference on flower.jpg
    :param ip_address: str
    :param port: str
    :param connection: obj
    :param model_name: str
    :return: <bool> True/False based on result of inference
    """
    conn_run = connection.run if connection is not None else run
    # Check if image already exists
    run_out = conn_run("[ -f flower.jpg ]", warn=True)
    if run_out.return_code != 0:
        conn_run("curl -O https://s3.amazonaws.com/model-server/inputs/flower.jpg", hide=True)

    run_out = conn_run(
        f"curl -X POST http://{ip_address}:{port}/predictions/{model_name} -T flower.jpg", hide=True, warn=True
    )

    # The run_out.return_code is not reliable, since sometimes predict request may succeed but the returned result
    # is 404. Hence the extra check.
    if run_out.return_code != 0:
        LOGGER.error("run_out.return_code != 0")
        return False
    else:
        inference_output = json.loads(run_out.stdout.strip("\n"))
        if not (
            ("neuron" in model_name and isinstance(inference_output, list) and len(inference_output) == 3)
            or (server_type == "ts" and isinstance(inference_output, dict) and len(inference_output) == 5)
            or (server_type == "mms" and isinstance(inference_output, list) and len(inference_output) == 5)
        ):
            return False
        LOGGER.info(f"Inference Output = {json.dumps(inference_output, indent=4)}")

    return True


@retry(stop_max_attempt_number=20, wait_fixed=10000, retry_on_result=retry_if_result_is_false)
<<<<<<< HEAD
def request_tensorflow_inference(model_name, ip_address="127.0.0.1", port="8501", connection = None, inference_string="'{\"instances\": [1.0, 2.0, 5.0]}'"):
=======
def request_tensorflow_inference(model_name, ip_address="127.0.0.1", port="8501", inference_string = "'{\"instances\": [1.0, 2.0, 5.0]}'"):
>>>>>>> 23cd87e1
    """
    Method to run tensorflow inference on half_plus_two model using CURL command
    :param model_name:
    :param ip_address:
    :param port:
    :connection: ec2_connection object to run the commands remotely over ssh
    :return:
    """
<<<<<<< HEAD
    conn_run = connection.run if connection is not None else run
    run_out = conn_run(
=======
    run_out = run(
>>>>>>> 23cd87e1
        f"curl -d {inference_string} -X POST  http://{ip_address}:{port}/v1/models/{model_name}:predict", warn=True
    )

    # The run_out.return_code is not reliable, since sometimes predict request may succeed but the returned result
    # is 404. Hence the extra check.
    if run_out.return_code != 0 or "predictions" not in run_out.stdout:
        return False

    return True


@retry(stop_max_attempt_number=20, wait_fixed=10000, retry_on_result=retry_if_result_is_false)
def request_tensorflow_inference_nlp(model_name, ip_address="127.0.0.1", port="8501"):
    """
    Method to run tensorflow inference on half_plus_two model using CURL command
    :param model_name:
    :param ip_address:
    :param port:
    :connection: ec2_connection object to run the commands remotely over ssh
    :return:
    """
    inference_string = "'{\"instances\": [[2,1952,25,10901,3]]}'"
    run_out = run(
        f"curl -d {inference_string} -X POST http://{ip_address}:{port}/v1/models/{model_name}:predict", warn=True
    )

    # The run_out.return_code is not reliable, since sometimes predict request may succeed but the returned result
    # is 404. Hence the extra check.
    if run_out.return_code != 0 or "predictions" not in run_out.stdout:
        return False

    return True


def request_tensorflow_inference_grpc(
    script_file_path, ip_address="127.0.0.1", port="8500", connection=None, ec2_instance_ami=None
):
    """
    Method to run tensorflow inference on MNIST model using gRPC protocol
    :param script_file_path:
    :param ip_address:
    :param port:
    :param connection:
    :return:
    """
    python_invoker = get_python_invoker(ec2_instance_ami)
    conn_run = connection.run if connection is not None else run
    conn_run(f"{python_invoker} {script_file_path} --num_tests=1000 --server={ip_address}:{port}", hide=True)


def get_inference_run_command(image_uri, model_names, processor="cpu"):
    """
    Helper function to format run command for MMS
    :param image_uri:
    :param model_names:
    :param processor:
    :return: <str> Command to start MMS server with given model
    """
    server_type = get_inference_server_type(image_uri)
    if processor == "eia":
        multi_model_location = {
            "resnet-152-eia": "https://s3.amazonaws.com/model-server/model_archive_1.0/resnet-152-eia-1-7-0.mar",
            "resnet-152-eia-1-5-1": "https://s3.amazonaws.com/model-server/model_archive_1.0/resnet-152-eia-1-5-1.mar",
            "pytorch-densenet": "https://aws-dlc-sample-models.s3.amazonaws.com/pytorch/densenet_eia/densenet_eia_v1_5_1.mar",
            "pytorch-densenet-v1-3-1": "https://aws-dlc-sample-models.s3.amazonaws.com/pytorch/densenet_eia/densenet_eia_v1_3_1.mar",
        }
    elif server_type == "ts":
        multi_model_location = {
            "squeezenet": "https://torchserve.s3.amazonaws.com/mar_files/squeezenet1_1.mar",
            "pytorch-densenet": "https://torchserve.s3.amazonaws.com/mar_files/densenet161.mar",
            "pytorch-resnet-neuron": "https://aws-dlc-sample-models.s3.amazonaws.com/pytorch/Resnet50-neuron.mar",
        }
    else:
        multi_model_location = {
            "squeezenet": "https://s3.amazonaws.com/model-server/models/squeezenet_v1.1/squeezenet_v1.1.model",
            "pytorch-densenet": "https://dlc-samples.s3.amazonaws.com/pytorch/multi-model-server/densenet/densenet.mar",
            "bert_sst": "https://aws-dlc-sample-models.s3.amazonaws.com/bert_sst/bert_sst.mar",
            "mxnet-resnet-neuron": "https://aws-dlc-sample-models.s3.amazonaws.com/mxnet/Resnet50-neuron.mar",
        }

    if not isinstance(model_names, list):
        model_names = [model_names]

    for model_name in model_names:
        if model_name not in multi_model_location:
            raise Exception("No entry found for model {} in dictionary".format(model_name))

    parameters = ["{}={}".format(name, multi_model_location[name]) for name in model_names]

    if server_type == "ts":
        server_cmd = "torchserve"
    else:
        server_cmd = "multi-model-server"

    if processor != "neuron":
        mms_command = (
            f"{server_cmd} --start --{server_type}-config /home/model-server/config.properties --models "
            + " ".join(parameters)
        )
    else:
        # Temp till the mxnet dockerfile also have the neuron entrypoint file
        if server_type == "ts":
            mms_command = (
                f"{server_cmd} --start --{server_type}-config /home/model-server/config.properties --models "
                + " ".join(parameters)
            )
        else:
            mms_command = f"/usr/local/bin/entrypoint.sh -t /home/model-server/config.properties -m " + " ".join(
                parameters
            )

    return mms_command


def get_tensorflow_model_name(processor, model_name):
    """
    Helper function to get tensorflow model name
    :param processor: Processor Type
    :param model_name: Name of model to be used
    :return: File name for model being used
    """
    tensorflow_models = {
        "saved_model_half_plus_two": {
            "cpu": "saved_model_half_plus_two_cpu",
            "gpu": "saved_model_half_plus_two_gpu",
            "eia": "saved_model_half_plus_two",
        },
        "albert": {"cpu": "albert", "gpu": "albert", "eia": "albert",},
        "saved_model_half_plus_three": {"eia": "saved_model_half_plus_three"},
    }
    if model_name in tensorflow_models:
        return tensorflow_models[model_name][processor]
    else:
        raise Exception(f"No entry found for model {model_name} in dictionary")


def generate_ssh_keypair(ec2_client, key_name):
    pwd = run("pwd", hide=True).stdout.strip("\n")
    key_filename = os.path.join(pwd, f"{key_name}.pem")
    if os.path.exists(key_filename):
        run(f"chmod 400 {key_filename}")
        return key_filename
    try:
        key_pair = ec2_client.create_key_pair(KeyName=key_name)
    except ClientError as e:
        if "InvalidKeyPair.Duplicate" in f"{e}":
            # Wait 10 seconds for key to be created to avoid race condition
            time.sleep(10)
            if os.path.exists(key_filename):
                run(f"chmod 400 {key_filename}")
                return key_filename
        raise e

    run(f"echo '{key_pair['KeyMaterial']}' > {key_filename}")
    run(f"chmod 400 {key_filename}")
    return key_filename


def destroy_ssh_keypair(ec2_client, key_filename):
    key_name = os.path.basename(key_filename).split(".pem")[0]
    response = ec2_client.delete_key_pair(KeyName=key_name)
    run(f"rm -f {key_filename}")
    return response, key_name


def upload_tests_to_s3(testname_datetime_suffix):
    """
    Upload test-related artifacts to unique s3 location.
    Allows each test to have a unique remote location for test scripts and files.
    These uploaded files and folders are copied into a container running an ECS test.
    :param testname_datetime_suffix: test name and datetime suffix that is unique to a test
    :return: <bool> True if upload was successful, False if any failure during upload
    """
    s3_test_location = os.path.join(TEST_TRANSFER_S3_BUCKET, testname_datetime_suffix)
    run_out = run(f"aws s3 ls {s3_test_location}", warn=True)
    if run_out.return_code == 0:
        raise FileExistsError(f"{s3_test_location} already exists. Skipping upload and failing the test.")

    path = run("pwd", hide=True).stdout.strip("\n")
    if "dlc_tests" not in path:
        EnvironmentError("Test is being run from wrong path")
    while os.path.basename(path) != "dlc_tests":
        path = os.path.dirname(path)
    container_tests_path = os.path.join(path, "container_tests")

    run(f"aws s3 cp --recursive {container_tests_path}/ {s3_test_location}/")
    return s3_test_location


def delete_uploaded_tests_from_s3(s3_test_location):
    """
    Delete s3 bucket data related to current test after test is completed
    :param s3_test_location: S3 URI for test artifacts to be removed
    :return: <bool> True/False based on success/failure of removal
    """
    run(f"aws s3 rm --recursive {s3_test_location}")


def get_dlc_images():
    if is_pr_context() or is_empty_build_context():
        return os.getenv("DLC_IMAGES")
    elif is_canary_context():
        return parse_canary_images(os.getenv("FRAMEWORK"), os.getenv("AWS_REGION"))
    test_env_file = os.path.join(os.getenv("CODEBUILD_SRC_DIR_DLC_IMAGES_JSON"), "test_type_images.json")
    with open(test_env_file) as test_env:
        test_images = json.load(test_env)
    for dlc_test_type, images in test_images.items():
        if dlc_test_type == "sanity":
            return " ".join(images)
    raise RuntimeError(f"Cannot find any images for in {test_images}")


def get_canary_default_tag_py3_version(framework, version):
    """
    Currently, only TF2.2 images and above have major/minor python version in their canary tag. Creating this function
    to conditionally choose a python version based on framework version ranges. If we move up to py38, for example,
    this is the place to make the conditional change.

    :param framework: tensorflow1, tensorflow2, mxnet, pytorch
    :param version: fw major.minor version, i.e. 2.2
    :return: default tag python version
    """
    if framework == "tensorflow2" or framework == "huggingface_tensorflow":
        if Version("2.2") <= Version(version) < Version("2.6"):
            return "py37"
        if Version(version) >= Version("2.6"):
            return "py38"

    if framework == "mxnet":
        if Version(version) == Version("1.8"):
            return "py37"
        if Version(version) >= Version("1.9"):
            return "py38"

    if framework == "pytorch":
        if Version(version) >= Version("1.9"):
            return "py38"

    return "py3"


def parse_canary_images(framework, region):
    """
    Return which canary images to run canary tests on for a given framework and AWS region

    :param framework: ML framework (mxnet, tensorflow, pytorch)
    :param region: AWS region
    :return: dlc_images string (space separated string of image URIs)
    """
    if framework == "tensorflow":
        if "tensorflow2" in os.getenv("CODEBUILD_BUILD_ID") or "tensorflow2" in os.getenv("CODEBUILD_INITIATOR"):
            framework = "tensorflow2"
        else:
            framework = "tensorflow1"

    version_regex = {
        "tensorflow1": r"tf-(1.\d+)",
        "tensorflow2": r"tf-(2.\d+)",
        "mxnet": r"mx-(\d+.\d+)",
        "pytorch": r"pt-(\d+.\d+)",
        "huggingface_pytorch": r"hf-pt-(\d+.\d+)",
        "huggingface_tensorflow": r"hf-tf-(\d+.\d+)",
        "autogluon": r"ag-(\d+.\d+)",
    }

    py2_deprecated = {"tensorflow1": None, "tensorflow2": "2.2", "mxnet": "1.7", "pytorch": "1.5"}

    repo = git.Repo(os.getcwd(), search_parent_directories=True)

    versions_counter = {}

    for tag in repo.tags:
        tag_str = str(tag)
        match = re.search(version_regex[framework], tag_str)
        if match:
            version = match.group(1)
            if not versions_counter.get(version):
                versions_counter[version] = {"tr": False, "inf": False}
            if "tr" not in tag_str and "inf" not in tag_str:
                versions_counter[version]["tr"] = True
                versions_counter[version]["inf"] = True
            elif "tr" in tag_str:
                versions_counter[version]["tr"] = True
            elif "inf" in tag_str:
                versions_counter[version]["inf"] = True

    # Adding huggingface here since we dont have inference HF containers now
    versions = []
    for v, inf_train in versions_counter.items():
        if (inf_train["inf"] and inf_train["tr"]) or framework.startswith("huggingface"):
            versions.append(v)

    # Sort ascending to descending, use lambda to ensure 2.2 < 2.15, for instance
    versions.sort(key=lambda version_str: [int(point) for point in version_str.split(".")], reverse=True)

    registry = PUBLIC_DLC_REGISTRY
    framework_versions = versions if len(versions) < 4 else versions[:3]
    dlc_images = []
    for fw_version in framework_versions:
        py3_version = get_canary_default_tag_py3_version(framework, fw_version)
        images = {
            "tensorflow1": {
                "py2": [
                    f"{registry}.dkr.ecr.{region}.amazonaws.com/tensorflow-training:{fw_version}-cpu-py2",
                    f"{registry}.dkr.ecr.{region}.amazonaws.com/tensorflow-training:{fw_version}-gpu-py2",
                ],
                "py3": [
                    f"{registry}.dkr.ecr.{region}.amazonaws.com/tensorflow-training:{fw_version}-gpu-{py3_version}",
                    f"{registry}.dkr.ecr.{region}.amazonaws.com/tensorflow-training:{fw_version}-cpu-{py3_version}",
                    f"{registry}.dkr.ecr.{region}.amazonaws.com/tensorflow-inference:{fw_version}-gpu",
                    f"{registry}.dkr.ecr.{region}.amazonaws.com/tensorflow-inference:{fw_version}-cpu",
                ],
            },
            "tensorflow2": {
                "py2": [],
                "py3": [
                    f"{registry}.dkr.ecr.{region}.amazonaws.com/tensorflow-training:{fw_version}-gpu-{py3_version}",
                    f"{registry}.dkr.ecr.{region}.amazonaws.com/tensorflow-training:{fw_version}-cpu-{py3_version}",
                    f"{registry}.dkr.ecr.{region}.amazonaws.com/tensorflow-inference:{fw_version}-gpu",
                    f"{registry}.dkr.ecr.{region}.amazonaws.com/tensorflow-inference:{fw_version}-cpu",
                ],
            },
            "mxnet": {
                "py2": [
                    f"{registry}.dkr.ecr.{region}.amazonaws.com/mxnet-training:{fw_version}-gpu-py2",
                    f"{registry}.dkr.ecr.{region}.amazonaws.com/mxnet-training:{fw_version}-cpu-py2",
                    f"{registry}.dkr.ecr.{region}.amazonaws.com/mxnet-inference:{fw_version}-gpu-py2",
                    f"{registry}.dkr.ecr.{region}.amazonaws.com/mxnet-inference:{fw_version}-cpu-py2",
                ],
                "py3": [
                    f"{registry}.dkr.ecr.{region}.amazonaws.com/mxnet-training:{fw_version}-gpu-{py3_version}",
                    f"{registry}.dkr.ecr.{region}.amazonaws.com/mxnet-training:{fw_version}-cpu-{py3_version}",
                    f"{registry}.dkr.ecr.{region}.amazonaws.com/mxnet-inference:{fw_version}-gpu-{py3_version}",
                    f"{registry}.dkr.ecr.{region}.amazonaws.com/mxnet-inference:{fw_version}-cpu-{py3_version}",
                ],
            },
            "pytorch": {
                "py2": [],
                "py3": [
                    f"{registry}.dkr.ecr.{region}.amazonaws.com/pytorch-training:{fw_version}-gpu-{py3_version}",
                    f"{registry}.dkr.ecr.{region}.amazonaws.com/pytorch-training:{fw_version}-cpu-{py3_version}",
                    f"{registry}.dkr.ecr.{region}.amazonaws.com/pytorch-inference:{fw_version}-gpu-{py3_version}",
                    f"{registry}.dkr.ecr.{region}.amazonaws.com/pytorch-inference:{fw_version}-cpu-{py3_version}",
                ],
            },
            # TODO: uncomment once cpu training and inference images become available
            "huggingface_pytorch": {
                "py2": [],
                "py3": [
                    f"{registry}.dkr.ecr.{region}.amazonaws.com/huggingface-pytorch-training:{fw_version}-gpu-{py3_version}",
                    # f"{registry}.dkr.ecr.{region}.amazonaws.com/huggingface-pytorch-training:{fw_version}-cpu-{py3_version}",
                    # f"{registry}.dkr.ecr.{region}.amazonaws.com/huggingface-pytorch-inference:{fw_version}-gpu-{py3_version}",
                    # f"{registry}.dkr.ecr.{region}.amazonaws.com/huggingface-pytorch-inference:{fw_version}-cpu-{py3_version}",
                ],
            },
            "huggingface_tensorflow": {
                "py2": [],
                "py3": [
                    f"{registry}.dkr.ecr.{region}.amazonaws.com/huggingface-tensorflow-training:{fw_version}-gpu-{py3_version}",
                    # f"{registry}.dkr.ecr.{region}.amazonaws.com/huggingface-tensorflow-training:{fw_version}-cpu-{py3_version}",
                    # f"{registry}.dkr.ecr.{region}.amazonaws.com/huggingface-tensorflow-inference:{fw_version}-gpu-{py3_version}",
                    # f"{registry}.dkr.ecr.{region}.amazonaws.com/huggingface-tensorflow-inference:{fw_version}-cpu-{py3_version}",
                ],
            },
            "autogluon": {
                "py2": [],
                "py3": [
                    f"{registry}.dkr.ecr.{region}.amazonaws.com/autogluon-training:{fw_version}-gpu-{py3_version}",
                    f"{registry}.dkr.ecr.{region}.amazonaws.com/autogluon-training:{fw_version}-cpu-{py3_version}",
                ],
            },
        }
        dlc_images += images[framework]["py3"]
        no_py2 = py2_deprecated.get(framework)
        if no_py2 and (Version(fw_version) >= Version(no_py2)):
            continue
        else:
            dlc_images += images[framework].get("py2", [])

    return " ".join(dlc_images)


def setup_sm_benchmark_tf_train_env(resources_location, setup_tf1_env, setup_tf2_env):
    """
    Create a virtual environment for benchmark tests if it doesn't already exist, and download all necessary scripts

    :param resources_location: <str> directory in which test resources should be placed
    :param setup_tf1_env: <bool> True if tf1 resources need to be setup
    :param setup_tf2_env: <bool> True if tf2 resources need to be setup
    :return: absolute path to the location of the virtual environment
    """
    ctx = Context()

    tf_resource_dir_list = []
    if setup_tf1_env:
        tf_resource_dir_list.append("tensorflow1")
    if setup_tf2_env:
        tf_resource_dir_list.append("tensorflow2")

    for resource_dir in tf_resource_dir_list:
        with ctx.cd(os.path.join(resources_location, resource_dir)):
            if not os.path.isdir(os.path.join(resources_location, resource_dir, "horovod")):
                # v0.19.4 is the last version for which horovod example tests are py2 compatible
                ctx.run("git clone -b v0.19.4 https://github.com/horovod/horovod.git")
            if not os.path.isdir(os.path.join(resources_location, resource_dir, "deep-learning-models")):
                # We clone branch tf2 for both 1.x and 2.x tests because tf2 branch contains all necessary files
                ctx.run(f"git clone -b tf2 https://github.com/aws-samples/deep-learning-models.git")

    venv_dir = os.path.join(resources_location, "sm_benchmark_venv")
    if not os.path.isdir(venv_dir):
        ctx.run(f"virtualenv {venv_dir}")
        with ctx.prefix(f"source {venv_dir}/bin/activate"):
            ctx.run("pip install 'sagemaker>=2,<3' awscli boto3 botocore six==1.11")

            # SageMaker TF estimator is coded to only accept framework versions up to 2.1.0 as py2 compatible.
            # Fixing this through the following changes:
            estimator_location = ctx.run(
                "echo $(pip3 show sagemaker |grep 'Location' |sed s/'Location: '//g)/sagemaker/tensorflow/estimator.py"
            ).stdout.strip("\n")
            system = ctx.run("uname -s").stdout.strip("\n")
            sed_input_arg = "'' " if system == "Darwin" else ""
            ctx.run(f"sed -i {sed_input_arg}'s/\[2, 1, 0\]/\[2, 1, 1\]/g' {estimator_location}")
    return venv_dir


def setup_sm_benchmark_mx_train_env(resources_location):
    """
    Create a virtual environment for benchmark tests if it doesn't already exist, and download all necessary scripts
    :param resources_location: <str> directory in which test resources should be placed
    :return: absolute path to the location of the virtual environment
    """
    ctx = Context()

    venv_dir = os.path.join(resources_location, "sm_benchmark_venv")
    if not os.path.isdir(venv_dir):
        ctx.run(f"virtualenv {venv_dir}")
        with ctx.prefix(f"source {venv_dir}/bin/activate"):
            ctx.run("pip install sagemaker awscli boto3 botocore")
    return venv_dir


def setup_sm_benchmark_hf_infer_env(resources_location):
    """
    Create a virtual environment for benchmark tests if it doesn't already exist, and download all necessary scripts
    :param resources_location: <str> directory in which test resources should be placed
    :return: absolute path to the location of the virtual environment
    """
    ctx = Context()

    venv_dir = os.path.join(resources_location, "sm_benchmark_hf_venv")
    if not os.path.isdir(venv_dir):
        ctx.run(f"python3 -m virtualenv {venv_dir}")
        with ctx.prefix(f"source {venv_dir}/bin/activate"):
            ctx.run("pip install sagemaker awscli boto3 botocore")
    return venv_dir


def get_account_id_from_image_uri(image_uri):
    """
    Find the account ID where the image is located

    :param image_uri: <str> ECR image URI
    :return: <str> AWS Account ID
    """
    return image_uri.split(".")[0]


def get_region_from_image_uri(image_uri):
    """
    Find the region where the image is located

    :param image_uri: <str> ECR image URI
    :return: <str> AWS Region Name
    """
    region_pattern = r"(us(-gov)?|ap|ca|cn|eu|sa)-(central|(north|south)?(east|west)?)-\d+"
    region_search = re.search(region_pattern, image_uri)
    assert region_search, f"{image_uri} must have region that matches {region_pattern}"
    return region_search.group()


def get_unique_name_from_tag(image_uri):
    """
    Return the unique from the image tag.
    :param image_uri: ECR image URI
    :return: unique name
    """
    return re.sub("[^A-Za-z0-9]+", "", image_uri)


def get_framework_and_version_from_tag(image_uri):
    """
    Return the framework and version from the image tag.

    :param image_uri: ECR image URI
    :return: framework name, framework version
    """
    tested_framework = get_framework_from_image_uri(image_uri)
    allowed_frameworks = (
        "huggingface_tensorflow",
        "huggingface_pytorch",
        "tensorflow",
        "mxnet",
        "pytorch",
        "autogluon",
    )

    if not tested_framework:
        raise RuntimeError(
            f"Cannot find framework in image uri {image_uri} " f"from allowed frameworks {allowed_frameworks}"
        )

    tag_framework_version = re.search(r"(\d+(\.\d+){1,2})", image_uri).groups()[0]

    return tested_framework, tag_framework_version


def get_framework_from_image_uri(image_uri):
    return (
        "huggingface_tensorflow"
        if "huggingface-tensorflow" in image_uri
        else "huggingface_pytorch"
        if "huggingface-pytorch" in image_uri
        else "mxnet"
        if "mxnet" in image_uri
        else "pytorch"
        if "pytorch" in image_uri
        else "tensorflow"
        if "tensorflow" in image_uri
        else "autogluon"
        if "autogluon" in image_uri
        else None
    )


def get_cuda_version_from_tag(image_uri):
    """
    Return the cuda version from the image tag.
    :param image_uri: ECR image URI
    :return: cuda version
    """
    cuda_framework_version = None

    cuda_str = ["cu", "gpu"]
    if all(keyword in image_uri for keyword in cuda_str):
        cuda_framework_version = re.search(r"(cu\d+)-", image_uri).groups()[0]

    return cuda_framework_version


def get_job_type_from_image(image_uri):
    """
    Return the Job type from the image tag.

    :param image_uri: ECR image URI
    :return: Job Type
    """
    tested_job_type = None
    allowed_job_types = ("training", "inference")
    for job_type in allowed_job_types:
        if job_type in image_uri:
            tested_job_type = job_type
            break

    if not tested_job_type and "eia" in image_uri:
        tested_job_type = "inference"

    if not tested_job_type:
        raise RuntimeError(
            f"Cannot find Job Type in image uri {image_uri} " f"from allowed frameworks {allowed_job_types}"
        )

    return tested_job_type


def get_repository_and_tag_from_image_uri(image_uri):
    """
    Return the name of the repository holding the image

    :param image_uri: URI of the image
    :return: <str> repository name
    """
    repository_uri, tag = image_uri.split(":")
    _, repository_name = repository_uri.split("/")
    return repository_name, tag


def get_processor_from_image_uri(image_uri):
    """
    Return processor from the image URI

    Assumes image uri includes -<processor> in it's tag, where <processor> is one of cpu, gpu or eia.

    :param image_uri: ECR image URI
    :return: cpu, gpu, or eia
    """
    allowed_processors = ["eia", "neuron", "graviton", "cpu", "gpu"]

    for processor in allowed_processors:
        match = re.search(rf"-({processor})", image_uri)
        if match:
            return match.group(1)
    raise RuntimeError("Cannot find processor")


def get_python_version_from_image_uri(image_uri):
    """
    Return the python version from the image URI

    :param image_uri: ECR image URI
    :return: str py36, py37, py38, etc., based information available in image URI
    """
    python_version_search = re.search(r"py\d+", image_uri)
    if not python_version_search:
        raise MissingPythonVersionException(f"{image_uri} does not have python version in the form 'py\\d+'")
    python_version = python_version_search.group()
    return "py36" if python_version == "py3" else python_version


def get_container_name(prefix, image_uri):
    """
    Create a unique container name based off of a test related prefix and the image uri
    :param prefix: test related prefix, like "emacs" or "pip-check"
    :param image_uri: ECR image URI
    :return: container name
    """
    return f"{prefix}-{image_uri.split('/')[-1].replace('.', '-').replace(':', '-')}"


def start_container(container_name, image_uri, context):
    """
    Helper function to start a container locally
    :param container_name: Name of the docker container
    :param image_uri: ECR image URI
    :param context: Invoke context object
    """
    context.run(
        f"docker run --entrypoint='/bin/bash' --name {container_name} -itd {image_uri}", hide=True,
    )


def run_cmd_on_container(container_name, context, cmd, executable="bash", warn=False):
    """
    Helper function to run commands on a locally running container
    :param container_name: Name of the docker container
    :param context: ECR image URI
    :param cmd: Command to run on the container
    :param executable: Executable to run on the container (bash or python)
    :param warn: Whether to only warn as opposed to exit if command fails
    :return: invoke output, can be used to parse stdout, etc
    """
    if executable not in ("bash", "python"):
        LOGGER.warn(f"Unrecognized executable {executable}. It will be run as {executable} -c '{cmd}'")
    return context.run(
        f"docker exec --user root {container_name} {executable} -c '{cmd}'", hide=True, warn=warn, timeout=60
    )<|MERGE_RESOLUTION|>--- conflicted
+++ resolved
@@ -460,11 +460,7 @@
 
 
 @retry(stop_max_attempt_number=20, wait_fixed=10000, retry_on_result=retry_if_result_is_false)
-<<<<<<< HEAD
 def request_tensorflow_inference(model_name, ip_address="127.0.0.1", port="8501", connection = None, inference_string="'{\"instances\": [1.0, 2.0, 5.0]}'"):
-=======
-def request_tensorflow_inference(model_name, ip_address="127.0.0.1", port="8501", inference_string = "'{\"instances\": [1.0, 2.0, 5.0]}'"):
->>>>>>> 23cd87e1
     """
     Method to run tensorflow inference on half_plus_two model using CURL command
     :param model_name:
@@ -473,12 +469,8 @@
     :connection: ec2_connection object to run the commands remotely over ssh
     :return:
     """
-<<<<<<< HEAD
     conn_run = connection.run if connection is not None else run
     run_out = conn_run(
-=======
-    run_out = run(
->>>>>>> 23cd87e1
         f"curl -d {inference_string} -X POST  http://{ip_address}:{port}/v1/models/{model_name}:predict", warn=True
     )
 
