--- conflicted
+++ resolved
@@ -80,15 +80,12 @@
     return bool(re.search(r'2\.0\.\d+', image_uri))
 
 
-<<<<<<< HEAD
 def above_tf23(image_uri):
     if "tensorflow" not in image_uri:
         return False
     return bool(re.search(r'2\.[3-9]\.\d+', image_uri))
 
-
-=======
->>>>>>> 9514fde2
+  
 def get_repository_local_path():
     git_repo_path = os.getcwd().split("/test/")[0]
     return git_repo_path
