--- conflicted
+++ resolved
@@ -97,21 +97,6 @@
     image_framework_name, image_framework_version = get_framework_and_version_from_tag(image_uri)
     required_version_specifier_set = SpecifierSet(f"<{version_upper_bound}")
     return image_framework_name == framework and image_framework_version in required_version_specifier_set
-<<<<<<< HEAD
-
-def is_below_pytorch_version(version_upper_bound, image_uri):
-    """
-    Validate that image_uri has framework version strictly less than version_upper_bound
-
-    :param version_upper_bound: str Framework version that image_uri is required to be below
-    :param image_uri: str ECR Image URI for the image to be validated
-    :return: bool True if image_uri has framework version less than version_upper_bound, else False
-    """
-    image_framework_name, image_framework_version = get_framework_and_version_from_tag(image_uri)
-    required_version_specifier_set = SpecifierSet(f"<{version_upper_bound}")
-    return image_framework_name == "pytorch" and image_framework_version in required_version_specifier_set
-=======
->>>>>>> c645b62f
 
 
 def is_image_incompatible_with_instance_type(image_uri, ec2_instance_type):
@@ -290,12 +275,8 @@
         inference_output = json.loads(run_out.stdout.strip("\n"))
         if not (
                 ("neuron" in model_name and isinstance(inference_output, list) and len(inference_output) == 3)
-<<<<<<< HEAD
-                or (isinstance(inference_output, list) and len(inference_output) == 5)
-=======
                 or (server_type=="ts" and isinstance(inference_output, dict) and len(inference_output) == 5) 
                 or (server_type=="mms" and isinstance(inference_output, list) and len(inference_output) == 5)
->>>>>>> c645b62f
         ):
             return False
         LOGGER.info(f"Inference Output = {json.dumps(inference_output, indent=4)}")
