--- conflicted
+++ resolved
@@ -1875,45 +1875,6 @@
 
 
 def get_framework_from_image_uri(image_uri):
-<<<<<<< HEAD
-    return (
-        "huggingface_tensorflow_trcomp"
-        if "huggingface-tensorflow-trcomp" in image_uri
-        else (
-            "huggingface_tensorflow"
-            if "huggingface-tensorflow" in image_uri
-            else (
-                "huggingface_pytorch_trcomp"
-                if "huggingface-pytorch-trcomp" in image_uri
-                else (
-                    "pytorch_trcomp"
-                    if "pytorch-trcomp" in image_uri
-                    else (
-                        "huggingface_pytorch"
-                        if "huggingface-pytorch" in image_uri
-                        else (
-                            "stabilityai_pytorch"
-                            if "stabilityai-pytorch" in image_uri
-                            else (
-                                "mxnet"
-                                if "mxnet" in image_uri
-                                else (
-                                    "pytorch"
-                                    if "pytorch" in image_uri
-                                    else (
-                                        "tensorflow"
-                                        if "tensorflow" in image_uri
-                                        else "autogluon" if "autogluon" in image_uri else None
-                                    )
-                                )
-                            )
-                        )
-                    )
-                )
-            )
-        )
-    )
-=======
     framework_map = {
         "huggingface-tensorflow-trcomp": "huggingface_tensorflow_trcomp",
         "huggingface-tensorflow": "huggingface_tensorflow",
@@ -1933,7 +1894,6 @@
             return framework
 
     return None
->>>>>>> aaae5a5f
 
 
 def is_trcomp_image(image_uri):
