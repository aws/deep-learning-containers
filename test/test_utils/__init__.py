import json
import logging
import os
import re
import subprocess
import sys
import time

from enum import Enum

import boto3
import git
import pytest

import boto3
from botocore.exceptions import ClientError
from glob import glob
from invoke import run
from invoke.context import Context
from packaging.version import LegacyVersion, Version, parse
from packaging.specifiers import SpecifierSet
from datetime import date, datetime
from retrying import retry
import dataclasses
# from security import EnhancedJSONEncoder

from src import config

LOGGER = logging.getLogger(__name__)
LOGGER.setLevel(logging.INFO)
LOGGER.addHandler(logging.StreamHandler(sys.stderr))

# Constant to represent default region for boto3 commands
DEFAULT_REGION = "us-west-2"
# Constant to represent region where p3dn tests can be run
P3DN_REGION = "us-east-1"


def get_ami_id_boto3(region_name, ami_name_pattern):
    """
    For a given region and ami name pattern, return the latest ami-id
    """
    ami_list = boto3.client("ec2", region_name=region_name).describe_images(
        Filters=[{"Name": "name", "Values": [ami_name_pattern]}], Owners=['amazon']
    )
    ami = max(ami_list["Images"], key=lambda x: x["CreationDate"])
    return ami['ImageId']


def get_ami_id_ssm(region_name, parameter_path):
    """
    For a given region and parameter path, return the latest ami-id
    """
    ami = boto3.client("ssm", region_name=region_name).get_parameter(Name=parameter_path)
    ami_id = eval(ami['Parameter']['Value'])['image_id']
    return ami_id

<<<<<<< HEAD
# TODO revert change after Python 3.7+ is added to Base DLAMI 
UBUNTU_18_BASE_DLAMI_US_WEST_2 = get_ami_id_boto3(region_name="us-west-2", ami_name_pattern="Deep Learning Base AMI (Ubuntu 18.04) Version ??.?")
UBUNTU_18_BASE_DLAMI_US_EAST_1 = get_ami_id_boto3(region_name="us-east-1", ami_name_pattern="Deep Learning Base AMI (Ubuntu 18.04) Version ??.?")
# UBUNTU_18_BASE_DLAMI_US_WEST_2 = get_ami_id_boto3(region_name="us-west-2", ami_name_pattern="Deep Learning AMI GPU CUDA 11.1.1 (Ubuntu 18.04) ????????")
# UBUNTU_18_BASE_DLAMI_US_EAST_1 = get_ami_id_boto3(region_name="us-east-1", ami_name_pattern="Deep Learning AMI GPU CUDA 11.1.1 (Ubuntu 18.04) ????????")
=======

UBUNTU_18_BASE_DLAMI_US_WEST_2 = get_ami_id_boto3(region_name="us-west-2", ami_name_pattern="Deep Learning Base AMI (Ubuntu 18.04) Version ??.?")
UBUNTU_18_BASE_DLAMI_US_EAST_1 = get_ami_id_boto3(region_name="us-east-1", ami_name_pattern="Deep Learning Base AMI (Ubuntu 18.04) Version ??.?")
>>>>>>> 872bd4a3
AML2_BASE_DLAMI_US_WEST_2 = get_ami_id_boto3(region_name="us-west-2", ami_name_pattern="Deep Learning Base AMI (Amazon Linux 2) Version ??.?")
AML2_BASE_DLAMI_US_EAST_1 = get_ami_id_boto3(region_name="us-east-1", ami_name_pattern="Deep Learning Base AMI (Amazon Linux 2) Version ??.?")
# We use the following DLAMI for MXNet and TensorFlow tests as well, but this is ok since we use custom DLC Graviton containers on top. We just need an ARM base DLAMI.
UL20_CPU_ARM64_US_WEST_2 = get_ami_id_boto3(region_name="us-west-2", ami_name_pattern="Deep Learning AMI Graviton GPU PyTorch 1.10.0 (Ubuntu 20.04) ????????")
UL20_CPU_ARM64_US_EAST_1 = get_ami_id_boto3(region_name="us-east-1", ami_name_pattern="Deep Learning AMI Graviton GPU PyTorch 1.10.0 (Ubuntu 20.04) ????????")
UL20_BENCHMARK_CPU_ARM64_US_WEST_2 = get_ami_id_boto3(region_name="us-west-2", ami_name_pattern="Deep Learning AMI Graviton GPU TensorFlow 2.7.0 (Ubuntu 20.04) ????????")
AML2_CPU_ARM64_US_EAST_1 = get_ami_id_boto3(region_name="us-east-1", ami_name_pattern="Deep Learning Base AMI (Amazon Linux 2) Version ??.?")
PT_GPU_PY3_BENCHMARK_IMAGENET_AMI_US_EAST_1 = "ami-0673bb31cc62485dd"
PT_GPU_PY3_BENCHMARK_IMAGENET_AMI_US_WEST_2 = "ami-02d9a47bc61a31d43"
# Since latest driver is not in public DLAMI yet, using a custom one
NEURON_UBUNTU_18_BASE_DLAMI_US_WEST_2 = get_ami_id_boto3(region_name="us-west-2", ami_name_pattern="Deep Learning Base AMI (Ubuntu 18.04) Version ??.?")
# Since NEURON TRN1 DLAMI is not released yet use a custom AMI
NEURON_TRN1_AMI_US_WEST_2 = "ami-0a610a15fcc9e0242"
# Habana Base v0.15.4 ami
# UBUNTU_18_HPU_DLAMI_US_WEST_2 = "ami-0f051d0c1a667a106"
# UBUNTU_18_HPU_DLAMI_US_EAST_1 = "ami-04c47cb3d4fdaa874"
# Habana Base v1.2 ami
# UBUNTU_18_HPU_DLAMI_US_WEST_2 = "ami-047fd74c001116366"
# UBUNTU_18_HPU_DLAMI_US_EAST_1 = "ami-04c47cb3d4fdaa874"
# Habana Base v1.3 ami
# UBUNTU_18_HPU_DLAMI_US_WEST_2 = "ami-0ef18b1906e7010fb"
# UBUNTU_18_HPU_DLAMI_US_EAST_1 = "ami-040ef14d634e727a2"
# Habana Base v1.4.1 ami
# UBUNTU_18_HPU_DLAMI_US_WEST_2 = "ami-08e564663ef2e761c"
# UBUNTU_18_HPU_DLAMI_US_EAST_1 = "ami-06a0a1e2c90bfc1c8"
# Habana Base v1.5 ami
#UBUNTU_18_HPU_DLAMI_US_WEST_2 = "ami-06bb08c4a3c5ba3bb"
#UBUNTU_18_HPU_DLAMI_US_EAST_1 = "ami-009bbfadb94835957"
# Habana Base v1.6 ami
UBUNTU_18_HPU_DLAMI_US_WEST_2 = "ami-03cdcfc91a96a8f92"
UBUNTU_18_HPU_DLAMI_US_EAST_1 = "ami-0d83d7487f322545a"
UL_AMI_LIST = [
    UBUNTU_18_BASE_DLAMI_US_EAST_1,
    UBUNTU_18_BASE_DLAMI_US_WEST_2,
    UBUNTU_18_HPU_DLAMI_US_WEST_2,
    UBUNTU_18_HPU_DLAMI_US_EAST_1,
    PT_GPU_PY3_BENCHMARK_IMAGENET_AMI_US_EAST_1,
    PT_GPU_PY3_BENCHMARK_IMAGENET_AMI_US_WEST_2,
    NEURON_UBUNTU_18_BASE_DLAMI_US_WEST_2,
    UL20_CPU_ARM64_US_EAST_1,
    UL20_CPU_ARM64_US_WEST_2,
    UL20_BENCHMARK_CPU_ARM64_US_WEST_2,
]

# ECS images are maintained here: https://docs.aws.amazon.com/AmazonECS/latest/developerguide/ecs-optimized_AMI.html
ECS_AML2_GPU_USWEST2 = get_ami_id_ssm(region_name="us-west-2", parameter_path='/aws/service/ecs/optimized-ami/amazon-linux-2/gpu/recommended')
ECS_AML2_CPU_USWEST2 = get_ami_id_ssm(region_name="us-west-2", parameter_path='/aws/service/ecs/optimized-ami/amazon-linux-2/recommended')
ECS_AML2_NEURON_USWEST2 = get_ami_id_ssm(region_name="us-west-2", parameter_path='/aws/service/ecs/optimized-ami/amazon-linux-2/inf/recommended')
ECS_AML2_GRAVITON_CPU_USWEST2 = get_ami_id_ssm(region_name="us-west-2", parameter_path='/aws/service/ecs/optimized-ami/amazon-linux-2/arm64/recommended')
NEURON_AL2_DLAMI = get_ami_id_boto3(region_name="us-west-2", ami_name_pattern="Deep Learning AMI (Amazon Linux 2) Version ??.?")
HPU_AL2_DLAMI = get_ami_id_boto3(region_name="us-west-2", ami_name_pattern="Deep Learning AMI Habana TensorFlow 2.5.0 SynapseAI 0.15.4 (Amazon Linux 2) ????????")

# S3 bucket for TensorFlow models
TENSORFLOW_MODELS_BUCKET = "s3://tensoflow-trained-models"

# Used for referencing tests scripts from container_tests directory (i.e. from ECS cluster)
CONTAINER_TESTS_PREFIX = os.path.join(os.sep, "test", "bin")

# S3 Bucket to use to transfer tests into an EC2 instance
TEST_TRANSFER_S3_BUCKET = "s3://dlinfra-tests-transfer-bucket"

# S3 Bucket to use to record benchmark results for further retrieving
BENCHMARK_RESULTS_S3_BUCKET = "s3://dlinfra-dlc-cicd-performance"

# Ubuntu ami home dir
UBUNTU_HOME_DIR = "/home/ubuntu"

# Reason string for skipping tests in PR context
SKIP_PR_REASON = "Skipping test in PR context to speed up iteration time. Test will be run in nightly/release pipeline."

# Reason string for skipping tests in non-PR context
PR_ONLY_REASON = "Skipping test that doesn't need to be run outside of PR context."

KEYS_TO_DESTROY_FILE = os.path.join(os.sep, "tmp", "keys_to_destroy.txt")

# Sagemaker test types
SAGEMAKER_LOCAL_TEST_TYPE = "local"
SAGEMAKER_REMOTE_TEST_TYPE = "sagemaker"

PUBLIC_DLC_REGISTRY = "763104351884"

SAGEMAKER_EXECUTION_REGIONS = ["us-west-2", "us-east-1", "eu-west-1"]
# Before SM GA with Trn1, they support launch of ml.trn1 instance only in us-east-1. After SM GA this can be removed
SAGEMAKER_NEURON_EXECUTION_REGIONS = ["us-west-2"]

UPGRADE_ECR_REPO_NAME = "upgraded-image-ecr-scan-repo"
ECR_SCAN_HELPER_BUCKET = f"""ecr-scan-helper-{boto3.client("sts", region_name=DEFAULT_REGION).get_caller_identity().get("Account")}"""
ECR_SCAN_FAILURE_ROUTINE_LAMBDA = "ecr-scan-failure-routine-lambda"

## Note that the region for the repo used for conducting ecr enhanced scans should be different from other
## repos since ecr enhanced scanning is activated in all the repos of a region and does not allow one to
## conduct basic scanning on some repos whereas enhanced scanning on others within the same region.
ECR_ENHANCED_SCANNING_REPO_NAME = "ecr-enhanced-scanning-dlc-repo"
ECR_ENHANCED_REPO_REGION = "us-west-1"

class NightlyFeatureLabel(Enum):
    AWS_FRAMEWORK_INSTALLED = "aws_framework_installed"
    AWS_SMDEBUG_INSTALLED = "aws_smdebug_installed"
    AWS_SMDDP_INSTALLED = "aws_smddp_installed"
    AWS_SMMP_INSTALLED = "aws_smmp_installed"
    PYTORCH_INSTALLED = "pytorch_installed"
    AWS_S3_PLUGIN_INSTALLED = "aws_s3_plugin_installed"
    TORCHAUDIO_INSTALLED = "torchaudio_installed"
    TORCHVISION_INSTALLED = "torchvision_installed"
    TORCHDATA_INSTALLED = "torchdata_installed"


class MissingPythonVersionException(Exception):
    """
    When the Python Version is missing from an image_uri where it is expected to exist
    """

    pass


class CudaVersionTagNotFoundException(Exception):
    """
    When none of the tags of a GPU image have a Cuda version in them
    """

    pass


class EnhancedJSONEncoder(json.JSONEncoder):
    """
    EnhancedJSONEncoder is required to dump dataclass objects as JSON.
    """

    def default(self, o):
        if dataclasses.is_dataclass(o):
            return dataclasses.asdict(o)
        if isinstance(o, (datetime, date)):
            return o.isoformat()
        return super().default(o)


def get_dockerfile_path_for_image(image_uri):
    """
    For a given image_uri, find the path within the repository to its corresponding dockerfile

    :param image_uri: str Image URI
    :return: str Absolute path to dockerfile
    """
    github_repo_path = os.path.abspath(os.path.curdir).split("test", 1)[0]

    framework, framework_version = get_framework_and_version_from_tag(image_uri)

    if "trcomp" in framework:
        # Replace the trcomp string as it is extracted from ECR repo name
        framework = framework.replace("_trcomp", "")
        framework_path = framework.replace("_", os.path.sep)
    elif "huggingface" in framework:
        framework_path = framework.replace("_", os.path.sep)
    elif "habana" in image_uri:
        framework_path = os.path.join("habana", framework)
    else:
        framework_path = framework

    job_type = get_job_type_from_image(image_uri)

    short_framework_version = re.search(r"(\d+\.\d+)", image_uri).group(1)

    framework_version_path = os.path.join(github_repo_path, framework_path, job_type, "docker", short_framework_version)
    if not os.path.isdir(framework_version_path):
        long_framework_version = re.search(r"\d+(\.\d+){2}", image_uri).group()
        framework_version_path = os.path.join(
            github_repo_path, framework_path, job_type, "docker", long_framework_version
        )
    python_version = re.search(r"py\d+", image_uri).group()

    python_version_path = os.path.join(framework_version_path, python_version)
    if not os.path.isdir(python_version_path):
        python_version_path = os.path.join(framework_version_path, "py3")

    device_type = get_processor_from_image_uri(image_uri)
    cuda_version = get_cuda_version_from_tag(image_uri)
    synapseai_version = get_synapseai_version_from_tag(image_uri)
    neuron_sdk_version = get_neuron_sdk_version_from_tag(image_uri)

    dockerfile_name = get_expected_dockerfile_filename(device_type, image_uri)

    dockerfiles_list = [
        path
        for path in glob(os.path.join(python_version_path, "**", dockerfile_name), recursive=True)
        if "example" not in path
    ]

    if device_type in ["gpu", "hpu", "neuron"]:
        if len(dockerfiles_list) > 1:
            if device_type == "gpu" and not cuda_version:
                raise LookupError(
                    f"dockerfiles_list has more than one result, and needs cuda_version to be in image_uri to "
                    f"uniquely identify the right dockerfile:\n"
                    f"{dockerfiles_list}"
                )
            if device_type == "hpu" and not synapseai_version:
                raise LookupError(
                    f"dockerfiles_list has more than one result, and needs synapseai_version to be in image_uri to "
                    f"uniquely identify the right dockerfile:\n"
                    f"{dockerfiles_list}"
                )
            if device_type == "neuron" and not neuron_sdk_version:
                raise LookupError(
                    f"dockerfiles_list has more than one result, and needs neuron_sdk_version to be in image_uri to "
                    f"uniquely identify the right dockerfile:\n"
                    f"{dockerfiles_list}"
                )
        for dockerfile_path in dockerfiles_list:
            if cuda_version:
                if cuda_version in dockerfile_path:
                    return dockerfile_path
            elif synapseai_version:
                if synapseai_version in dockerfile_path:
                    return dockerfile_path
            elif neuron_sdk_version:
                if neuron_sdk_version in dockerfile_path:
                    return dockerfile_path
        raise LookupError(f"Failed to find a dockerfile path for {cuda_version} in:\n{dockerfiles_list}")

    assert len(dockerfiles_list) == 1, f"No unique dockerfile path in:\n{dockerfiles_list}\nfor image: {image_uri}"

    return dockerfiles_list[0]


def get_expected_dockerfile_filename(device_type, image_uri):
    if is_covered_by_ec2_sm_split(image_uri):
        if "graviton" in image_uri:
            return f"Dockerfile.graviton.{device_type}"
        elif is_ec2_sm_in_same_dockerfile(image_uri):
            return f"Dockerfile.{device_type}"
        elif is_ec2_image(image_uri):
            return f"Dockerfile.ec2.{device_type}"
        else:
            return f"Dockerfile.sagemaker.{device_type}"

    ## TODO: Keeping here for backward compatibility, should be removed in future when the
    ## functions is_covered_by_ec2_sm_split and is_ec2_sm_in_same_dockerfile are made exhaustive
    if is_ec2_image(image_uri):
        return f"Dockerfile.ec2.{device_type}"
    if is_sagemaker_image(image_uri):
        return f"Dockerfile.sagemaker.{device_type}"
    if is_trcomp_image(image_uri):
        return f"Dockerfile.trcomp.{device_type}"
    return f"Dockerfile.{device_type}"


def get_customer_type():
    return os.getenv("CUSTOMER_TYPE")


def get_ecr_repo_name(image_uri):
    """
    Retrieve ECR repository name from image URI
    :param image_uri: str ECR Image URI
    :return: str ECR repository name
    """
    ecr_repo_name = image_uri.split("/")[-1].split(":")[0]
    return ecr_repo_name


def is_tf_version(required_version, image_uri):
    """
    Validate that image_uri has framework version equal to required_version
    Relying on current convention to include TF version into an image tag for all
    TF based frameworks

    :param required_version: str Framework version which is required from the image_uri
    :param image_uri: str ECR Image URI for the image to be validated
    :return: bool True if image_uri has same framework version as required_version, else False
    """
    image_framework_name, image_framework_version = get_framework_and_version_from_tag(image_uri)
    required_version_specifier_set = SpecifierSet(f"=={required_version}.*")
    return is_tf_based_framework(image_framework_name) and image_framework_version in required_version_specifier_set


def is_tf_based_framework(name):
    """
    Checks whether framework is TF based.
    Relying on current convention to include "tensorflow" into TF based names
    E.g. "huggingface-tensorflow" or "huggingface-tensorflow-trcomp"
    """
    return "tensorflow" in name

def is_below_framework_version(version_upper_bound, image_uri, framework):
    """
    Validate that image_uri has framework version strictly less than version_upper_bound

    :param version_upper_bound: str Framework version that image_uri is required to be below
    :param image_uri: str ECR Image URI for the image to be validated
    :return: bool True if image_uri has framework version less than version_upper_bound, else False
    """
    image_framework_name, image_framework_version = get_framework_and_version_from_tag(image_uri)
    required_version_specifier_set = SpecifierSet(f"<{version_upper_bound}")
    return image_framework_name == framework and image_framework_version in required_version_specifier_set


def is_image_incompatible_with_instance_type(image_uri, ec2_instance_type):
    """
    Check for all compatibility issues between DLC Image Types and EC2 Instance Types.
    Currently configured to fail on the following checks:
        1. p4d.24xlarge instance type is used with a cuda<11.0 image
        2. p2.8xlarge instance type is used with a cuda=11.0 image for MXNET framework

    :param image_uri: ECR Image URI in valid DLC-format
    :param ec2_instance_type: EC2 Instance Type
    :return: bool True if there are incompatibilities, False if there aren't
    """
    incompatible_conditions = []
    framework, framework_version = get_framework_and_version_from_tag(image_uri)

    image_is_cuda10_on_incompatible_p4d_instance = (
        get_processor_from_image_uri(image_uri) == "gpu"
        and get_cuda_version_from_tag(image_uri).startswith("cu10")
        and ec2_instance_type in ["p4d.24xlarge"]
    )
    incompatible_conditions.append(image_is_cuda10_on_incompatible_p4d_instance)

    image_is_cuda11_on_incompatible_p2_instance_mxnet = (
        framework == "mxnet"
        and get_processor_from_image_uri(image_uri) == "gpu"
        and get_cuda_version_from_tag(image_uri).startswith("cu11")
        and ec2_instance_type in ["p2.8xlarge"]
    )
    incompatible_conditions.append(image_is_cuda11_on_incompatible_p2_instance_mxnet)

    image_is_pytorch_1_11_on_incompatible_p2_instance_pytorch = (
        framework == "pytorch"
        and Version(framework_version) in SpecifierSet("==1.11.*")
        and get_processor_from_image_uri(image_uri) == "gpu"
        and ec2_instance_type in ["p2.8xlarge"]
    )
    incompatible_conditions.append(image_is_pytorch_1_11_on_incompatible_p2_instance_pytorch)

    return any(incompatible_conditions)


def get_repository_local_path():
    git_repo_path = os.getcwd().split("/test/")[0]
    return git_repo_path


def get_inference_server_type(image_uri):
    if "pytorch" not in image_uri:
        return "mms"
    if "neuron" in image_uri:
        return "ts"
    image_tag = image_uri.split(":")[1]
    pytorch_ver = parse(image_tag.split("-")[0])
    if isinstance(pytorch_ver, LegacyVersion) or pytorch_ver < Version("1.6"):
        return "mms"
    return "ts"


def get_build_context():
    return os.getenv("BUILD_CONTEXT")


def is_pr_context():
    return os.getenv("BUILD_CONTEXT") == "PR"


def is_canary_context():
    return os.getenv("BUILD_CONTEXT") == "CANARY"


def is_mainline_context():
    return os.getenv("BUILD_CONTEXT") == "MAINLINE"


def is_nightly_context():
    return os.getenv("BUILD_CONTEXT") == "NIGHTLY" or os.getenv("NIGHTLY_PR_TEST_MODE", "false").lower() == "true"


def is_empty_build_context():
    return not os.getenv("BUILD_CONTEXT")


def is_graviton_architecture():
    return os.getenv("ARCH_TYPE") == "graviton"


def is_dlc_cicd_context():
    return os.getenv("BUILD_CONTEXT") in ["PR", "CANARY", "NIGHTLY", "MAINLINE"]


def is_generic_image():
    return os.getenv("IS_GENERIC_IMAGE", "false").lower() == "true"


def get_allowlist_path_for_enhanced_scan_from_env_variable():
    return os.getenv("ALLOWLIST_PATH_ENHSCAN")


def is_benchmark_dev_context():
    return config.is_benchmark_mode_enabled()


def is_rc_test_context():
    sm_remote_tests_val = config.get_sagemaker_remote_tests_config_value()
    return sm_remote_tests_val == config.AllowedSMRemoteConfigValues.RC.value


def is_covered_by_ec2_sm_split(image_uri):
    ec2_sm_split_images = {
        "pytorch": SpecifierSet(">=1.10.0"),
        "tensorflow": SpecifierSet(">=2.7.0"),
    }
    framework, version = get_framework_and_version_from_tag(image_uri)
    return framework in ec2_sm_split_images and Version(version) in ec2_sm_split_images[framework]


def is_ec2_sm_in_same_dockerfile(image_uri):
    same_sm_ec2_dockerfile_record = {
        "pytorch": SpecifierSet(">=1.11.0"),
        "tensorflow": SpecifierSet(">=2.8.0"),
    }
    framework, version = get_framework_and_version_from_tag(image_uri)
    return framework in same_sm_ec2_dockerfile_record and Version(version) in same_sm_ec2_dockerfile_record[framework]


def is_ec2_image(image_uri):
    return "-ec2" in image_uri


def is_sagemaker_image(image_uri):
    return "-sagemaker" in image_uri


def is_trcomp_image(image_uri):
    return "-trcomp" in image_uri


def is_time_for_canary_safety_scan():
    """
    Canary tests run every 15 minutes.
    Using a 20 minutes interval to make tests run only once a day around 9 am PST (10 am during winter time).
    """
    current_utc_time = time.gmtime()
    return current_utc_time.tm_hour == 16 and (0 < current_utc_time.tm_min < 20)


def is_time_for_invoking_ecr_scan_failure_routine_lambda():
    """
    Canary tests run every 15 minutes.
    Using a 20 minutes interval to make tests run only once a day around 9 am PST (10 am during winter time).
    """
    current_utc_time = time.gmtime()
    return current_utc_time.tm_hour == 16 and (0 < current_utc_time.tm_min < 20)


def _get_remote_override_flags():
    try:
        s3_client = boto3.client("s3")
        sts_client = boto3.client("sts")
        account_id = sts_client.get_caller_identity().get("Account")
        result = s3_client.get_object(Bucket=f"dlc-cicd-helper-{account_id}", Key="override_tests_flags.json")
        json_content = json.loads(result["Body"].read().decode("utf-8"))
    except ClientError as e:
        LOGGER.warning("ClientError when performing S3/STS operation: {}".format(e))
        json_content = {}
    return json_content


# Now we can skip EFA tests on pipeline without making any source code change
def are_efa_tests_disabled():
    disable_efa_tests = is_pr_context() and os.getenv("DISABLE_EFA_TESTS", "False").lower() == "true"

    remote_override_flags = _get_remote_override_flags()
    override_disable_efa_tests = remote_override_flags.get("disable_efa_tests", "false").lower() == "true"

    return disable_efa_tests or override_disable_efa_tests


def is_safety_test_context():
    return config.is_safety_check_test_enabled()


def is_test_disabled(test_name, build_name, version):
    """
    Expected format of remote_override_flags:
    {
        "CB Project Name for Test Type A": {
            "CodeBuild Resolved Source Version": ["test_type_A_test_function_1", "test_type_A_test_function_2"]
        },
        "CB Project Name for Test Type B": {
            "CodeBuild Resolved Source Version": ["test_type_B_test_function_1", "test_type_B_test_function_2"]
        }
    }

    :param test_name: str Test Function node name (includes parametrized values in string)
    :param build_name: str Build Project name of current execution
    :param version: str Source Version of current execution
    :return: bool True if test is disabled as per remote override, False otherwise
    """
    remote_override_flags = _get_remote_override_flags()
    remote_override_build = remote_override_flags.get(build_name, {})
    if version in remote_override_build:
        return not remote_override_build[version] or any(
            [test_keyword in test_name for test_keyword in remote_override_build[version]]
        )
    return False


def run_subprocess_cmd(cmd, failure="Command failed"):
    command = subprocess.run(cmd, stdout=subprocess.PIPE, shell=True)
    if command.returncode:
        pytest.fail(f"{failure}. Error log:\n{command.stdout.decode()}")
    return command


def login_to_ecr_registry(context, account_id, region):
    """
    Function to log into an ecr registry

    :param context: either invoke context object or fabric connection object
    :param account_id: Account ID with the desired ecr registry
    :param region: i.e. us-west-2
    """
    context.run(
        f"aws ecr get-login-password --region {region} | docker login --username AWS "
        f"--password-stdin {account_id}.dkr.ecr.{region}.amazonaws.com"
    )


def retry_if_result_is_false(result):
    """Return True if we should retry (in this case retry if the result is False), False otherwise"""
    return result is False


@retry(
    stop_max_attempt_number=10,
    wait_fixed=10000,
    retry_on_result=retry_if_result_is_false,
)
def request_mxnet_inference(ip_address="127.0.0.1", port="80", connection=None, model="squeezenet"):
    """
    Send request to container to test inference on kitten.jpg
    :param ip_address:
    :param port:
    :connection: ec2_connection object to run the commands remotely over ssh
    :return: <bool> True/False based on result of inference
    """
    conn_run = connection.run if connection is not None else run

    # Check if image already exists
    run_out = conn_run("[ -f kitten.jpg ]", warn=True)
    if run_out.return_code != 0:
        conn_run("curl -O https://s3.amazonaws.com/model-server/inputs/kitten.jpg", hide=True)

    run_out = conn_run(f"curl -X POST http://{ip_address}:{port}/predictions/{model} -T kitten.jpg", warn=True)

    # The run_out.return_code is not reliable, since sometimes predict request may succeed but the returned result
    # is 404. Hence the extra check.
    if run_out.return_code != 0 or "probability" not in run_out.stdout:
        return False

    return True


@retry(stop_max_attempt_number=10, wait_fixed=10000, retry_on_result=retry_if_result_is_false)
def request_mxnet_inference_gluonnlp(ip_address="127.0.0.1", port="80", connection=None):
    """
    Send request to container to test inference for predicting sentiments.
    :param ip_address:
    :param port:
    :connection: ec2_connection object to run the commands remotely over ssh
    :return: <bool> True/False based on result of inference
    """
    conn_run = connection.run if connection is not None else run
    run_out = conn_run(
        (
            f"curl -X POST http://{ip_address}:{port}/predictions/bert_sst/predict -F "
            '\'data=["Positive sentiment", "Negative sentiment"]\''
        ),
        warn=True,
    )

    # The run_out.return_code is not reliable, since sometimes predict request may succeed but the returned result
    # is 404. Hence the extra check.
    if run_out.return_code != 0 or "1" not in run_out.stdout:
        return False

    return True


@retry(
    stop_max_attempt_number=10,
    wait_fixed=10000,
    retry_on_result=retry_if_result_is_false,
)
def request_pytorch_inference_densenet(
    ip_address="127.0.0.1", port="80", connection=None, model_name="pytorch-densenet", server_type="ts"
):
    """
    Send request to container to test inference on flower.jpg
    :param ip_address: str
    :param port: str
    :param connection: obj
    :param model_name: str
    :return: <bool> True/False based on result of inference
    """
    conn_run = connection.run if connection is not None else run
    # Check if image already exists
    run_out = conn_run("[ -f flower.jpg ]", warn=True)
    if run_out.return_code != 0:
        conn_run("curl -O https://s3.amazonaws.com/model-server/inputs/flower.jpg", hide=True)

    run_out = conn_run(
        f"curl -X POST http://{ip_address}:{port}/predictions/{model_name} -T flower.jpg", hide=True, warn=True
    )

    # The run_out.return_code is not reliable, since sometimes predict request may succeed but the returned result
    # is 404. Hence the extra check.
    if run_out.return_code != 0:
        LOGGER.error("run_out.return_code != 0")
        return False
    else:
        inference_output = json.loads(run_out.stdout.strip("\n"))
        if not (
            ("neuron" in model_name and isinstance(inference_output, list) and len(inference_output) == 3)
            or (server_type == "ts" and isinstance(inference_output, dict) and len(inference_output) == 5)
            or (server_type == "mms" and isinstance(inference_output, list) and len(inference_output) == 5)
        ):
            return False
        LOGGER.info(f"Inference Output = {json.dumps(inference_output, indent=4)}")

    return True


@retry(stop_max_attempt_number=20, wait_fixed=10000, retry_on_result=retry_if_result_is_false)
def request_tensorflow_inference(
    model_name,
    ip_address="127.0.0.1",
    port="8501",
    inference_string="'{\"instances\": [1.0, 2.0, 5.0]}'",
    connection=None,
):
    """
    Method to run tensorflow inference on half_plus_two model using CURL command
    :param model_name:
    :param ip_address:
    :param port:
    :connection: ec2_connection object to run the commands remotely over ssh
    :return:
    """
    conn_run = connection.run if connection is not None else run
    run_out = conn_run(
        f"curl -d {inference_string} -X POST  http://{ip_address}:{port}/v1/models/{model_name}:predict", warn=True
    )

    # The run_out.return_code is not reliable, since sometimes predict request may succeed but the returned result
    # is 404. Hence the extra check.
    if run_out.return_code != 0 or "predictions" not in run_out.stdout:
        return False

    return True


@retry(stop_max_attempt_number=20, wait_fixed=10000, retry_on_result=retry_if_result_is_false)
def request_tensorflow_inference_nlp(model_name, ip_address="127.0.0.1", port="8501"):
    """
    Method to run tensorflow inference on half_plus_two model using CURL command
    :param model_name:
    :param ip_address:
    :param port:
    :connection: ec2_connection object to run the commands remotely over ssh
    :return:
    """
    inference_string = "'{\"instances\": [[2,1952,25,10901,3]]}'"
    run_out = run(
        f"curl -d {inference_string} -X POST http://{ip_address}:{port}/v1/models/{model_name}:predict", warn=True
    )

    # The run_out.return_code is not reliable, since sometimes predict request may succeed but the returned result
    # is 404. Hence the extra check.
    if run_out.return_code != 0 or "predictions" not in run_out.stdout:
        return False

    return True


def request_tensorflow_inference_grpc(
    script_file_path, ip_address="127.0.0.1", port="8500", connection=None
):
    """
    Method to run tensorflow inference on MNIST model using gRPC protocol
    :param script_file_path:
    :param ip_address:
    :param port:
    :param connection:
    :return:
    """
    conn_run = connection.run if connection is not None else run
    conn_run(f"python {script_file_path} --num_tests=1000 --server={ip_address}:{port}", hide=True)


def get_inference_run_command(image_uri, model_names, processor="cpu"):
    """
    Helper function to format run command for MMS
    :param image_uri:
    :param model_names:
    :param processor:
    :return: <str> Command to start MMS server with given model
    """
    server_type = get_inference_server_type(image_uri)
    if processor == "eia":
        multi_model_location = {
            "resnet-152-eia": "https://s3.amazonaws.com/model-server/model_archive_1.0/resnet-152-eia-1-7-0.mar",
            "resnet-152-eia-1-5-1": "https://s3.amazonaws.com/model-server/model_archive_1.0/resnet-152-eia-1-5-1.mar",
            "pytorch-densenet": "https://aws-dlc-sample-models.s3.amazonaws.com/pytorch/densenet_eia/densenet_eia_v1_5_1.mar",
            "pytorch-densenet-v1-3-1": "https://aws-dlc-sample-models.s3.amazonaws.com/pytorch/densenet_eia/densenet_eia_v1_3_1.mar",
        }
    elif server_type == "ts":
        multi_model_location = {
            "squeezenet": "https://torchserve.s3.amazonaws.com/mar_files/squeezenet1_1.mar",
            "pytorch-densenet": "https://torchserve.s3.amazonaws.com/mar_files/densenet161.mar",
            "pytorch-resnet-neuron": "https://aws-dlc-sample-models.s3.amazonaws.com/pytorch/Resnet50-neuron.mar",
        }
    else:
        multi_model_location = {
            "squeezenet": "https://s3.amazonaws.com/model-server/models/squeezenet_v1.1/squeezenet_v1.1.model",
            "pytorch-densenet": "https://dlc-samples.s3.amazonaws.com/pytorch/multi-model-server/densenet/densenet.mar",
            "bert_sst": "https://aws-dlc-sample-models.s3.amazonaws.com/bert_sst/bert_sst.mar",
            "mxnet-resnet-neuron": "https://aws-dlc-sample-models.s3.amazonaws.com/mxnet/Resnet50-neuron.mar",
        }

    if not isinstance(model_names, list):
        model_names = [model_names]

    for model_name in model_names:
        if model_name not in multi_model_location:
            raise Exception("No entry found for model {} in dictionary".format(model_name))

    parameters = ["{}={}".format(name, multi_model_location[name]) for name in model_names]

    if server_type == "ts":
        server_cmd = "torchserve"
    else:
        server_cmd = "multi-model-server"

    if processor != "neuron":
        mms_command = (
            f"{server_cmd} --start --{server_type}-config /home/model-server/config.properties --models "
            + " ".join(parameters)
        )
    else:
        # Temp till the mxnet dockerfile also have the neuron entrypoint file
        if server_type == "ts":
            mms_command = (
                f"{server_cmd} --start --{server_type}-config /home/model-server/config.properties --models "
                + " ".join(parameters)
            )
        else:
            mms_command = f"/usr/local/bin/entrypoint.sh -t /home/model-server/config.properties -m " + " ".join(
                parameters
            )

    return mms_command


def get_tensorflow_model_name(processor, model_name):
    """
    Helper function to get tensorflow model name
    :param processor: Processor Type
    :param model_name: Name of model to be used
    :return: File name for model being used
    """
    tensorflow_models = {
        "saved_model_half_plus_two": {
            "cpu": "saved_model_half_plus_two_cpu",
            "gpu": "saved_model_half_plus_two_gpu",
            "eia": "saved_model_half_plus_two",
        },
        "albert": {
            "cpu": "albert",
            "gpu": "albert",
            "eia": "albert",
        },
        "saved_model_half_plus_three": {"eia": "saved_model_half_plus_three"},
        "simple": {"neuron": "simple"},
    }
    if model_name in tensorflow_models:
        return tensorflow_models[model_name][processor]
    else:
        raise Exception(f"No entry found for model {model_name} in dictionary")


def generate_ssh_keypair(ec2_client, key_name):
    pwd = run("pwd", hide=True).stdout.strip("\n")
    key_filename = os.path.join(pwd, f"{key_name}.pem")
    if os.path.exists(key_filename):
        run(f"chmod 400 {key_filename}")
        return key_filename
    try:
        key_pair = ec2_client.create_key_pair(KeyName=key_name)
    except ClientError as e:
        if "InvalidKeyPair.Duplicate" in f"{e}":
            # Wait 10 seconds for key to be created to avoid race condition
            time.sleep(10)
            if os.path.exists(key_filename):
                run(f"chmod 400 {key_filename}")
                return key_filename
        raise e

    run(f"echo '{key_pair['KeyMaterial']}' > {key_filename}")
    run(f"chmod 400 {key_filename}")
    return key_filename


def destroy_ssh_keypair(ec2_client, key_filename):
    key_name = os.path.basename(key_filename).split(".pem")[0]
    response = ec2_client.delete_key_pair(KeyName=key_name)
    run(f"rm -f {key_filename}")
    return response, key_name


def upload_tests_to_s3(testname_datetime_suffix):
    """
    Upload test-related artifacts to unique s3 location.
    Allows each test to have a unique remote location for test scripts and files.
    These uploaded files and folders are copied into a container running an ECS test.
    :param testname_datetime_suffix: test name and datetime suffix that is unique to a test
    :return: <bool> True if upload was successful, False if any failure during upload
    """
    s3_test_location = os.path.join(TEST_TRANSFER_S3_BUCKET, testname_datetime_suffix)
    run_out = run(f"aws s3 ls {s3_test_location}", warn=True)
    if run_out.return_code == 0:
        raise FileExistsError(f"{s3_test_location} already exists. Skipping upload and failing the test.")

    path = run("pwd", hide=True).stdout.strip("\n")
    if "dlc_tests" not in path:
        raise EnvironmentError("Test is being run from wrong path")
    while os.path.basename(path) != "dlc_tests":
        path = os.path.dirname(path)
    container_tests_path = os.path.join(path, "container_tests")

    run(f"aws s3 cp --recursive {container_tests_path}/ {s3_test_location}/")
    return s3_test_location


def delete_uploaded_tests_from_s3(s3_test_location):
    """
    Delete s3 bucket data related to current test after test is completed
    :param s3_test_location: S3 URI for test artifacts to be removed
    :return: <bool> True/False based on success/failure of removal
    """
    run(f"aws s3 rm --recursive {s3_test_location}")


def get_dlc_images():
    if is_pr_context() or is_empty_build_context():
        return os.getenv("DLC_IMAGES")
    elif is_canary_context():
        return parse_canary_images(os.getenv("FRAMEWORK"), os.getenv("AWS_REGION"))
    test_env_file = os.path.join(os.getenv("CODEBUILD_SRC_DIR_DLC_IMAGES_JSON"), "test_type_images.json")
    with open(test_env_file) as test_env:
        test_images = json.load(test_env)
    for dlc_test_type, images in test_images.items():
        if dlc_test_type == "sanity":
            return " ".join(images)
    raise RuntimeError(f"Cannot find any images for in {test_images}")


def get_canary_default_tag_py3_version(framework, version):
    """
    Currently, only TF2.2 images and above have major/minor python version in their canary tag. Creating this function
    to conditionally choose a python version based on framework version ranges. If we move up to py38, for example,
    this is the place to make the conditional change.
    :param framework: tensorflow1, tensorflow2, mxnet, pytorch
    :param version: fw major.minor version, i.e. 2.2
    :return: default tag python version
    """
    if framework == "tensorflow" or framework == "huggingface_tensorflow":
        if Version("2.2") <= Version(version) < Version("2.6"):
            return "py37"
        if Version("2.6") <= Version(version) < Version("2.8"):
            return "py38"
        if Version(version) >= Version("2.8"):
            return "py39"

    if framework == "mxnet":
        if Version(version) == Version("1.8"):
            return "py37"
        if Version(version) >= Version("1.9"):
            return "py38"

    if framework == "pytorch" or framework == "huggingface_pytorch":
        if Version("1.9") <= Version(version) < Version("1.13"):
            return "py38"
        if Version(version) >= Version("1.13"):
            return "py39"

    return "py3"


def parse_canary_images(framework, region):
    """
    Return which canary images to run canary tests on for a given framework and AWS region

    :param framework: ML framework (mxnet, tensorflow, pytorch)
    :param region: AWS region
    :return: dlc_images string (space separated string of image URIs)
    """
    customer_type = get_customer_type()
    customer_type_tag = f"-{customer_type}" if customer_type else ""

    # initialize graviton variables
    use_graviton = False

    # seperating framework from regex match pattern for graviton as it is ARCH_TYPE instead of FRAMEWORK
    canary_type = framework

    # Setting whether Graviton Arch is used
    # NOTE: If Graviton arch is used with a framework, not in the list below, the match search will "KeyError".
    if os.getenv("ARCH_TYPE") == "graviton":
        use_graviton = True
        canary_type = "graviton_"+framework

    version_regex = {
        "tensorflow": rf"tf(-sagemaker)?{customer_type_tag}-(\d+.\d+)",
        "mxnet": rf"mx(-sagemaker)?{customer_type_tag}-(\d+.\d+)",
        "pytorch": rf"pt(-sagemaker)?{customer_type_tag}-(\d+.\d+)",
        "huggingface_pytorch": r"hf-\S*pt(-sagemaker)?-(\d+.\d+)",
        "huggingface_tensorflow": r"hf-\S*tf(-sagemaker)?-(\d+.\d+)",
        "autogluon": r"ag(-sagemaker)?-(\d+.\d+)\S*-(py\d+)",
        "graviton_tensorflow": rf"tf-graviton(-sagemaker)?{customer_type_tag}-(\d+.\d+)\S*-(py\d+)",
        "graviton_pytorch": rf"pt-graviton(-sagemaker)?{customer_type_tag}-(\d+.\d+)\S*-(py\d+)",
        "graviton_mxnet": rf"mx-graviton(-sagemaker)?{customer_type_tag}-(\d+.\d+)\S*-(py\d+)",
    }

    # Get tags from repo releases
    repo = git.Repo(os.getcwd(), search_parent_directories=True)

    versions_counter = {}
    pre_populated_py_version = {}

    for tag in repo.tags:
        tag_str = str(tag)
        match = re.search(version_regex[canary_type], tag_str)
        ## The tags not have -py3 will not pass th condition below
        ## This eliminates all the old and testing tags that we are not monitoring.
        if match:
            version = match.group(2)
            if not versions_counter.get(version):
                versions_counter[version] = {"tr": False, "inf": False}

            if "tr" not in tag_str and "inf" not in tag_str:
                versions_counter[version]["tr"] = True
                versions_counter[version]["inf"] = True
            elif "tr" in tag_str:
                versions_counter[version]["tr"] = True
            elif "inf" in tag_str:
                versions_counter[version]["inf"] = True

            try:
                python_version_extracted_through_regex = match.group(3)
                if python_version_extracted_through_regex:
                    if version not in pre_populated_py_version:
                        pre_populated_py_version[version] = set()
                    pre_populated_py_version[version].add(python_version_extracted_through_regex)
            except IndexError:
                LOGGER.info(f"For Framework: {framework} we do not use regex to fetch python version")

    versions = []
    for v, inf_train in versions_counter.items():
        # Earlier versions of huggingface did not have inference, Graviton is only inference
        if (inf_train["inf"] and inf_train["tr"]) or framework.startswith("huggingface") or use_graviton:
            versions.append(v)

    # Sort ascending to descending, use lambda to ensure 2.2 < 2.15, for instance
    versions.sort(key=lambda version_str: [int(point) for point in version_str.split(".")], reverse=True)

    registry = PUBLIC_DLC_REGISTRY
    framework_versions = versions if len(versions) < 4 else versions[:3]
    dlc_images = []
    for fw_version in framework_versions:
        if fw_version in pre_populated_py_version:
            py_versions = pre_populated_py_version[fw_version]
        else:
            py_versions = [get_canary_default_tag_py3_version(canary_type, fw_version)]
        for py_version in py_versions:
            images = {
                "tensorflow": [
                    f"{registry}.dkr.ecr.{region}.amazonaws.com/tensorflow-training:{fw_version}-gpu-{py_version}",
                    f"{registry}.dkr.ecr.{region}.amazonaws.com/tensorflow-training:{fw_version}-cpu-{py_version}",
                    f"{registry}.dkr.ecr.{region}.amazonaws.com/tensorflow-inference:{fw_version}-gpu",
                    f"{registry}.dkr.ecr.{region}.amazonaws.com/tensorflow-inference:{fw_version}-cpu",
                ],
                "mxnet": [
                    f"{registry}.dkr.ecr.{region}.amazonaws.com/mxnet-training:{fw_version}-gpu-{py_version}",
                    f"{registry}.dkr.ecr.{region}.amazonaws.com/mxnet-training:{fw_version}-cpu-{py_version}",
                    f"{registry}.dkr.ecr.{region}.amazonaws.com/mxnet-inference:{fw_version}-gpu-{py_version}",
                    f"{registry}.dkr.ecr.{region}.amazonaws.com/mxnet-inference:{fw_version}-cpu-{py_version}",
                ],
                "pytorch": [
                    f"{registry}.dkr.ecr.{region}.amazonaws.com/pytorch-training:{fw_version}-gpu-{py_version}",
                    f"{registry}.dkr.ecr.{region}.amazonaws.com/pytorch-training:{fw_version}-cpu-{py_version}",
                    f"{registry}.dkr.ecr.{region}.amazonaws.com/pytorch-inference:{fw_version}-gpu-{py_version}",
                    f"{registry}.dkr.ecr.{region}.amazonaws.com/pytorch-inference:{fw_version}-cpu-{py_version}",
                ],
                # TODO: uncomment once cpu training and inference images become available
                "huggingface_pytorch": [
                    f"{registry}.dkr.ecr.{region}.amazonaws.com/huggingface-pytorch-training:{fw_version}-gpu-{py_version}",
                    # f"{registry}.dkr.ecr.{region}.amazonaws.com/huggingface-pytorch-training:{fw_version}-cpu-{py_version}",
                    f"{registry}.dkr.ecr.{region}.amazonaws.com/huggingface-pytorch-inference:{fw_version}-gpu-{py_version}",
                    f"{registry}.dkr.ecr.{region}.amazonaws.com/huggingface-pytorch-inference:{fw_version}-cpu-{py_version}",
                ],
                "huggingface_tensorflow": [
                    f"{registry}.dkr.ecr.{region}.amazonaws.com/huggingface-tensorflow-training:{fw_version}-gpu-{py_version}",
                    # f"{registry}.dkr.ecr.{region}.amazonaws.com/huggingface-tensorflow-training:{fw_version}-cpu-{py_version}",
                    f"{registry}.dkr.ecr.{region}.amazonaws.com/huggingface-tensorflow-inference:{fw_version}-gpu-{py_version}",
                    f"{registry}.dkr.ecr.{region}.amazonaws.com/huggingface-tensorflow-inference:{fw_version}-cpu-{py_version}",
                ],
                "autogluon": [
                    f"{registry}.dkr.ecr.{region}.amazonaws.com/autogluon-training:{fw_version}-gpu-{py_version}",
                    f"{registry}.dkr.ecr.{region}.amazonaws.com/autogluon-training:{fw_version}-cpu-{py_version}",
                ],
                "graviton_tensorflow": [
                    f"{registry}.dkr.ecr.{region}.amazonaws.com/tensorflow-inference-graviton:{fw_version}-cpu-{py_version}",
                ],
                "graviton_pytorch": [
                    f"{registry}.dkr.ecr.{region}.amazonaws.com/pytorch-inference-graviton:{fw_version}-cpu-{py_version}",
                ],
                # TODO: create graviton_mxnet DLC and add to dictionary
            }

            # ec2 Images have an additional "ec2" tag to distinguish them from the regular "sagemaker" tag
            if customer_type == "ec2":
                dlc_images += [f"{img}-ec2" for img in images[canary_type]]
            else:
                dlc_images += images[canary_type]

    dlc_images.sort()
    return " ".join(dlc_images)


def setup_sm_benchmark_tf_train_env(resources_location, setup_tf1_env, setup_tf2_env):
    """
    Create a virtual environment for benchmark tests if it doesn't already exist, and download all necessary scripts

    :param resources_location: <str> directory in which test resources should be placed
    :param setup_tf1_env: <bool> True if tf1 resources need to be setup
    :param setup_tf2_env: <bool> True if tf2 resources need to be setup
    :return: absolute path to the location of the virtual environment
    """
    ctx = Context()

    tf_resource_dir_list = []
    if setup_tf1_env:
        tf_resource_dir_list.append("tensorflow1")
    if setup_tf2_env:
        tf_resource_dir_list.append("tensorflow2")

    for resource_dir in tf_resource_dir_list:
        with ctx.cd(os.path.join(resources_location, resource_dir)):
            if not os.path.isdir(os.path.join(resources_location, resource_dir, "horovod")):
                # v0.19.4 is the last version for which horovod example tests are py2 compatible
                ctx.run("git clone -b v0.19.4 https://github.com/horovod/horovod.git")
            if not os.path.isdir(os.path.join(resources_location, resource_dir, "deep-learning-models")):
                # We clone branch tf2 for both 1.x and 2.x tests because tf2 branch contains all necessary files
                ctx.run(f"git clone -b tf2 https://github.com/aws-samples/deep-learning-models.git")

    venv_dir = os.path.join(resources_location, "sm_benchmark_venv")
    if not os.path.isdir(venv_dir):
        ctx.run(f"virtualenv {venv_dir}")
        with ctx.prefix(f"source {venv_dir}/bin/activate"):
            ctx.run("pip install 'sagemaker>=2,<3' awscli boto3 botocore six==1.11")

            # SageMaker TF estimator is coded to only accept framework versions up to 2.1.0 as py2 compatible.
            # Fixing this through the following changes:
            estimator_location = ctx.run(
                "echo $(pip3 show sagemaker |grep 'Location' |sed s/'Location: '//g)/sagemaker/tensorflow/estimator.py"
            ).stdout.strip("\n")
            system = ctx.run("uname -s").stdout.strip("\n")
            sed_input_arg = "'' " if system == "Darwin" else ""
            ctx.run(f"sed -i {sed_input_arg}'s/\[2, 1, 0\]/\[2, 1, 1\]/g' {estimator_location}")
    return venv_dir


def setup_sm_benchmark_mx_train_env(resources_location):
    """
    Create a virtual environment for benchmark tests if it doesn't already exist, and download all necessary scripts
    :param resources_location: <str> directory in which test resources should be placed
    :return: absolute path to the location of the virtual environment
    """
    ctx = Context()

    venv_dir = os.path.join(resources_location, "sm_benchmark_venv")
    if not os.path.isdir(venv_dir):
        ctx.run(f"virtualenv {venv_dir}")
        with ctx.prefix(f"source {venv_dir}/bin/activate"):
            ctx.run("pip install sagemaker awscli boto3 botocore")
    return venv_dir


def setup_sm_benchmark_hf_infer_env(resources_location):
    """
    Create a virtual environment for benchmark tests if it doesn't already exist, and download all necessary scripts
    :param resources_location: <str> directory in which test resources should be placed
    :return: absolute path to the location of the virtual environment
    """
    ctx = Context()

    venv_dir = os.path.join(resources_location, "sm_benchmark_hf_venv")
    if not os.path.isdir(venv_dir):
        ctx.run(f"python3 -m virtualenv {venv_dir}")
        with ctx.prefix(f"source {venv_dir}/bin/activate"):
            ctx.run("pip install sagemaker awscli boto3 botocore")
    return venv_dir


def get_account_id_from_image_uri(image_uri):
    """
    Find the account ID where the image is located

    :param image_uri: <str> ECR image URI
    :return: <str> AWS Account ID
    """
    return image_uri.split(".")[0]


def get_region_from_image_uri(image_uri):
    """
    Find the region where the image is located

    :param image_uri: <str> ECR image URI
    :return: <str> AWS Region Name
    """
    region_pattern = r"(us(-gov)?|ap|ca|cn|eu|sa)-(central|(north|south)?(east|west)?)-\d+"
    region_search = re.search(region_pattern, image_uri)
    assert region_search, f"{image_uri} must have region that matches {region_pattern}"
    return region_search.group()


def get_unique_name_from_tag(image_uri):
    """
    Return the unique from the image tag.
    :param image_uri: ECR image URI
    :return: unique name
    """
    return re.sub("[^A-Za-z0-9]+", "", image_uri)


def get_framework_and_version_from_tag(image_uri):
    """
    Return the framework and version from the image tag.

    :param image_uri: ECR image URI
    :return: framework name, framework version
    """
    tested_framework = get_framework_from_image_uri(image_uri)
    allowed_frameworks = (
        "huggingface_tensorflow_trcomp",
        "huggingface_pytorch_trcomp",
        "huggingface_tensorflow",
        "huggingface_pytorch",
        "tensorflow",
        "mxnet",
        "pytorch",
        "autogluon",
    )

    if not tested_framework:
        raise RuntimeError(
            f"Cannot find framework in image uri {image_uri} " f"from allowed frameworks {allowed_frameworks}"
        )

    tag_framework_version = re.search(r"(\d+(\.\d+){1,2})", image_uri).groups()[0]

    return tested_framework, tag_framework_version


# for the time being have this static table. Need to figure out a way to get this from
# neuron github once their version manifest file is updated to the latest
# 1.15.2 etc represent the neuron sdk version
# For each of the sdk version we have differen frameworks like pytoch, mxnet etc
# For each of the frameworks it has the framework version mapping to the actual neuron framework version in the container
# If the framework version does not exist then it means it is not supported for that neuron sdk version
NEURON_VERSION_MANIFEST = {
    "1.15.2": {
        "pytorch": {
            "1.5.1": "1.5.1.1.5.21.0",
            "1.6.0": "1.6.0.1.5.21.0",
            "1.7.1": "1.7.1.1.5.21.0",
            "1.8.1": "1.8.1.1.5.21.0",
        },
        "tensorflow": {
            "2.1.4": "2.1.4.1.6.10.0",
            "2.2.3": "2.2.3.1.6.10.0",
            "2.3.3": "2.3.3.1.6.10.0",
            "2.4.2": "2.4.2.1.6.10.0",
            "2.4.2": "2.4.2.1.6.10.0",
            "2.5.0": "2.5.0.1.6.10.0",
        },
        "mxnet": {
            "1.8.0": "1.8.0.1.3.4.0",
        },
    },
    "1.16.0": {
        "pytorch": {
            "1.5.1": "1.5.1.2.0.318.0",
            "1.7.1": "1.7.1.2.0.318.0",
            "1.8.1": "1.8.1.2.0.318.0",
            "1.9.1": "1.9.1.2.0.318.0",
        },
        "tensorflow": {
            "2.1.4": "2.1.4.2.0.3.0",
            "2.2.3": "2.2.3.2.0.3.0",
            "2.3.4": "2.3.4.2.0.3.0",
            "2.4.3": "2.4.3.2.0.3.0",
            "2.5.1": "2.5.1.2.0.3.0",
            "1.15.5": "1.15.5.2.0.3.0",
        },
        "mxnet": {
            "1.8.0": "1.8.0.2.0.271.0",
        },
    },
    "1.16.1": {
        "pytorch": {
            "1.5.1": "1.5.1.2.0.392.0",
            "1.7.1": "1.7.1.2.0.392.0",
            "1.8.1": "1.8.1.2.0.392.0",
            "1.9.1": "1.9.1.2.0.392.0",
        },
        "tensorflow": {
            "2.1.4": "2.1.4.2.0.4.0",
            "2.2.3": "2.2.3.2.0.4.0",
            "2.3.4": "2.3.4.2.0.4.0",
            "2.4.3": "2.4.3.2.0.4.0",
            "2.5.1": "2.5.1.2.0.4.0",
            "1.15.5": "1.15.5.2.0.4.0",
        },
        "mxnet": {
            "1.8.0": "1.8.0.2.0.276.0",
        },
    },
    "1.17.0": {
        "pytorch": {
            "1.5.1": "1.5.1.2.1.7.0",
            "1.7.1": "1.7.1.2.1.7.0",
            "1.8.1": "1.8.1.2.1.7.0",
            "1.9.1": "1.9.1.2.1.7.0",
            "1.10.1": "1.10.1.2.1.7.0",
        },
        "tensorflow": {
            "2.1.4": "2.1.4.2.0.4.0",
            "2.2.3": "2.2.3.2.0.4.0",
            "2.3.4": "2.3.4.2.0.4.0",
            "2.4.3": "2.4.3.2.0.4.0",
            "2.5.2": "2.5.2.2.1.6.0",
            "1.15.5": "1.15.5.2.1.6.0",
        },
        "mxnet": {
            "1.8.0": "1.8.0.2.1.5.0",
        },
    },
    "1.17.1": {
        "pytorch": {
            "1.10.1": "1.10.1.2.1.7.0",
        },
        "tensorflow": {
            "2.5.2": "2.5.2.2.1.13.0",
            "1.15.5": "1.15.5.2.1.13.0",
        },
        "mxnet": {
            "1.8.0": "1.8.0.2.1.5.0",
        },
    },
    "1.18.0": {
        "pytorch": {
            "1.5.1": "1.5.1.2.2.0.0",
            "1.7.1": "1.7.1.2.2.0.0",
            "1.8.1": "1.8.1.2.2.0.0",
            "1.9.1": "1.9.1.2.2.0.0",
            "1.10.2": "1.10.1.2.2.0.0",
        },
        "tensorflow": {
            "2.5.3": "2.5.3.2.2.0.0",
            "2.6.3": "2.6.3.2.2.0.0",
            "2.7.1": "2.7.1.2.2.0.0",
            "1.15.5": "1.15.5.2.2.0.0",
        },
        "mxnet": {
            "1.8.0": "1.8.0.2.2.2.0",
        },
    },
    "1.19.0": {
        "pytorch": {
            "1.7.1": "1.7.1.2.3.0.0",
            "1.8.1": "1.8.1.2.3.0.0",
            "1.9.1": "1.9.1.2.3.0.0",
            "1.10.2": "1.10.2.2.3.0.0",
            "1.11.0": "1.11.0.2.3.0.0",
        },
        "tensorflow": {
            "2.5.3": "2.5.3.2.3.0.0",
            "2.6.3": "2.6.3.2.3.0.0",
            "2.7.1": "2.7.1.2.3.0.0",
            "2.8.0": "2.8.0.2.3.0.0",
            "1.15.5": "1.15.5.2.3.0.0",
        },
        "mxnet": {
            "1.8.0": "1.8.0.2.2.2.0",
        },
    },
    "2.3.0": {
        "pytorch": {
            "1.11.0": "1.11.0.2.3.0.0",
        },
    },
    "2.4.0": {
        "pytorch": {
            "1.11.0": "1.11.0.2.3.0.0",
        },
    },
    "1.19.1": {
        "pytorch": {
            "1.7.1": "1.7.1.2.3.0.0",
            "1.8.1": "1.8.1.2.3.0.0",
            "1.9.1": "1.9.1.2.3.0.0",
            "1.10.2": "1.10.2.2.3.0.0",
            "1.11.0": "1.11.0.2.3.0.0",
        },
        "tensorflow": {
            "2.5.3": "2.5.3.2.3.0.0",
            "2.6.3": "2.6.3.2.3.0.0",
            "2.7.1": "2.7.1.2.3.0.0",
            "2.8.0": "2.8.0.2.3.0.0",
            "1.15.5": "1.15.5.2.3.0.0",
        },
        "mxnet": {
            "1.8.0": "1.8.0.2.2.2.0",
        },
    },
}


def get_neuron_sdk_version_from_tag(image_uri):
    """
    Return the neuron sdk version from the image tag.
    :param image_uri: ECR image URI
    :return: neuron sdk version
    """
    neuron_sdk_version = None

    if "sdk" in image_uri:
        neuron_sdk_version = re.search(r"sdk([\d\.]+)", image_uri).group(1)

    return neuron_sdk_version


def get_neuron_framework_and_version_from_tag(image_uri):
    """
    Return the framework version and expected framework version for the neuron tag from the image tag.

    :param image_uri: ECR image URI
    :return: framework version, expected framework version from neuron sdk version
    """
    tested_framework, tag_framework_version = get_framework_and_version_from_tag(image_uri)
    neuron_sdk_version = get_neuron_sdk_version_from_tag(image_uri)

    if neuron_sdk_version is None:
        return tag_framework_version, None

    if neuron_sdk_version not in NEURON_VERSION_MANIFEST:
        raise KeyError(f"Cannot find neuron sdk version {neuron_sdk_version} ")

    # Framework name may include huggingface
    if tested_framework.startswith("huggingface_"):
        tested_framework = tested_framework[len("huggingface_") :]

    neuron_framework_versions = NEURON_VERSION_MANIFEST[neuron_sdk_version][tested_framework]
    neuron_tag_framework_version = neuron_framework_versions.get(tag_framework_version)

    return tested_framework, neuron_tag_framework_version


def get_transformers_version_from_image_uri(image_uri):
    """
    Utility function to get the HuggingFace transformers version from an image uri

    @param image_uri: ECR image uri
    @return: HuggingFace transformers version, or ""
    """
    transformers_regex = re.compile(r"transformers(\d+.\d+.\d+)")
    transformers_in_img_uri = transformers_regex.search(image_uri)
    if transformers_in_img_uri:
        return transformers_in_img_uri.group(1)
    return ""


def get_os_version_from_image_uri(image_uri):
    """
    Currently only ship ubuntu versions

    @param image_uri: ECR image URI
    @return: OS version, or ""
    """
    os_version_regex = re.compile(r"ubuntu\d+.\d+")
    os_version_in_img_uri = os_version_regex.search(image_uri)
    if os_version_in_img_uri:
        return os_version_in_img_uri.group()
    return ""


def get_framework_from_image_uri(image_uri):
    return (
        "huggingface_tensorflow_trcomp"
        if "huggingface-tensorflow-trcomp" in image_uri
        else "huggingface_tensorflow"
        if "huggingface-tensorflow" in image_uri
        else "huggingface_pytorch_trcomp"
        if "huggingface-pytorch-trcomp" in image_uri
        else "huggingface_pytorch"
        if "huggingface-pytorch" in image_uri
        else "mxnet"
        if "mxnet" in image_uri
        else "pytorch"
        if "pytorch" in image_uri
        else "tensorflow"
        if "tensorflow" in image_uri
        else "autogluon"
        if "autogluon" in image_uri
        else None
    )


def is_trcomp_image(image_uri):
    framework = get_framework_from_image_uri(image_uri)
    return "trcomp" in framework


def get_all_the_tags_of_an_image_from_ecr(ecr_client, image_uri):
    """
    Uses ecr describe to generate all the tags of an image.

    :param ecr_client: boto3 Client for ECR
    :param image_uri: str Image URI
    :return: list, All the image tags
    """
    account_id = get_account_id_from_image_uri(image_uri)
    image_repo_name, image_tag = get_repository_and_tag_from_image_uri(image_uri)
    response = ecr_client.describe_images(
        registryId=account_id,
        repositoryName=image_repo_name,
        imageIds=[
            {
                'imageTag': image_tag
            },
        ]
    )
    return response['imageDetails'][0]['imageTags']


def get_cuda_version_from_tag(image_uri):
    """
    Return the cuda version from the image tag as cuXXX
    :param image_uri: ECR image URI
    :return: cuda version as cuXXX
    """
    cuda_framework_version = None
    cuda_str = ["cu", "gpu"]
    image_region = get_region_from_image_uri(image_uri)
    ecr_client = boto3.Session(region_name=image_region).client('ecr')
    all_image_tags = get_all_the_tags_of_an_image_from_ecr(ecr_client, image_uri)

    for image_tag in all_image_tags:
        if all(keyword in image_tag for keyword in cuda_str):
            cuda_framework_version = re.search(r"(cu\d+)-", image_tag).groups()[0]
            return cuda_framework_version

    if "gpu" in image_uri:
        raise CudaVersionTagNotFoundException()
    else:
        return None


def get_synapseai_version_from_tag(image_uri):
    """
    Return the synapseai version from the image tag.
    :param image_uri: ECR image URI
    :return: synapseai version
    """
    synapseai_version = None

    synapseai_str = ["synapseai", "hpu"]
    if all(keyword in image_uri for keyword in synapseai_str):
        synapseai_version = re.search(r"synapseai(\d+(\.\d+){2})", image_uri).groups()[0]

    return synapseai_version


def get_job_type_from_image(image_uri):
    """
    Return the Job type from the image tag.

    :param image_uri: ECR image URI
    :return: Job Type
    """
    tested_job_type = None
    allowed_job_types = ("training", "inference")
    for job_type in allowed_job_types:
        if job_type in image_uri:
            tested_job_type = job_type
            break

    if not tested_job_type and "eia" in image_uri:
        tested_job_type = "inference"

    if not tested_job_type:
        raise RuntimeError(
            f"Cannot find Job Type in image uri {image_uri} " f"from allowed frameworks {allowed_job_types}"
        )

    return tested_job_type


def get_repository_and_tag_from_image_uri(image_uri):
    """
    Return the name of the repository holding the image

    :param image_uri: URI of the image
    :return: <str> repository name
    """
    repository_uri, tag = image_uri.split(":")
    _, repository_name = repository_uri.split("/")
    return repository_name, tag


def get_processor_from_image_uri(image_uri):
    """
    Return processor from the image URI

    Assumes image uri includes -<processor> in it's tag, where <processor> is one of cpu, gpu or eia.

    :param image_uri: ECR image URI
    :return: cpu, gpu, eia, neuron or hpu
    """
    allowed_processors = ["eia", "neuron", "cpu", "gpu", "hpu"]

    for processor in allowed_processors:
        match = re.search(rf"-({processor})", image_uri)
        if match:
            return match.group(1)
    raise RuntimeError("Cannot find processor")


def get_python_version_from_image_uri(image_uri):
    """
    Return the python version from the image URI

    :param image_uri: ECR image URI
    :return: str py36, py37, py38, etc., based information available in image URI
    """
    python_version_search = re.search(r"py\d+", image_uri)
    if not python_version_search:
        raise MissingPythonVersionException(f"{image_uri} does not have python version in the form 'py\\d+'")
    python_version = python_version_search.group()
    return "py36" if python_version == "py3" else python_version


def construct_buildspec_path(dlc_path, framework_path, buildspec, framework_version):
    """
    Construct a relative path to the buildspec yaml file by iterative checking on the existence of
    a specific version file for the framework being tested. Possible options include:
    [buildspec-[Major]-[Minor]-[Patch].yml, buildspec-[Major]-[Minor].yml, buildspec-[Major].yml, buildspec.yml]
    :param dlc_path: path to the DLC test folder
    :param framework_path: Framework folder name
    :param buildspec: buildspec file name
    :param framework_version: default (long) framework version name
    """
    if framework_version:
        # pattern matches for example 0.3.2 or 22.3
        pattern = r"^(\d+)(\.\d+)?(\.\d+)?$"
        matched = re.search(pattern, framework_version)
        if matched:
            constructed_version = ""
            versions_to_search = []
            for match in matched.groups():
                if match:
                    constructed_version = f'{constructed_version}{match.replace(".","-")}'
                    versions_to_search.append(constructed_version)

            for version in reversed(versions_to_search):
                buildspec_path = os.path.join(dlc_path, framework_path, f"{buildspec}-{version}.yml")
                if os.path.exists(buildspec_path):
                    return buildspec_path
        else:
            raise ValueError(f"Framework version {framework_version} was not matched.")

    buildspec_path = os.path.join(dlc_path, framework_path, f"{buildspec}.yml")
    if not os.path.exists(buildspec_path):
        raise ValueError('Could not construct a valid buildspec path.')

    return buildspec_path


def get_container_name(prefix, image_uri):
    """
    Create a unique container name based off of a test related prefix and the image uri
    :param prefix: test related prefix, like "emacs" or "pip-check"
    :param image_uri: ECR image URI
    :return: container name
    """
    return f"{prefix}-{image_uri.split('/')[-1].replace('.', '-').replace(':', '-')}"


def stop_and_remove_container(container_name, context):
    """
    Helper function to stop a container locally
    :param container_name: Name of the docker container
    :param context: Invoke context object
    """
    context.run(
        f"docker rm -f {container_name}",
        hide=True,
    )


def start_container(container_name, image_uri, context):
    """
    Helper function to start a container locally
    :param container_name: Name of the docker container
    :param image_uri: ECR image URI
    :param context: Invoke context object
    """
    context.run(
        f"docker run --entrypoint='/bin/bash' --name {container_name} -itd {image_uri}",
        hide=True,
    )


def run_cmd_on_container(container_name, context, cmd, executable="bash", warn=False):
    """
    Helper function to run commands on a locally running container
    :param container_name: Name of the docker container
    :param context: ECR image URI
    :param cmd: Command to run on the container
    :param executable: Executable to run on the container (bash or python)
    :param warn: Whether to only warn as opposed to exit if command fails
    :return: invoke output, can be used to parse stdout, etc
    """
    if executable not in ("bash", "python"):
        LOGGER.warning(f"Unrecognized executable {executable}. It will be run as {executable} -c '{cmd}'")
    return context.run(
        f"docker exec --user root {container_name} {executable} -c '{cmd}'", hide=True, warn=warn, timeout=60
    )


def uniquify_list_of_dict(list_of_dict):
    """
    Takes list_of_dict as an input and returns a list of dict such that each dict is only present
    once in the returned list. Runs an operation that is similar to list(set(input_list)). However,
    for list_of_dict, it is not possible to run the operation directly.

    :param list_of_dict: List(dict)
    :return: List(dict)
    """
    list_of_string = [json.dumps(dict_element, sort_keys=True) for dict_element in list_of_dict]
    unique_list_of_string = list(set(list_of_string))
    unique_list_of_string.sort()
    list_of_dict_to_return = [json.loads(str_element) for str_element in unique_list_of_string]
    return list_of_dict_to_return


def uniquify_list_of_complex_datatypes(list_of_complex_datatypes):
    assert all(type(element) == type(list_of_complex_datatypes[0]) for element in list_of_complex_datatypes), f"{list_of_complex_datatypes} has multiple types"
    if list_of_complex_datatypes:
        if isinstance(list_of_complex_datatypes[0], dict):
            return uniquify_list_of_dict(list_of_complex_datatypes)
        if dataclasses.is_dataclass(list_of_complex_datatypes[0]):
            type_of_dataclass = type(list_of_complex_datatypes[0])
            list_of_dict = json.loads(json.dumps(list_of_complex_datatypes, cls= EnhancedJSONEncoder))
            uniquified_list = uniquify_list_of_dict(list_of_dict=list_of_dict)
            return [type_of_dataclass(**uniquified_list_dict_element) for uniquified_list_dict_element in uniquified_list]
        raise "Not implemented"
    return list_of_complex_datatypes


def check_if_two_dictionaries_are_equal(dict1, dict2, ignore_keys=[]):
    """
    Compares if 2 dictionaries are equal or not. The ignore_keys argument is used to provide
    a list of keys that are ignored while comparing the dictionaries.

    :param dict1: dict
    :param dict2: dict
    :param ignore_keys: list[str], keys that are ignored while comparison
    """
    dict1_filtered = {k: v for k, v in dict1.items() if k not in ignore_keys}
    dict2_filtered = {k: v for k, v in dict2.items() if k not in ignore_keys}
    return dict1_filtered == dict2_filtered


def get_tensorflow_model_base_path(image_uri):
    """
    Retrieve model base path based on version of TensorFlow
    Requirement: Model defined in TENSORFLOW_MODELS_PATH should be hosted in S3 location for TF version less than 2.6.
                 Starting TF2.7, the models are referred locally as the support for S3 is moved to a separate python package `tensorflow-io`
    :param image_uri: ECR image URI
    :return: <string> model base path
    """
    if is_below_framework_version("2.7", image_uri, "tensorflow"):
        model_base_path = TENSORFLOW_MODELS_BUCKET
    else:
        model_base_path = f"/tensorflow_model/"
    return model_base_path


def build_tensorflow_inference_command_tf27_and_above(model_name):
    """
    Construct the command to download tensorflow model from S3 and start tensorflow model server
    :param model_name:
    :return: <list> command to send to the container
    """
    inference_command = f"mkdir -p /tensorflow_model && aws s3 sync {TENSORFLOW_MODELS_BUCKET}/{model_name}/ /tensorflow_model/{model_name} && /usr/bin/tf_serving_entrypoint.sh"
    return inference_command


def get_tensorflow_inference_environment_variables(model_name, model_base_path):
    """
    Get method for environment variables for tensorflow inference for EC2 and ECS
    :param model_name:
    :return: <list> JSON
    """
    tensorflow_inference_environment_variables = [
        {"name": "MODEL_NAME", "value": model_name},
        {"name": "MODEL_BASE_PATH", "value": model_base_path},
    ]

    return tensorflow_inference_environment_variables


def get_eks_k8s_test_type_label(image_uri):
    """
    Get node label required for k8s job to be scheduled on compatible EKS node
    :param image_uri: ECR image URI
    :return: <string> node label
    """
    if "graviton" in image_uri:
        test_type = "graviton"
    elif "neuron" in image_uri:
        test_type = "neuron"
    else:
        test_type = "gpu"
    return test_type


def execute_env_variables_test(image_uri, env_vars_to_test, container_name_prefix):
    """
    Based on a dictionary of ENV_VAR: val, test that the enviornment variables are correctly set in the container.

    @param image_uri: ECR image URI
    @param env_vars_to_test: dict {"ENV_VAR": "env_var_expected_value"}
    @param container_name_prefix: container name prefix describing test
    """
    ctx = Context()
    container_name = get_container_name(container_name_prefix, image_uri)

    start_container(container_name, image_uri, ctx)
    for var, expected_val in env_vars_to_test.items():
        output = run_cmd_on_container(container_name, ctx, f"echo ${var}")
        actual_val = output.stdout.strip()
        if actual_val:
            assertion_error_sentence = f"It is currently set to {actual_val}."
        else:
            assertion_error_sentence = "It is currently not set."
        assert actual_val == expected_val, \
            f"Environment variable {var} is expected to be {expected_val}. {assertion_error_sentence}."
    stop_and_remove_container(container_name, ctx)


def is_image_available_locally(image_uri):
    """
    Check if the image exists locally.

    :param image_uri: str, image that needs to be checked
    :return: bool, True if image exists locally, otherwise false
    """
    run_output = run(f"docker inspect {image_uri}", hide=True, warn=True)
    return run_output.ok


def get_contributor_from_image_uri(image_uri):
    """
    Return contributor name if it is present in the image URI

    @param image_uri: ECR image uri
    @return: contributor name, or ""
    """
    # Key value pair of contributor_identifier_in_image_uri: contributor_name
    contributors = {
        "huggingface": "huggingface",
        "habana": "habana"
    }
    for contributor_identifier_in_image_uri, contributor_name in contributors.items():
        if contributor_identifier_in_image_uri in image_uri:
            return contributor_name
    return ""


def get_labels_from_ecr_image(image_uri, region):
    """
    Get ecr image labels from ECR

    @param image_uri: ECR image URI to get labels from
    @param region: AWS region
    @return: list of labels attached to ECR image URI
    """
    ecr_client = boto3.client("ecr", region_name=region)

    image_repository, image_tag = get_repository_and_tag_from_image_uri(image_uri)
    # Using "acceptedMediaTypes" on the batch_get_image request allows the returned image information to
    # provide the ECR Image Manifest in the specific format that we need, so that the image LABELS can be found
    # on the manifest. The default format does not return the image LABELs.
    response = ecr_client.batch_get_image(
        repositoryName=image_repository,
        imageIds=[{"imageTag": image_tag}],
        acceptedMediaTypes=["application/vnd.docker.distribution.manifest.v1+json"],
    )
    if not response.get("images"):
        raise KeyError(
            f"Failed to get images through ecr_client.batch_get_image response for image {image_repository}:{image_tag}"
        )
    elif not response["images"][0].get("imageManifest"):
        raise KeyError(f"imageManifest not found in ecr_client.batch_get_image response:\n{response['images']}")

    manifest_str = response["images"][0]["imageManifest"]
    # manifest_str is a json-format string
    manifest = json.loads(manifest_str)
    image_metadata = json.loads(manifest["history"][0]["v1Compatibility"])
    labels = image_metadata["config"]["Labels"]

    return labels<|MERGE_RESOLUTION|>--- conflicted
+++ resolved
@@ -55,17 +55,9 @@
     ami_id = eval(ami['Parameter']['Value'])['image_id']
     return ami_id
 
-<<<<<<< HEAD
-# TODO revert change after Python 3.7+ is added to Base DLAMI 
+
 UBUNTU_18_BASE_DLAMI_US_WEST_2 = get_ami_id_boto3(region_name="us-west-2", ami_name_pattern="Deep Learning Base AMI (Ubuntu 18.04) Version ??.?")
 UBUNTU_18_BASE_DLAMI_US_EAST_1 = get_ami_id_boto3(region_name="us-east-1", ami_name_pattern="Deep Learning Base AMI (Ubuntu 18.04) Version ??.?")
-# UBUNTU_18_BASE_DLAMI_US_WEST_2 = get_ami_id_boto3(region_name="us-west-2", ami_name_pattern="Deep Learning AMI GPU CUDA 11.1.1 (Ubuntu 18.04) ????????")
-# UBUNTU_18_BASE_DLAMI_US_EAST_1 = get_ami_id_boto3(region_name="us-east-1", ami_name_pattern="Deep Learning AMI GPU CUDA 11.1.1 (Ubuntu 18.04) ????????")
-=======
-
-UBUNTU_18_BASE_DLAMI_US_WEST_2 = get_ami_id_boto3(region_name="us-west-2", ami_name_pattern="Deep Learning Base AMI (Ubuntu 18.04) Version ??.?")
-UBUNTU_18_BASE_DLAMI_US_EAST_1 = get_ami_id_boto3(region_name="us-east-1", ami_name_pattern="Deep Learning Base AMI (Ubuntu 18.04) Version ??.?")
->>>>>>> 872bd4a3
 AML2_BASE_DLAMI_US_WEST_2 = get_ami_id_boto3(region_name="us-west-2", ami_name_pattern="Deep Learning Base AMI (Amazon Linux 2) Version ??.?")
 AML2_BASE_DLAMI_US_EAST_1 = get_ami_id_boto3(region_name="us-east-1", ami_name_pattern="Deep Learning Base AMI (Amazon Linux 2) Version ??.?")
 # We use the following DLAMI for MXNet and TensorFlow tests as well, but this is ok since we use custom DLC Graviton containers on top. We just need an ARM base DLAMI.
