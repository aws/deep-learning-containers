--- conflicted
+++ resolved
@@ -164,11 +164,7 @@
 UL20_PT_NEURON_US_WEST_2 = get_ami_id_boto3(
     region_name="us-west-2",
     ami_name_pattern="Deep Learning AMI Neuron PyTorch 1.11.0 (Ubuntu 20.04) ????????",
-<<<<<<< HEAD
-    IncludeDeprecated=True,  # temp fix
-=======
     IncludeDeprecated=True,
->>>>>>> 53227137
 )
 UL20_TF_NEURON_US_WEST_2 = get_ami_id_boto3(
     region_name="us-west-2",
