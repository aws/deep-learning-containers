--- conflicted
+++ resolved
@@ -51,13 +51,8 @@
 UBUNTU_18_BASE_DLAMI_US_EAST_1 = get_ami_id_boto3(region_name="us-east-1", ami_name_pattern="Deep Learning AMI GPU CUDA 11.1.1 (Ubuntu 18.04) ????????")
 AML2_GPU_DLAMI_US_WEST_2 = get_ami_id_boto3(region_name="us-west-2", ami_name_pattern="Deep Learning AMI GPU CUDA 11.1.1 (Amazon Linux 2) ????????")
 AML2_GPU_DLAMI_US_EAST_1 = get_ami_id_boto3(region_name="us-east-1", ami_name_pattern="Deep Learning AMI GPU CUDA 11.1.1 (Amazon Linux 2) ????????")
-<<<<<<< HEAD
 # We use the following DLAMI for MXNet and TensorFlow tests as well, but this is ok since we use custom DLC Graviton containers on top. We just need an ARM base DLAMI.
 UL18_CPU_ARM64_US_WEST_2 = get_ami_id_boto3(region_name="us-west-2", ami_name_pattern="Deep Learning AMI Graviton GPU PyTorch 1.10.0 (Ubuntu 20.04) ????????")
-=======
-AML2_CPU_ARM64_US_WEST_2 = get_ami_id_boto3(region_name="us-west-2", ami_name_pattern="Deep Learning Base AMI (Amazon Linux 2) Version ??.?")
-UL18_CPU_ARM64_US_WEST_2 = get_ami_id_boto3(region_name="us-west-2", ami_name_pattern="Deep Learning Base AMI (Ubuntu 18.04) Version ??.?")
->>>>>>> 0644b9ba
 UL18_BENCHMARK_CPU_ARM64_US_WEST_2 = get_ami_id_boto3(region_name="us-west-2", ami_name_pattern="Deep Learning AMI Graviton GPU TensorFlow 2.7.0 (Ubuntu 20.04) ????????")
 AML2_CPU_ARM64_US_EAST_1 = get_ami_id_boto3(region_name="us-east-1", ami_name_pattern="Deep Learning Base AMI (Amazon Linux 2) Version ??.?")
 PT_GPU_PY3_BENCHMARK_IMAGENET_AMI_US_EAST_1 = "ami-0673bb31cc62485dd"
@@ -271,10 +266,6 @@
     image_framework_name, image_framework_version = get_framework_and_version_from_tag(image_uri)
     required_version_specifier_set = SpecifierSet(f"=={required_version}.*")
     return is_tf_based_framework(image_framework_name) and image_framework_version in required_version_specifier_set
-<<<<<<< HEAD
-
-=======
->>>>>>> 0644b9ba
 
 def is_tf_based_framework(name):
     """
@@ -283,17 +274,6 @@
     E.g. "huggingface-tensorflow" or "huggingface-tensorflow-trcomp"
     """
     return "tensorflow" in name
-<<<<<<< HEAD
-=======
-
-def is_tf_based_framework(name):
-    """
-    Checks whether framework is TF based.
-    Relying on current convention to include "tensorflow" into TF based names
-    E.g. "huggingface-tensorflow" or "huggingface-tensorflow-trcomp"
-    """
-    return "tensorflow" in name
->>>>>>> 0644b9ba
 
 def is_below_framework_version(version_upper_bound, image_uri, framework):
     """
