import os

import boto3

from retrying import retry

from test.test_utils import DEFAULT_REGION, UBUNTU_16_BASE_DLAMI, LOGGER


EC2_INSTANCE_ROLE_NAME = "ec2TestInstanceRole"


def launch_instance(
    ami_id, instance_type, region=DEFAULT_REGION, user_data=None, iam_instance_profile_arn=None, instance_name="",
):
    """
    Launch an instance
    :param ami_id: AMI ID to be used for launched instance
    :param instance_type: Instance type of launched instance
    :param region: Region where instance will be launched
    :param user_data: Script to run when instance is launched as a str
    :param iam_instance_profile_arn: EC2 Role to be attached
    :param instance_name: Tag to display as Name on EC2 Console
    :return: <dict> Information about the instance that was launched
    """
    if not ami_id:
        raise Exception("No ami_id provided")
    client = boto3.Session(region_name=region).client("ec2")

    # Construct the dictionary with the arguments for API call
    arguments_dict = {
        "ImageId": ami_id,
        "InstanceType": instance_type,
        "MaxCount": 1,
        "MinCount": 1,
        "TagSpecifications": [
            {"ResourceType": "instance", "Tags": [{"Key": "Name", "Value": f"CI-CD {instance_name}"}],},
        ],
    }
    if user_data:
        arguments_dict["UserData"] = user_data
    if iam_instance_profile_arn:
        arguments_dict["IamInstanceProfile"] = {"Arn": iam_instance_profile_arn}
    response = client.run_instances(**arguments_dict)

    if not response or len(response["Instances"]) < 1:
        raise Exception(
            "Unable to launch the instance. \
                         Did not return any response"
        )

    return response["Instances"][0]


def get_instance_from_id(instance_id, region=DEFAULT_REGION):
    """
    Get instance information using instance ID
    :param instance_id: Instance ID to be queried
    :param region: Region where query will be performed
    :return: <dict> Information about instance with matching instance ID
    """
    if not instance_id:
        raise Exception("No instance id provided")
    client = boto3.Session(region_name=region).client("ec2")
    instance = client.describe_instances(InstanceIds=[instance_id])
    if not instance:
        raise Exception(
            "Unable to launch the instance. \
                         Did not return any reservations object"
        )
    return instance["Reservations"][0]["Instances"][0]


@retry(stop_max_attempt_number=16, wait_fixed=60000)
def get_public_ip(instance_id, region=DEFAULT_REGION):
    """
    Get Public IP of instance using instance ID
    :param instance_id: Instance ID to be queried
    :param region: Region where query will be performed
    :return: <str> IP Address of instance with matching instance ID
    """
    instance = get_instance_from_id(instance_id, region)
    if not instance["PublicIpAddress"]:
        raise Exception("IP address not yet available")
    return instance["PublicIpAddress"]


@retry(stop_max_attempt_number=16, wait_fixed=60000)
def get_public_ip_from_private_dns(private_dns, region=DEFAULT_REGION):
    """
    Get Public IP of instance using private DNS
    :param private_dns:
    :param region:
    :return: <str> IP Address of instance with matching private DNS
    """
    client = boto3.Session(region_name=region).client("ec2")
    response = client.describe_instances(Filters={"Name": "private-dns-name", "Value": [private_dns]})
    return response.get("Reservations")[0].get("Instances")[0].get("PublicIpAddress")


@retry(stop_max_attempt_number=16, wait_fixed=60000)
def get_instance_user(instance_id, region=DEFAULT_REGION):
    """
    Get "ubuntu" or "ec2-user" based on AMI used to launch instance
    :param instance_id: Instance ID to be queried
    :param region: Region where query will be performed
    :return: <str> user name
    """
    instance = get_instance_from_id(instance_id, region)
    user = "ubuntu" if instance["ImageId"] in [UBUNTU_16_BASE_DLAMI] else "ec2-user"
    return user


def get_instance_state(instance_id, region=DEFAULT_REGION):
    """
    Get state of instance using instance ID
    :param instance_id: Instance ID to be queried
    :param region: Region where query will be performed
    :return: <str> State of instance with matching instance ID
    """
    instance = get_instance_from_id(instance_id, region)
    return instance["State"]["Name"]


@retry(stop_max_attempt_number=16, wait_fixed=60000)
def check_instance_state(instance_id, state="running", region=DEFAULT_REGION):
    """
    Compares the instance state with the state argument.
    Retries 8 times with 120 seconds gap between retries.
    :param instance_id: Instance ID to be queried
    :param state: Expected instance state
    :param region: Region where query will be performed
    :return: <str> State of instance with matching instance ID
    """
    instance_state = get_instance_state(instance_id, region)
    if state != instance_state:
        raise Exception(f"Instance {instance_id} not in {state} state")
    return instance_state


def get_system_state(instance_id, region=DEFAULT_REGION):
    """
    Returns health checks state for instances
    :param instance_id: Instance ID to be queried
    :param region: Region where query will be performed
    :return: <tuple> System state and Instance state of instance with matching instance ID
    """
    if not instance_id:
        raise Exception("No instance id provided")
    client = boto3.Session(region_name=region).client("ec2")
    response = client.describe_instance_status(InstanceIds=[instance_id])
    if not response:
        raise Exception(
            "Unable to launch the instance. \
                         Did not return any reservations object"
        )
    instance_status_list = response["InstanceStatuses"]
    if not instance_status_list:
        raise Exception(
            "Unable to launch the instance. \
                         Did not return any reservations object"
        )
    if len(instance_status_list) < 1:
        raise Exception(
            "The instance id seems to be incorrect {}. \
                         reservations seems to be empty".format(
                instance_id
            )
        )

    instance_status = instance_status_list[0]
    return (
        instance_status["SystemStatus"]["Status"],
        instance_status["InstanceStatus"]["Status"],
    )


@retry(stop_max_attempt_number=96, wait_fixed=10000)
def check_system_state(instance_id, system_status="ok", instance_status="ok", region=DEFAULT_REGION):
    """
    Compares the system state (Health Checks).
    Retries 96 times with 10 seconds gap between retries
    :param instance_id: Instance ID to be queried
    :param system_status: Expected system state
    :param instance_status: Expected instance state
    :param region: Region where query will be performed
    :return: <tuple> System state and Instance state of instance with matching instance ID
    """
    instance_state = get_system_state(instance_id, region=region)
    if system_status != instance_state[0] or instance_status != instance_state[1]:
        raise Exception(
            "Instance {} not in \
                         required state".format(
                instance_id
            )
        )
    return instance_state


def terminate_instance(instance_id, region=DEFAULT_REGION):
    """
    Terminate EC2 instances with matching instance ID
    :param instance_id: Instance ID to be terminated
    :param region: Region where instance is located
    """
    if not instance_id:
        raise Exception("No instance id provided")
    client = boto3.Session(region_name=region).client("ec2")
    response = client.terminate_instances(InstanceIds=[instance_id])
    if not response:
        raise Exception("Unable to terminate instance. No response received.")
    instances_terminated = response["TerminatingInstances"]
    if not instances_terminated:
        raise Exception("Failed to terminate instance.")
    if instances_terminated[0]["InstanceId"] != instance_id:
        raise Exception("Failed to terminate instance. Unknown error.")


def get_instance_type_details(instance_type, region=DEFAULT_REGION):
    """
    Get instance type details for a given instance type
    :param instance_type: Instance type to be queried
    :param region: Region where query will be performed
    :return: <dict> Information about instance type
    """
    client = boto3.client("ec2", region_name=region)
    response = client.describe_instance_types(InstanceTypes=[instance_type])
    if not response or not response["InstanceTypes"]:
        raise Exception("Unable to get instance details. No response received.")
    if response["InstanceTypes"][0]["InstanceType"] != instance_type:
        raise Exception(
            f"Bad response received. Requested {instance_type} "
            f"but got {response['InstanceTypes'][0]['InstanceType']}"
        )
    return response["InstanceTypes"][0]


def get_instance_details(instance_id, region=DEFAULT_REGION):
    """
    Get instance details for instance with given instance ID
    :param instance_id: Instance ID to be queried
    :param region: Region where query will be performed
    :return: <dict> Information about instance with matching instance ID
    """
    if not instance_id:
        raise Exception("No instance id provided")
    instance = get_instance_from_id(instance_id, region=region)
    if not instance:
        raise Exception("Could not find instance")

    return get_instance_type_details(instance["InstanceType"], region=region)


@retry(stop_max_attempt_number=30, wait_fixed=10000)
def get_instance_num_cpus(instance_id, region=DEFAULT_REGION):
    """
    Get number of VCPUs on instance with given instance ID
    :param instance_id: Instance ID to be queried
    :param region: Region where query will be performed
    :return: <int> Number of VCPUs on instance with matching instance ID
    """
    instance_info = get_instance_details(instance_id, region=region)
    return instance_info["VCpuInfo"]["DefaultVCpus"]


@retry(stop_max_attempt_number=30, wait_fixed=10000)
def get_instance_memory(instance_id, region=DEFAULT_REGION):
    """
    Get total RAM available on instance with given instance ID
    :param instance_id: Instance ID to be queried
    :param region: Region where query will be performed
    :return: <int> Total RAM available on instance with matching instance ID
    """
    instance_info = get_instance_details(instance_id, region=region)
    return instance_info["MemoryInfo"]["SizeInMiB"]


@retry(stop_max_attempt_number=30, wait_fixed=10000)
def get_instance_num_gpus(instance_id=None, instance_type=None, region=DEFAULT_REGION):
    """
    Get total number of GPUs on instance with given instance ID
    :param instance_id: Instance ID to be queried
    :param instance_type: Instance Type to be queried
    :param region: Region where query will be performed
    :return: <int> Number of GPUs on instance with matching instance ID
    """
    assert instance_id or instance_type, "Input must be either instance_id or instance_type"
    instance_info = (get_instance_type_details(instance_type, region=region) if instance_type else
                     get_instance_details(instance_id, region=region))
    return sum(gpu_type["Count"] for gpu_type in instance_info["GpuInfo"]["Gpus"])

class EC2TrainingError(Exception):
    """
    Raise for EC2 test failure
    """
    pass


def execute_ec2_training_test(connection, ecr_uri, test_cmd, region=DEFAULT_REGION):
    docker_cmd = "nvidia-docker" if "gpu" in ecr_uri else "docker"
    container_test_local_dir = os.path.join("$HOME", "container_tests")

    training_result = False
    # Make sure we are logged into ECR so we can pull the image
    connection.run(f"$(aws ecr get-login --no-include-email --region {region})", hide=True)

    # Run training command
    connection.run(
        f"{docker_cmd} run --name ec2_training_container -v {container_test_local_dir}:{os.path.join(os.sep, 'test')}"
        f" -itd {ecr_uri}",
<<<<<<< HEAD
=======
        hide=True,
    )
    connection.run(
        f"{docker_cmd} exec --user root ec2_training_container {os.path.join(os.sep, 'bin', 'bash')} -c '{test_cmd}'",
>>>>>>> ab75707c
        hide=True,
        timeout=3000
    )
    connection.run(
        f"{docker_cmd} exec --user root ec2_training_container {os.path.join(os.sep, 'bin', 'bash')} -c '{test_cmd}'",
        hide=True, timeout=3000
    )




def execute_ec2_training_performance_test(connection, ecr_uri, test_cmd, region=DEFAULT_REGION):
    docker_cmd = "nvidia-docker" if "gpu" in ecr_uri else "docker"
    container_test_local_dir = os.path.join("$HOME", "container_tests")

    # Make sure we are logged into ECR so we can pull the image
    connection.run(f"$(aws ecr get-login --no-include-email --region {region})", hide=True)

    connection.run(f"{docker_cmd} pull -q {ecr_uri} ", hide=False)

    # Run training command, display benchmark results to console
    connection.run(
        f"{docker_cmd} run -e COMMIT_INFO={os.getenv('CODEBUILD_RESOLVED_SOURCE_VERSION')} -v {container_test_local_dir}:{os.path.join(os.sep, 'test')} {ecr_uri} "
        f"{os.path.join(os.sep, 'bin', 'bash')} -c {test_cmd}"
    )<|MERGE_RESOLUTION|>--- conflicted
+++ resolved
@@ -308,22 +308,13 @@
     connection.run(
         f"{docker_cmd} run --name ec2_training_container -v {container_test_local_dir}:{os.path.join(os.sep, 'test')}"
         f" -itd {ecr_uri}",
-<<<<<<< HEAD
-=======
         hide=True,
     )
     connection.run(
         f"{docker_cmd} exec --user root ec2_training_container {os.path.join(os.sep, 'bin', 'bash')} -c '{test_cmd}'",
->>>>>>> ab75707c
         hide=True,
         timeout=3000
     )
-    connection.run(
-        f"{docker_cmd} exec --user root ec2_training_container {os.path.join(os.sep, 'bin', 'bash')} -c '{test_cmd}'",
-        hide=True, timeout=3000
-    )
-
-
 
 
 def execute_ec2_training_performance_test(connection, ecr_uri, test_cmd, region=DEFAULT_REGION):
