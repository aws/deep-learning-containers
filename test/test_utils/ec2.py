import os

import boto3

from retrying import retry
from fabric import Connection
from botocore.config import Config
from botocore.exceptions import ClientError

from . import DEFAULT_REGION, UL_AMI_LIST, LOGGER

EC2_INSTANCE_ROLE_NAME = "ec2TestInstanceRole"


def get_ec2_instance_type(default, processor, disable_p3dn=False):
    """
    Get EC2 instance type from associated EC2_[CPU|GPU]_INSTANCE_TYPE env variable, or set it to a default
    for contexts where the variable is not present (i.e. PR, Nightly, local testing)

    :param default: Default instance type to use - Should never be p3dn
    :param processor: "cpu" or "gpu"
    :param disable_p3dn: Boolean to determine whether or not to run tests on p3dn. If set to true, default
    gpu instance type will be used.

    :return: one item list of instance type -- this is used to parametrize tests, and parameter is required to be
    a list.
    """
    allowed_processors = ("cpu", "gpu")
    p3dn = "p3dn.24xlarge"
    if processor not in allowed_processors:
        raise RuntimeError(
            f"Aborting EC2 test run. Unrecognized processor type {processor}. "
            f"Please choose from {allowed_processors}"
        )
    if default == p3dn:
        raise RuntimeError(
            "Default instance type should never be p3dn.24xlarge"
        )
    instance_type = os.getenv(f"EC2_{processor.upper()}_INSTANCE_TYPE", default)
    if instance_type == p3dn and disable_p3dn:
        instance_type = default
    return [instance_type]


def get_ec2_accelerator_type(default, processor):
    """
    Get EC2 instance type from associated EC2_[CPU|GPU]_INSTANCE_TYPE env variable, or set it to a default
    for contexts where the variable is not present (i.e. PR, Nightly, local testing)

    :param default: Default instance type to use - Should never be p3dn
    :param processor: "eia"

    :return: one item list of instance type -- this is used to parametrize tests, and parameter is required to be
    a list.
    """
    allowed_processors = ("eia")
    if processor not in allowed_processors:
        raise RuntimeError(
            f"Aborting EC2 test run. Unrecognized processor type {processor}. "
            f"Please choose from {allowed_processors}"
        )
    accelerator_type = os.getenv(f"EC2_{processor.upper()}_INSTANCE_TYPE", default)
    return [accelerator_type]


def launch_instance(
    ami_id, instance_type, ei_accelerator_type, ec2_key_name=None, region=DEFAULT_REGION, user_data=None,
    iam_instance_profile_name=None, instance_name=""
):
    """
    Launch an instance
    :param ami_id: AMI ID to be used for launched instance
    :param instance_type: Instance type of launched instance
    :param region: Region where instance will be launched
    :param user_data: Script to run when instance is launched as a str
    :param iam_instance_profile_arn: EC2 Role to be attached
    :param instance_name: Tag to display as Name on EC2 Console
    :return: <dict> Information about the instance that was launched
    """
    if not ami_id:
        raise Exception("No ami_id provided")
    if not ec2_key_name:
        raise Exception("Ec2 Key name must be provided")
    client = boto3.Session(region_name=region).client("ec2")

    # Construct the dictionary with the arguments for API call
    arguments_dict = {
        "KeyName": ec2_key_name,
        "ImageId": ami_id,
        "InstanceType": instance_type,
        "MaxCount": 1,
        "MinCount": 1,
        "TagSpecifications": [
            {"ResourceType": "instance", "Tags": [{"Key": "Name", "Value": f"CI-CD {instance_name}"}]},
        ],
    }
    if user_data:
        arguments_dict["UserData"] = user_data
    if iam_instance_profile_name:
        arguments_dict["IamInstanceProfile"] = {"Name": iam_instance_profile_name}
    if ei_accelerator_type:
        arguments_dict["ElasticInferenceAccelerators"] = ei_accelerator_type
        availability_zones = {"us-west": ["us-west-2a", "us-west-2b", "us-west-2c"],
                              "us-east": ["us-east-1a", "us-east-1b", "us-east-1c"]}
        for a_zone in availability_zones[region]:
            arguments_dict["Placement"] = {
                'AvailabilityZone': a_zone
            }
            try:
                response = client.run_instances(**arguments_dict)
                if response and len(response['Instances']) >= 1:
                    break
            except ClientError as e:
                print(f"Failed to launch in {a_zone} with Error: {e}")
                continue
    else:
        response = client.run_instances(**arguments_dict)

    if not response or len(response["Instances"]) < 1:
        raise Exception(
            "Unable to launch the instance. \
                         Did not return any response"
        )

    return response["Instances"][0]


def get_ec2_client(region):
    return boto3.client("ec2", region_name=region, config=Config(retries={'max_attempts': 10}))


def get_instance_from_id(instance_id, region=DEFAULT_REGION):
    """
    Get instance information using instance ID
    :param instance_id: Instance ID to be queried
    :param region: Region where query will be performed
    :return: <dict> Information about instance with matching instance ID
    """
    if not instance_id:
        raise Exception("No instance id provided")
    client = boto3.Session(region_name=region).client("ec2")
    instance = client.describe_instances(InstanceIds=[instance_id])
    if not instance:
        raise Exception(
            "Unable to launch the instance. \
                         Did not return any reservations object"
        )
    return instance["Reservations"][0]["Instances"][0]


@retry(stop_max_attempt_number=16, wait_fixed=60000)
def get_public_ip(instance_id, region=DEFAULT_REGION):
    """
    Get Public IP of instance using instance ID
    :param instance_id: Instance ID to be queried
    :param region: Region where query will be performed
    :return: <str> IP Address of instance with matching instance ID
    """
    instance = get_instance_from_id(instance_id, region)
    if not instance["PublicIpAddress"]:
        raise Exception("IP address not yet available")
    return instance["PublicIpAddress"]


@retry(stop_max_attempt_number=16, wait_fixed=60000)
def get_public_ip_from_private_dns(private_dns, region=DEFAULT_REGION):
    """
    Get Public IP of instance using private DNS
    :param private_dns:
    :param region:
    :return: <str> IP Address of instance with matching private DNS
    """
    client = boto3.Session(region_name=region).client("ec2")
    response = client.describe_instances(Filters={"Name": "private-dns-name", "Value": [private_dns]})
    return response.get("Reservations")[0].get("Instances")[0].get("PublicIpAddress")


@retry(stop_max_attempt_number=16, wait_fixed=60000)
def get_instance_user(instance_id, region=DEFAULT_REGION):
    """
    Get "ubuntu" or "ec2-user" based on AMI used to launch instance
    :param instance_id: Instance ID to be queried
    :param region: Region where query will be performed
    :return: <str> user name
    """
    instance = get_instance_from_id(instance_id, region)
    user = "ubuntu" if instance["ImageId"] in UL_AMI_LIST else "ec2-user"
    return user


def get_instance_state(instance_id, region=DEFAULT_REGION):
    """
    Get state of instance using instance ID
    :param instance_id: Instance ID to be queried
    :param region: Region where query will be performed
    :return: <str> State of instance with matching instance ID
    """
    instance = get_instance_from_id(instance_id, region)
    return instance["State"]["Name"]


@retry(stop_max_attempt_number=16, wait_fixed=60000)
def check_instance_state(instance_id, state="running", region=DEFAULT_REGION):
    """
    Compares the instance state with the state argument.
    Retries 8 times with 120 seconds gap between retries.
    :param instance_id: Instance ID to be queried
    :param state: Expected instance state
    :param region: Region where query will be performed
    :return: <str> State of instance with matching instance ID
    """
    instance_state = get_instance_state(instance_id, region)
    if state != instance_state:
        raise Exception(f"Instance {instance_id} not in {state} state")
    return instance_state


def get_system_state(instance_id, region=DEFAULT_REGION):
    """
    Returns health checks state for instances
    :param instance_id: Instance ID to be queried
    :param region: Region where query will be performed
    :return: <tuple> System state and Instance state of instance with matching instance ID
    """
    if not instance_id:
        raise Exception("No instance id provided")
    client = boto3.Session(region_name=region).client("ec2")
    response = client.describe_instance_status(InstanceIds=[instance_id])
    if not response:
        raise Exception(
            "Unable to launch the instance. \
                         Did not return any reservations object"
        )
    instance_status_list = response["InstanceStatuses"]
    if not instance_status_list:
        raise Exception(
            "Unable to launch the instance. \
                         Did not return any reservations object"
        )
    if len(instance_status_list) < 1:
        raise Exception(
            "The instance id seems to be incorrect {}. \
                         reservations seems to be empty".format(
                instance_id
            )
        )

    instance_status = instance_status_list[0]
    return (
        instance_status["SystemStatus"]["Status"],
        instance_status["InstanceStatus"]["Status"],
    )


@retry(stop_max_attempt_number=96, wait_fixed=10000)
def check_system_state(instance_id, system_status="ok", instance_status="ok", region=DEFAULT_REGION):
    """
    Compares the system state (Health Checks).
    Retries 96 times with 10 seconds gap between retries
    :param instance_id: Instance ID to be queried
    :param system_status: Expected system state
    :param instance_status: Expected instance state
    :param region: Region where query will be performed
    :return: <tuple> System state and Instance state of instance with matching instance ID
    """
    instance_state = get_system_state(instance_id, region=region)
    if system_status != instance_state[0] or instance_status != instance_state[1]:
        raise Exception(
            "Instance {} not in \
                         required state".format(
                instance_id
            )
        )
    return instance_state


def terminate_instance(instance_id, region=DEFAULT_REGION):
    """
    Terminate EC2 instances with matching instance ID
    :param instance_id: Instance ID to be terminated
    :param region: Region where instance is located
    """
    if not instance_id:
        raise Exception("No instance id provided")
    client = boto3.Session(region_name=region).client("ec2")
    response = client.terminate_instances(InstanceIds=[instance_id])
    if not response:
        raise Exception("Unable to terminate instance. No response received.")
    instances_terminated = response["TerminatingInstances"]
    if not instances_terminated:
        raise Exception("Failed to terminate instance.")
    if instances_terminated[0]["InstanceId"] != instance_id:
        raise Exception("Failed to terminate instance. Unknown error.")


def get_instance_type_details(instance_type, region=DEFAULT_REGION):
    """
    Get instance type details for a given instance type
    :param instance_type: Instance type to be queried
    :param region: Region where query will be performed
    :return: <dict> Information about instance type
    """
    client = boto3.client("ec2", region_name=region)
    response = client.describe_instance_types(InstanceTypes=[instance_type])
    if not response or not response["InstanceTypes"]:
        raise Exception("Unable to get instance details. No response received.")
    if response["InstanceTypes"][0]["InstanceType"] != instance_type:
        raise Exception(
            f"Bad response received. Requested {instance_type} "
            f"but got {response['InstanceTypes'][0]['InstanceType']}"
        )
    return response["InstanceTypes"][0]


def get_instance_details(instance_id, region=DEFAULT_REGION):
    """
    Get instance details for instance with given instance ID
    :param instance_id: Instance ID to be queried
    :param region: Region where query will be performed
    :return: <dict> Information about instance with matching instance ID
    """
    if not instance_id:
        raise Exception("No instance id provided")
    instance = get_instance_from_id(instance_id, region=region)
    if not instance:
        raise Exception("Could not find instance")

    return get_instance_type_details(instance["InstanceType"], region=region)


@retry(stop_max_attempt_number=30, wait_fixed=10000)
def get_instance_num_cpus(instance_id, region=DEFAULT_REGION):
    """
    Get number of VCPUs on instance with given instance ID
    :param instance_id: Instance ID to be queried
    :param region: Region where query will be performed
    :return: <int> Number of VCPUs on instance with matching instance ID
    """
    instance_info = get_instance_details(instance_id, region=region)
    return instance_info["VCpuInfo"]["DefaultVCpus"]


@retry(stop_max_attempt_number=30, wait_fixed=10000)
def get_instance_memory(instance_id, region=DEFAULT_REGION):
    """
    Get total RAM available on instance with given instance ID
    :param instance_id: Instance ID to be queried
    :param region: Region where query will be performed
    :return: <int> Total RAM available on instance with matching instance ID
    """
    instance_info = get_instance_details(instance_id, region=region)
    return instance_info["MemoryInfo"]["SizeInMiB"]


@retry(stop_max_attempt_number=30, wait_fixed=10000)
def get_instance_num_gpus(instance_id=None, instance_type=None, region=DEFAULT_REGION):
    """
    Get total number of GPUs on instance with given instance ID
    :param instance_id: Instance ID to be queried
    :param instance_type: Instance Type to be queried
    :param region: Region where query will be performed
    :return: <int> Number of GPUs on instance with matching instance ID
    """
    assert instance_id or instance_type, "Input must be either instance_id or instance_type"
    instance_info = (
        get_instance_type_details(instance_type, region=region)
        if instance_type
        else get_instance_details(instance_id, region=region)
    )
    return sum(gpu_type["Count"] for gpu_type in instance_info["GpuInfo"]["Gpus"])


def get_ec2_fabric_connection(instance_id, instance_pem_file, region):
    """
    establish connection with EC2 instance if necessary
    :param instance_id: ec2_instance id
    :param instance_pem_file: instance key name
    :param region: Region where ec2 instance is launched
    :return: Fabric connection object
    """
    user = get_instance_user(instance_id, region=region)
    conn = Connection(
        user=user,
        host=get_public_ip(instance_id, region),
        connect_kwargs={"key_filename": [instance_pem_file]}
    )
    return conn


<<<<<<< HEAD
def execute_ec2_training_test(connection, ecr_uri, test_cmd, region=DEFAULT_REGION, executable="bash", large_shm=False, host_network=False):
=======
def execute_ec2_training_test(connection, ecr_uri, test_cmd, region=DEFAULT_REGION, executable="bash", large_shm=False,
                              container_name='ec2_training_container'):
>>>>>>> 03cd790b
    if executable not in ("bash", "python"):
        raise RuntimeError(f"This function only supports executing bash or python commands on containers")
    if executable == "bash":
        executable = os.path.join(os.sep, 'bin', 'bash')
    docker_cmd = "nvidia-docker" if "gpu" in ecr_uri else "docker"
    container_test_local_dir = os.path.join("$HOME", "container_tests")

    # Make sure we are logged into ECR so we can pull the image
    connection.run(f"$(aws ecr get-login --no-include-email --region {region})", hide=True)

    # Run training command
    shm_setting = '--shm-size="1g"' if large_shm else ""
    network = '--network="host" ' if host_network else ""
    connection.run(
<<<<<<< HEAD
        f"{docker_cmd} run --name ec2_training_container {network}-v {container_test_local_dir}:{os.path.join(os.sep, 'test')}"
=======
        f"{docker_cmd} run --name {container_name} -v {container_test_local_dir}:{os.path.join(os.sep, 'test')}"
>>>>>>> 03cd790b
        f" {shm_setting} -itd {ecr_uri}",
        hide=True,
    )
    return connection.run(
        f"{docker_cmd} exec --user root {container_name} {executable} -c '{test_cmd}'",
        hide=True,
        timeout=3000,
    )


def execute_ec2_inference_test(connection, ecr_uri, test_cmd, region=DEFAULT_REGION):
    docker_cmd = "nvidia-docker" if "gpu" in ecr_uri else "docker"
    container_test_local_dir = os.path.join("$HOME", "container_tests")

    # Make sure we are logged into ECR so we can pull the image
    connection.run(f"$(aws ecr get-login --no-include-email --region {region})", hide=True)

    # Run training command
    connection.run(
        f"{docker_cmd} run --name ec2_inference_container -v {container_test_local_dir}:{os.path.join(os.sep, 'test')}"
        f" -itd {ecr_uri} bash",
        hide=True,
    )
    connection.run(
        f"{docker_cmd} exec --user root ec2_inference_container {os.path.join(os.sep, 'bin', 'bash')} -c '{test_cmd}'",
        hide=True,
        timeout=3000,
    )


def execute_ec2_training_performance_test(connection, ecr_uri, test_cmd, region=DEFAULT_REGION):
    docker_cmd = "nvidia-docker" if "gpu" in ecr_uri else "docker"
    container_test_local_dir = os.path.join("$HOME", "container_tests")

    # Make sure we are logged into ECR so we can pull the image
    connection.run(f"$(aws ecr get-login --no-include-email --region {region})", hide=True)

    connection.run(f"{docker_cmd} pull -q {ecr_uri}")

    # Run training command, display benchmark results to console
    connection.run(
        f"{docker_cmd} run --user root -e COMMIT_INFO={os.getenv('CODEBUILD_RESOLVED_SOURCE_VERSION')} -v {container_test_local_dir}:{os.path.join(os.sep, 'test')} {ecr_uri} "
        f"{os.path.join(os.sep, 'bin', 'bash')} -c {test_cmd}"
    )


def execute_ec2_inference_performance_test(connection, ecr_uri, test_cmd, region=DEFAULT_REGION):
    docker_cmd = "nvidia-docker" if "gpu" in ecr_uri else "docker"
    container_test_local_dir = os.path.join("$HOME", "container_tests")

    # Make sure we are logged into ECR so we can pull the image
    connection.run(f"$(aws ecr get-login --no-include-email --region {region})", hide=True)

    connection.run(f"{docker_cmd} pull -q {ecr_uri}")

    # Run training command, display benchmark results to console
    repo_name, image_tag = ecr_uri.split("/")[-1].split(":")
    container_name = f"{repo_name}-performance-{image_tag}-ec2"
    connection.run(
        f"{docker_cmd} run -d --name {container_name} "
        f"-e COMMIT_INFO={os.getenv('CODEBUILD_RESOLVED_SOURCE_VERSION')} "
        f"-v {container_test_local_dir}:{os.path.join(os.sep, 'test')} {ecr_uri}"
    )
    try:
        connection.run(f"{docker_cmd} exec --user root {container_name} " f"{os.path.join(os.sep, 'bin', 'bash')} -c {test_cmd}")
    except Exception as e:
        raise Exception("Failed to exec benchmark command.\n", e)
    finally:
        connection.run(f"docker rm -f {container_name}")<|MERGE_RESOLUTION|>--- conflicted
+++ resolved
@@ -387,12 +387,9 @@
     return conn
 
 
-<<<<<<< HEAD
-def execute_ec2_training_test(connection, ecr_uri, test_cmd, region=DEFAULT_REGION, executable="bash", large_shm=False, host_network=False):
-=======
-def execute_ec2_training_test(connection, ecr_uri, test_cmd, region=DEFAULT_REGION, executable="bash", large_shm=False,
+
+def execute_ec2_training_test(connection, ecr_uri, test_cmd, region=DEFAULT_REGION, executable="bash", large_shm=False, host_network=False,
                               container_name='ec2_training_container'):
->>>>>>> 03cd790b
     if executable not in ("bash", "python"):
         raise RuntimeError(f"This function only supports executing bash or python commands on containers")
     if executable == "bash":
@@ -407,11 +404,7 @@
     shm_setting = '--shm-size="1g"' if large_shm else ""
     network = '--network="host" ' if host_network else ""
     connection.run(
-<<<<<<< HEAD
-        f"{docker_cmd} run --name ec2_training_container {network}-v {container_test_local_dir}:{os.path.join(os.sep, 'test')}"
-=======
-        f"{docker_cmd} run --name {container_name} -v {container_test_local_dir}:{os.path.join(os.sep, 'test')}"
->>>>>>> 03cd790b
+        f"{docker_cmd} run --name {container_name} {network}-v {container_test_local_dir}:{os.path.join(os.sep, 'test')}"
         f" {shm_setting} -itd {ecr_uri}",
         hide=True,
     )
