import os
import time
import re
from inspect import signature
import boto3

from retrying import retry
from fabric import Connection
from botocore.config import Config
from botocore.exceptions import ClientError

from . import DEFAULT_REGION, UL_AMI_LIST, LOGGER, BENCHMARK_RESULTS_S3_BUCKET

EC2_INSTANCE_ROLE_NAME = "ec2TestInstanceRole"


def get_ec2_instance_type(default, processor, disable_p3dn=False):
    """
    Get EC2 instance type from associated EC2_[CPU|GPU]_INSTANCE_TYPE env variable, or set it to a default
    for contexts where the variable is not present (i.e. PR, Nightly, local testing)

    :param default: Default instance type to use - Should never be p3dn
    :param processor: "cpu" or "gpu"
    :param disable_p3dn: Boolean to determine whether or not to run tests on p3dn. If set to true, default
    gpu instance type will be used.

    :return: one item list of instance type -- this is used to parametrize tests, and parameter is required to be
    a list.
    """
    allowed_processors = ("cpu", "gpu")
    p3dn = "p3dn.24xlarge"
    if processor not in allowed_processors:
        raise RuntimeError(
            f"Aborting EC2 test run. Unrecognized processor type {processor}. "
            f"Please choose from {allowed_processors}"
        )
    if default == p3dn:
        raise RuntimeError("Default instance type should never be p3dn.24xlarge")
    instance_type = os.getenv(f"EC2_{processor.upper()}_INSTANCE_TYPE", default)
    if instance_type == p3dn and disable_p3dn:
        instance_type = default
    return [instance_type]


def get_ec2_accelerator_type(default, processor):
    """
    Get EC2 instance type from associated EC2_[CPU|GPU]_INSTANCE_TYPE env variable, or set it to a default
    for contexts where the variable is not present (i.e. PR, Nightly, local testing)

    :param default: Default instance type to use - Should never be p3dn
    :param processor: "eia"

    :return: one item list of instance type -- this is used to parametrize tests, and parameter is required to be
    a list.
    """
    allowed_processors = "eia"
    if processor not in allowed_processors:
        raise RuntimeError(
            f"Aborting EC2 test run. Unrecognized processor type {processor}. "
            f"Please choose from {allowed_processors}"
        )
    accelerator_type = os.getenv(f"EC2_{processor.upper()}_INSTANCE_TYPE", default)
    return [accelerator_type]


def launch_instance(
    ami_id,
    instance_type,
    ei_accelerator_type,
    ec2_key_name=None,
    region=DEFAULT_REGION,
    user_data=None,
    iam_instance_profile_name=None,
    instance_name="",
):
    """
    Launch an instance
    :param ami_id: AMI ID to be used for launched instance
    :param instance_type: Instance type of launched instance
    :param region: Region where instance will be launched
    :param user_data: Script to run when instance is launched as a str
    :param iam_instance_profile_arn: EC2 Role to be attached
    :param instance_name: Tag to display as Name on EC2 Console
    :return: <dict> Information about the instance that was launched
    """
    if not ami_id:
        raise Exception("No ami_id provided")
    if not ec2_key_name:
        raise Exception("Ec2 Key name must be provided")
    client = boto3.Session(region_name=region).client("ec2")

    # Construct the dictionary with the arguments for API call
    arguments_dict = {
        "KeyName": ec2_key_name,
        "ImageId": ami_id,
        "InstanceType": instance_type,
        "MaxCount": 1,
        "MinCount": 1,
        "TagSpecifications": [
            {"ResourceType": "instance", "Tags": [{"Key": "Name", "Value": f"CI-CD {instance_name}"}],},
        ],
    }
    if user_data:
        arguments_dict["UserData"] = user_data
    if iam_instance_profile_name:
        arguments_dict["IamInstanceProfile"] = {"Name": iam_instance_profile_name}
    if ei_accelerator_type:
        arguments_dict["ElasticInferenceAccelerators"] = ei_accelerator_type
        availability_zones = {
            "us-west": ["us-west-2a", "us-west-2b", "us-west-2c"],
            "us-east": ["us-east-1a", "us-east-1b", "us-east-1c"],
        }
        for a_zone in availability_zones[region]:
            arguments_dict["Placement"] = {"AvailabilityZone": a_zone}
            try:
                response = client.run_instances(**arguments_dict)
                if response and len(response["Instances"]) >= 1:
                    break
            except ClientError as e:
                print(f"Failed to launch in {a_zone} with Error: {e}")
                continue
    else:
        response = client.run_instances(**arguments_dict)

    if not response or len(response["Instances"]) < 1:
        raise Exception(
            "Unable to launch the instance. \
                         Did not return any response"
        )

    return response["Instances"][0]


def get_ec2_client(region):
    return boto3.client("ec2", region_name=region, config=Config(retries={"max_attempts": 10}))


def get_instance_from_id(instance_id, region=DEFAULT_REGION):
    """
    Get instance information using instance ID
    :param instance_id: Instance ID to be queried
    :param region: Region where query will be performed
    :return: <dict> Information about instance with matching instance ID
    """
    if not instance_id:
        raise Exception("No instance id provided")
    client = boto3.Session(region_name=region).client("ec2")
    instance = client.describe_instances(InstanceIds=[instance_id])
    if not instance:
        raise Exception(
            "Unable to launch the instance. \
                         Did not return any reservations object"
        )
    return instance["Reservations"][0]["Instances"][0]


@retry(stop_max_attempt_number=16, wait_fixed=60000)
def get_public_ip(instance_id, region=DEFAULT_REGION):
    """
    Get Public IP of instance using instance ID
    :param instance_id: Instance ID to be queried
    :param region: Region where query will be performed
    :return: <str> IP Address of instance with matching instance ID
    """
    instance = get_instance_from_id(instance_id, region)
    if not instance["PublicIpAddress"]:
        raise Exception("IP address not yet available")
    return instance["PublicIpAddress"]


@retry(stop_max_attempt_number=16, wait_fixed=60000)
def get_public_ip_from_private_dns(private_dns, region=DEFAULT_REGION):
    """
    Get Public IP of instance using private DNS
    :param private_dns:
    :param region:
    :return: <str> IP Address of instance with matching private DNS
    """
    client = boto3.Session(region_name=region).client("ec2")
    response = client.describe_instances(Filters={"Name": "private-dns-name", "Value": [private_dns]})
    return response.get("Reservations")[0].get("Instances")[0].get("PublicIpAddress")


@retry(stop_max_attempt_number=16, wait_fixed=60000)
def get_instance_user(instance_id, region=DEFAULT_REGION):
    """
    Get "ubuntu" or "ec2-user" based on AMI used to launch instance
    :param instance_id: Instance ID to be queried
    :param region: Region where query will be performed
    :return: <str> user name
    """
    instance = get_instance_from_id(instance_id, region)
    user = "ubuntu" if instance["ImageId"] in UL_AMI_LIST else "ec2-user"
    return user


def get_instance_state(instance_id, region=DEFAULT_REGION):
    """
    Get state of instance using instance ID
    :param instance_id: Instance ID to be queried
    :param region: Region where query will be performed
    :return: <str> State of instance with matching instance ID
    """
    instance = get_instance_from_id(instance_id, region)
    return instance["State"]["Name"]


@retry(stop_max_attempt_number=16, wait_fixed=60000)
def check_instance_state(instance_id, state="running", region=DEFAULT_REGION):
    """
    Compares the instance state with the state argument.
    Retries 8 times with 120 seconds gap between retries.
    :param instance_id: Instance ID to be queried
    :param state: Expected instance state
    :param region: Region where query will be performed
    :return: <str> State of instance with matching instance ID
    """
    instance_state = get_instance_state(instance_id, region)
    if state != instance_state:
        raise Exception(f"Instance {instance_id} not in {state} state")
    return instance_state


def get_system_state(instance_id, region=DEFAULT_REGION):
    """
    Returns health checks state for instances
    :param instance_id: Instance ID to be queried
    :param region: Region where query will be performed
    :return: <tuple> System state and Instance state of instance with matching instance ID
    """
    if not instance_id:
        raise Exception("No instance id provided")
    client = boto3.Session(region_name=region).client("ec2")
    response = client.describe_instance_status(InstanceIds=[instance_id])
    if not response:
        raise Exception(
            "Unable to launch the instance. \
                         Did not return any reservations object"
        )
    instance_status_list = response["InstanceStatuses"]
    if not instance_status_list:
        raise Exception(
            "Unable to launch the instance. \
                         Did not return any reservations object"
        )
    if len(instance_status_list) < 1:
        raise Exception(
            "The instance id seems to be incorrect {}. \
                         reservations seems to be empty".format(
                instance_id
            )
        )

    instance_status = instance_status_list[0]
    return (
        instance_status["SystemStatus"]["Status"],
        instance_status["InstanceStatus"]["Status"],
    )


@retry(stop_max_attempt_number=96, wait_fixed=10000)
def check_system_state(instance_id, system_status="ok", instance_status="ok", region=DEFAULT_REGION):
    """
    Compares the system state (Health Checks).
    Retries 96 times with 10 seconds gap between retries
    :param instance_id: Instance ID to be queried
    :param system_status: Expected system state
    :param instance_status: Expected instance state
    :param region: Region where query will be performed
    :return: <tuple> System state and Instance state of instance with matching instance ID
    """
    instance_state = get_system_state(instance_id, region=region)
    if system_status != instance_state[0] or instance_status != instance_state[1]:
        raise Exception(
            "Instance {} not in \
                         required state".format(
                instance_id
            )
        )
    return instance_state


def terminate_instance(instance_id, region=DEFAULT_REGION):
    """
    Terminate EC2 instances with matching instance ID
    :param instance_id: Instance ID to be terminated
    :param region: Region where instance is located
    """
    if not instance_id:
        raise Exception("No instance id provided")
    client = boto3.Session(region_name=region).client("ec2")
    response = client.terminate_instances(InstanceIds=[instance_id])
    if not response:
        raise Exception("Unable to terminate instance. No response received.")
    instances_terminated = response["TerminatingInstances"]
    if not instances_terminated:
        raise Exception("Failed to terminate instance.")
    if instances_terminated[0]["InstanceId"] != instance_id:
        raise Exception("Failed to terminate instance. Unknown error.")


def get_instance_type_details(instance_type, region=DEFAULT_REGION):
    """
    Get instance type details for a given instance type
    :param instance_type: Instance type to be queried
    :param region: Region where query will be performed
    :return: <dict> Information about instance type
    """
    client = boto3.client("ec2", region_name=region)
    response = client.describe_instance_types(InstanceTypes=[instance_type])
    if not response or not response["InstanceTypes"]:
        raise Exception("Unable to get instance details. No response received.")
    if response["InstanceTypes"][0]["InstanceType"] != instance_type:
        raise Exception(
            f"Bad response received. Requested {instance_type} "
            f"but got {response['InstanceTypes'][0]['InstanceType']}"
        )
    return response["InstanceTypes"][0]


def get_instance_details(instance_id, region=DEFAULT_REGION):
    """
    Get instance details for instance with given instance ID
    :param instance_id: Instance ID to be queried
    :param region: Region where query will be performed
    :return: <dict> Information about instance with matching instance ID
    """
    if not instance_id:
        raise Exception("No instance id provided")
    instance = get_instance_from_id(instance_id, region=region)
    if not instance:
        raise Exception("Could not find instance")

    return get_instance_type_details(instance["InstanceType"], region=region)


@retry(stop_max_attempt_number=30, wait_fixed=10000)
def get_instance_num_cpus(instance_id, region=DEFAULT_REGION):
    """
    Get number of VCPUs on instance with given instance ID
    :param instance_id: Instance ID to be queried
    :param region: Region where query will be performed
    :return: <int> Number of VCPUs on instance with matching instance ID
    """
    instance_info = get_instance_details(instance_id, region=region)
    return instance_info["VCpuInfo"]["DefaultVCpus"]


@retry(stop_max_attempt_number=30, wait_fixed=10000)
def get_instance_memory(instance_id, region=DEFAULT_REGION):
    """
    Get total RAM available on instance with given instance ID
    :param instance_id: Instance ID to be queried
    :param region: Region where query will be performed
    :return: <int> Total RAM available on instance with matching instance ID
    """
    instance_info = get_instance_details(instance_id, region=region)
    return instance_info["MemoryInfo"]["SizeInMiB"]


@retry(stop_max_attempt_number=30, wait_fixed=10000)
def get_instance_num_gpus(instance_id=None, instance_type=None, region=DEFAULT_REGION):
    """
    Get total number of GPUs on instance with given instance ID
    :param instance_id: Instance ID to be queried
    :param instance_type: Instance Type to be queried
    :param region: Region where query will be performed
    :return: <int> Number of GPUs on instance with matching instance ID
    """
    assert instance_id or instance_type, "Input must be either instance_id or instance_type"
    instance_info = (
        get_instance_type_details(instance_type, region=region)
        if instance_type
        else get_instance_details(instance_id, region=region)
    )
    return sum(gpu_type["Count"] for gpu_type in instance_info["GpuInfo"]["Gpus"])


def get_ec2_fabric_connection(instance_id, instance_pem_file, region):
    """
    establish connection with EC2 instance if necessary
    :param instance_id: ec2_instance id
    :param instance_pem_file: instance key name
    :param region: Region where ec2 instance is launched
    :return: Fabric connection object
    """
    user = get_instance_user(instance_id, region=region)
    conn = Connection(
        user=user, host=get_public_ip(instance_id, region), connect_kwargs={"key_filename": [instance_pem_file]},
    )
    return conn


<<<<<<< HEAD
def execute_ec2_training_test(connection, ecr_uri, test_cmd, region=DEFAULT_REGION, executable="bash", large_shm=False, host_network=False,
                              container_name='ec2_training_container'):
=======
def execute_ec2_training_test(
    connection,
    ecr_uri,
    test_cmd,
    region=DEFAULT_REGION,
    executable="bash",
    large_shm=False,
    host_network=False,
    container_name="ec2_training_container",
):
>>>>>>> 7853fb8e
    if executable not in ("bash", "python"):
        raise RuntimeError(f"This function only supports executing bash or python commands on containers")
    if executable == "bash":
        executable = os.path.join(os.sep, "bin", "bash")
    docker_cmd = "nvidia-docker" if "gpu" in ecr_uri else "docker"
    container_test_local_dir = os.path.join("$HOME", "container_tests")

    # Make sure we are logged into ECR so we can pull the image
    connection.run(f"$(aws ecr get-login --no-include-email --region {region})", hide=True)

    # Run training command
    shm_setting = '--shm-size="1g"' if large_shm else ""
    network = '--network="host" ' if host_network else ""
    connection.run(
        f"{docker_cmd} run --name {container_name} {network}-v {container_test_local_dir}:{os.path.join(os.sep, 'test')}"
        f" {shm_setting} -itd {ecr_uri}",
        hide=True,
    )
    return connection.run(
        f"{docker_cmd} exec --user root {container_name} {executable} -c '{test_cmd}'", hide=True, timeout=3000,
    )


def execute_ec2_inference_test(connection, ecr_uri, test_cmd, region=DEFAULT_REGION):
    docker_cmd = "nvidia-docker" if "gpu" in ecr_uri else "docker"
    container_test_local_dir = os.path.join("$HOME", "container_tests")

    # Make sure we are logged into ECR so we can pull the image
    connection.run(f"$(aws ecr get-login --no-include-email --region {region})", hide=True)

    # Run training command
    connection.run(
        f"{docker_cmd} run --name ec2_inference_container -v {container_test_local_dir}:{os.path.join(os.sep, 'test')}"
        f" -itd {ecr_uri} bash",
        hide=True,
    )
    connection.run(
        f"{docker_cmd} exec --user root ec2_inference_container {os.path.join(os.sep, 'bin', 'bash')} -c '{test_cmd}'",
        hide=True,
        timeout=3000,
    )


def execute_ec2_training_performance_test(
    connection, ecr_uri, test_cmd, region=DEFAULT_REGION, post_process=None, data_source="", threshold=None,
):
    docker_cmd = "nvidia-docker" if "gpu" in ecr_uri else "docker"
    container_test_local_dir = os.path.join("$HOME", "container_tests")

    timestamp = time.strftime("%Y-%m-%d-%H-%M-%S")
    log_name = f"{data_source}_results_{os.getenv('CODEBUILD_RESOLVED_SOURCE_VERSION')}_{timestamp}.txt"
    log_location = os.path.join(container_test_local_dir, "benchmark", "logs", log_name)

    # Make sure we are logged into ECR so we can pull the image
    connection.run(f"$(aws ecr get-login --no-include-email --region {region})", hide=True)

    connection.run(f"{docker_cmd} pull -q {ecr_uri}")

    # Run training command, display benchmark results to console
    connection.run(
        f"{docker_cmd} run --user root "
        f"-e LOG_FILE={os.path.join(os.sep, 'test', 'benchmark', 'logs', log_name)} "
        f"-v {container_test_local_dir}:{os.path.join(os.sep, 'test')} {ecr_uri} "
        f"{os.path.join(os.sep, 'bin', 'bash')} -c {test_cmd}"
    )
    ec2_performance_upload_result_to_s3_and_validate(
        connection, ecr_uri, log_location, data_source, threshold, post_process, log_name,
    )


def execute_ec2_inference_performance_test(
    connection, ecr_uri, test_cmd, region=DEFAULT_REGION, post_process=None, data_source="", threshold=None,
):
    docker_cmd = "nvidia-docker" if "gpu" in ecr_uri else "docker"
    container_test_local_dir = os.path.join("$HOME", "container_tests")
    timestamp = time.strftime("%Y-%m-%d-%H-%M-%S")
    log_name = f"{data_source}_results_{os.getenv('CODEBUILD_RESOLVED_SOURCE_VERSION')}_{timestamp}.txt"
    # Make sure we are logged into ECR so we can pull the image
    connection.run(f"$(aws ecr get-login --no-include-email --region {region})", hide=True)
    connection.run(f"{docker_cmd} pull -q {ecr_uri}")

    # Run training command, display benchmark results to console
    repo_name, image_tag = ecr_uri.split("/")[-1].split(":")
    container_name = f"{repo_name}-performance-{image_tag}-ec2"
    connection.run(
        f"{docker_cmd} run -d --name {container_name} "
        f"-e LOG_FILE={os.path.join(os.sep, 'test', 'benchmark', 'logs', log_name)} "
        f"-v {container_test_local_dir}:{os.path.join(os.sep, 'test')} {ecr_uri}"
    )
    try:
        connection.run(
            f"{docker_cmd} exec --user root {container_name} " f"{os.path.join(os.sep, 'bin', 'bash')} -c {test_cmd}"
        )
    except Exception as e:
        raise Exception("Failed to exec benchmark command.\n", e)
    finally:
        connection.run(f"docker rm -f {container_name}")
    log_location = os.path.join(container_test_local_dir, "benchmark", "logs", log_name)
    ec2_performance_upload_result_to_s3_and_validate(
        connection, ecr_uri, log_location, data_source, threshold, post_process, log_name,
    )


def ec2_performance_upload_result_to_s3_and_validate(
    connection, ecr_uri, log_location, data_source, threshold, post_process, log_name
):
    framework = "tensorflow" if "tensorflow" in ecr_uri else "mxnet" if "mxnet" in ecr_uri else "pytorch"
    framework_version = re.search(r"\d+(\.\d+){2}", ecr_uri).group()
    py_version = "py2" if "py2" in ecr_uri else "py37" if "py37" in ecr_uri else "py3"
    processor = "gpu" if "gpu" in ecr_uri else "cpu"
    work_type = "training" if "training" in ecr_uri else "inference"
    s3_location = os.path.join(
        BENCHMARK_RESULTS_S3_BUCKET, framework, framework_version, "ec2", work_type, processor, py_version, log_name,
    )
    params = {"connection": connection, "log_location": log_location}
    if "threshold" in signature(post_process).parameters:
        params["threshold"] = threshold
    performance_number = post_process(**params)
    unit = (
        "s"
        if work_type == "inference" and framework == "tensorflow"
        else "ms"
        if work_type == "inference" and framework == "pytorch"
        else "s/epoch"
        if work_type == "training" and framework == "pytorch" and data_source == "imagenet"
        else "images/sec"
    )
    description = "p99 latency " if unit == "s" or unit == "ms" else ""
    for k, v in performance_number.items():
        performance_statement = (
            f"{framework} {framework_version} ec2 {work_type} {processor} {py_version} "
            f"{data_source} {k} {description}: {v} {unit}, threshold: {threshold[k]} {unit}"
        )
        connection.run(f"echo {performance_statement} | sudo tee -a {log_location}")
        LOGGER.info(f"{performance_statement}")
    connection.run(f"aws s3 cp {log_location} {s3_location}")
    connection.run(f"echo To retrieve complete benchmark log, check {s3_location} >&2")

    def _assertion_results():
        if "Cost" in performance_number:
            return performance_number["Cost"] < threshold["Cost"]
        if "Throughput" in performance_number:
            return performance_number["Throughput"] > threshold["Throughput"]
        if len(performance_number) == 0:
            return False
        failure_count = 0
        for k, v in performance_number.items():
            if v > threshold[k]:
                failure_count += 1
        return failure_count <= 2

    for _ in performance_number:
        assert _assertion_results(), (
            f"{framework} {framework_version} ec2 {work_type} {processor} {py_version} {data_source} "
            f"Benchmark Result {performance_number} does not reach the threshold {threshold}"
        )


def post_process_inference(connection, log_location, threshold):
    log_content = connection.run(f"cat {log_location}").stdout.split("\n")
    performance_number = {}
    for line in log_content:
        if "p99" in line:
            for key in threshold.keys():
                if key in line:
                    performance_number[key] = float(
                        re.search(r"(p99[ ]*(Latency)?[ ]*:[ ]*)(?P<result>[0-9]+\.?[0-9]+)", line,).group("result")
                    )
                    break
    return performance_number


def post_process_mxnet_ec2_performance(connection, log_location):
    log_content = connection.run(f"cat {log_location}").stdout.split("\n")
    total = 0.0
    n = 0
    for line in log_content:
        if "samples/sec" in line:
            throughput = re.search(r"((?P<throughput>[0-9]+\.?[0-9]+)[ ]+samples/sec)", line).group("throughput")
            total += float(throughput)
            n += 1
    if total and n:
        return {"Throughput": total / n}
    else:
        raise ValueError("total: {}; n: {} -- something went wrong".format(total, n))<|MERGE_RESOLUTION|>--- conflicted
+++ resolved
@@ -391,10 +391,6 @@
     return conn
 
 
-<<<<<<< HEAD
-def execute_ec2_training_test(connection, ecr_uri, test_cmd, region=DEFAULT_REGION, executable="bash", large_shm=False, host_network=False,
-                              container_name='ec2_training_container'):
-=======
 def execute_ec2_training_test(
     connection,
     ecr_uri,
@@ -405,7 +401,6 @@
     host_network=False,
     container_name="ec2_training_container",
 ):
->>>>>>> 7853fb8e
     if executable not in ("bash", "python"):
         raise RuntimeError(f"This function only supports executing bash or python commands on containers")
     if executable == "bash":
