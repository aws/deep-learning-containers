import os

import boto3

from retrying import retry
from fabric import Connection
from botocore.config import Config

from test.test_utils import DEFAULT_REGION, UBUNTU_16_BASE_DLAMI, LOGGER

EC2_INSTANCE_ROLE_NAME = "ec2TestInstanceRole"

<<<<<<< HEAD
=======

def get_ec2_instance_type(default, processor, enable_p3dn=False):
    """
    Get EC2 instance type from associated EC2_[CPU|GPU]_INSTANCE_TYPE env variable, or set it to a default
    for contexts where the variable is not present (i.e. PR, Nightly, local testing)

    :param default: Default instance type to use
    :param processor: "cpu" or "gpu"
    :param enable_p3dn: Boolean to determine whether or not to run tests on p3dn. If set to false, default
    gpu instance type will be used. If default gpu instance type is p3dn, then use small gpu instance type (p2.xlarge)

    :return: one item list of instance type -- this is used to parametrize tests, and parameter is required to be
    a list.
    """
    allowed_processors = ("cpu", "gpu")
    p3dn = "p3dn.24xlarge"
    if processor not in allowed_processors:
        raise RuntimeError(f"Aborting EC2 test run. Unrecognized processor type {processor}. "
                           f"Please choose from {allowed_processors}")
    if default == p3dn and not enable_p3dn:
        raise RuntimeError("Default instance type is p3dn but p3dn testing is disabled. Please either enable p3dn "
                           "by setting enable_p3dn=True, or change the default instance type")
    instance_type = os.getenv(f"EC2_{processor.upper()}_INSTANCE_TYPE", default)
    if instance_type == p3dn and not enable_p3dn:
        return [default]
    return [instance_type]


>>>>>>> 798da8d5
def launch_instance(
    ami_id, instance_type, ec2_key_name=None, region=DEFAULT_REGION, user_data=None,
        iam_instance_profile_name=None, instance_name="",
):
    """
    Launch an instance
    :param ami_id: AMI ID to be used for launched instance
    :param instance_type: Instance type of launched instance
    :param region: Region where instance will be launched
    :param user_data: Script to run when instance is launched as a str
    :param iam_instance_profile_arn: EC2 Role to be attached
    :param instance_name: Tag to display as Name on EC2 Console
    :return: <dict> Information about the instance that was launched
    """
    if not ami_id:
        raise Exception("No ami_id provided")
    if not ec2_key_name:
        raise Exception("Ec2 Key name must be provided")
    client = boto3.Session(region_name=region).client("ec2")

    # Construct the dictionary with the arguments for API call
    arguments_dict = {
        "KeyName": ec2_key_name,
        "ImageId": ami_id,
        "InstanceType": instance_type,
        "MaxCount": 1,
        "MinCount": 1,
        "TagSpecifications": [
            {"ResourceType": "instance", "Tags": [{"Key": "Name", "Value": f"CI-CD {instance_name}"}],},
        ],
    }
    if user_data:
        arguments_dict["UserData"] = user_data
    if iam_instance_profile_name:
        arguments_dict["IamInstanceProfile"] = {"Name": iam_instance_profile_name}
    response = client.run_instances(**arguments_dict)

    if not response or len(response["Instances"]) < 1:
        raise Exception(
            "Unable to launch the instance. \
                         Did not return any response"
        )

    return response["Instances"][0]


def ec2_client(region):
    return boto3.client("ec2", region_name=region, config=Config(retries={'max_attempts': 10}))


def get_instance_from_id(instance_id, region=DEFAULT_REGION):
    """
    Get instance information using instance ID
    :param instance_id: Instance ID to be queried
    :param region: Region where query will be performed
    :return: <dict> Information about instance with matching instance ID
    """
    if not instance_id:
        raise Exception("No instance id provided")
    client = boto3.Session(region_name=region).client("ec2")
    instance = client.describe_instances(InstanceIds=[instance_id])
    if not instance:
        raise Exception(
            "Unable to launch the instance. \
                         Did not return any reservations object"
        )
    return instance["Reservations"][0]["Instances"][0]


@retry(stop_max_attempt_number=16, wait_fixed=60000)
def get_public_ip(instance_id, region=DEFAULT_REGION):
    """
    Get Public IP of instance using instance ID
    :param instance_id: Instance ID to be queried
    :param region: Region where query will be performed
    :return: <str> IP Address of instance with matching instance ID
    """
    instance = get_instance_from_id(instance_id, region)
    if not instance["PublicIpAddress"]:
        raise Exception("IP address not yet available")
    return instance["PublicIpAddress"]


@retry(stop_max_attempt_number=16, wait_fixed=60000)
def get_public_ip_from_private_dns(private_dns, region=DEFAULT_REGION):
    """
    Get Public IP of instance using private DNS
    :param private_dns:
    :param region:
    :return: <str> IP Address of instance with matching private DNS
    """
    client = boto3.Session(region_name=region).client("ec2")
    response = client.describe_instances(Filters={"Name": "private-dns-name", "Value": [private_dns]})
    return response.get("Reservations")[0].get("Instances")[0].get("PublicIpAddress")


@retry(stop_max_attempt_number=16, wait_fixed=60000)
def get_instance_user(instance_id, region=DEFAULT_REGION):
    """
    Get "ubuntu" or "ec2-user" based on AMI used to launch instance
    :param instance_id: Instance ID to be queried
    :param region: Region where query will be performed
    :return: <str> user name
    """
    instance = get_instance_from_id(instance_id, region)
    user = "ubuntu" if instance["ImageId"] in [UBUNTU_16_BASE_DLAMI] else "ec2-user"
    return user


def get_instance_state(instance_id, region=DEFAULT_REGION):
    """
    Get state of instance using instance ID
    :param instance_id: Instance ID to be queried
    :param region: Region where query will be performed
    :return: <str> State of instance with matching instance ID
    """
    instance = get_instance_from_id(instance_id, region)
    return instance["State"]["Name"]


@retry(stop_max_attempt_number=16, wait_fixed=60000)
def check_instance_state(instance_id, state="running", region=DEFAULT_REGION):
    """
    Compares the instance state with the state argument.
    Retries 8 times with 120 seconds gap between retries.
    :param instance_id: Instance ID to be queried
    :param state: Expected instance state
    :param region: Region where query will be performed
    :return: <str> State of instance with matching instance ID
    """
    instance_state = get_instance_state(instance_id, region)
    if state != instance_state:
        raise Exception(f"Instance {instance_id} not in {state} state")
    return instance_state


def get_system_state(instance_id, region=DEFAULT_REGION):
    """
    Returns health checks state for instances
    :param instance_id: Instance ID to be queried
    :param region: Region where query will be performed
    :return: <tuple> System state and Instance state of instance with matching instance ID
    """
    if not instance_id:
        raise Exception("No instance id provided")
    client = boto3.Session(region_name=region).client("ec2")
    response = client.describe_instance_status(InstanceIds=[instance_id])
    if not response:
        raise Exception(
            "Unable to launch the instance. \
                         Did not return any reservations object"
        )
    instance_status_list = response["InstanceStatuses"]
    if not instance_status_list:
        raise Exception(
            "Unable to launch the instance. \
                         Did not return any reservations object"
        )
    if len(instance_status_list) < 1:
        raise Exception(
            "The instance id seems to be incorrect {}. \
                         reservations seems to be empty".format(
                instance_id
            )
        )

    instance_status = instance_status_list[0]
    return (
        instance_status["SystemStatus"]["Status"],
        instance_status["InstanceStatus"]["Status"],
    )


@retry(stop_max_attempt_number=96, wait_fixed=10000)
def check_system_state(instance_id, system_status="ok", instance_status="ok", region=DEFAULT_REGION):
    """
    Compares the system state (Health Checks).
    Retries 96 times with 10 seconds gap between retries
    :param instance_id: Instance ID to be queried
    :param system_status: Expected system state
    :param instance_status: Expected instance state
    :param region: Region where query will be performed
    :return: <tuple> System state and Instance state of instance with matching instance ID
    """
    instance_state = get_system_state(instance_id, region=region)
    if system_status != instance_state[0] or instance_status != instance_state[1]:
        raise Exception(
            "Instance {} not in \
                         required state".format(
                instance_id
            )
        )
    return instance_state


def terminate_instance(instance_id, region=DEFAULT_REGION):
    """
    Terminate EC2 instances with matching instance ID
    :param instance_id: Instance ID to be terminated
    :param region: Region where instance is located
    """
    if not instance_id:
        raise Exception("No instance id provided")
    client = boto3.Session(region_name=region).client("ec2")
    response = client.terminate_instances(InstanceIds=[instance_id])
    if not response:
        raise Exception("Unable to terminate instance. No response received.")
    instances_terminated = response["TerminatingInstances"]
    if not instances_terminated:
        raise Exception("Failed to terminate instance.")
    if instances_terminated[0]["InstanceId"] != instance_id:
        raise Exception("Failed to terminate instance. Unknown error.")


def get_instance_type_details(instance_type, region=DEFAULT_REGION):
    """
    Get instance type details for a given instance type
    :param instance_type: Instance type to be queried
    :param region: Region where query will be performed
    :return: <dict> Information about instance type
    """
    client = boto3.client("ec2", region_name=region)
    response = client.describe_instance_types(InstanceTypes=[instance_type])
    if not response or not response["InstanceTypes"]:
        raise Exception("Unable to get instance details. No response received.")
    if response["InstanceTypes"][0]["InstanceType"] != instance_type:
        raise Exception(
            f"Bad response received. Requested {instance_type} "
            f"but got {response['InstanceTypes'][0]['InstanceType']}"
        )
    return response["InstanceTypes"][0]


def get_instance_details(instance_id, region=DEFAULT_REGION):
    """
    Get instance details for instance with given instance ID
    :param instance_id: Instance ID to be queried
    :param region: Region where query will be performed
    :return: <dict> Information about instance with matching instance ID
    """
    if not instance_id:
        raise Exception("No instance id provided")
    instance = get_instance_from_id(instance_id, region=region)
    if not instance:
        raise Exception("Could not find instance")

    return get_instance_type_details(instance["InstanceType"], region=region)


@retry(stop_max_attempt_number=30, wait_fixed=10000)
def get_instance_num_cpus(instance_id, region=DEFAULT_REGION):
    """
    Get number of VCPUs on instance with given instance ID
    :param instance_id: Instance ID to be queried
    :param region: Region where query will be performed
    :return: <int> Number of VCPUs on instance with matching instance ID
    """
    instance_info = get_instance_details(instance_id, region=region)
    return instance_info["VCpuInfo"]["DefaultVCpus"]


@retry(stop_max_attempt_number=30, wait_fixed=10000)
def get_instance_memory(instance_id, region=DEFAULT_REGION):
    """
    Get total RAM available on instance with given instance ID
    :param instance_id: Instance ID to be queried
    :param region: Region where query will be performed
    :return: <int> Total RAM available on instance with matching instance ID
    """
    instance_info = get_instance_details(instance_id, region=region)
    return instance_info["MemoryInfo"]["SizeInMiB"]


@retry(stop_max_attempt_number=30, wait_fixed=10000)
def get_instance_num_gpus(instance_id=None, instance_type=None, region=DEFAULT_REGION):
    """
    Get total number of GPUs on instance with given instance ID
    :param instance_id: Instance ID to be queried
    :param instance_type: Instance Type to be queried
    :param region: Region where query will be performed
    :return: <int> Number of GPUs on instance with matching instance ID
    """
    assert instance_id or instance_type, "Input must be either instance_id or instance_type"
    instance_info = (get_instance_type_details(instance_type, region=region) if instance_type else
                     get_instance_details(instance_id, region=region))
    return sum(gpu_type["Count"] for gpu_type in instance_info["GpuInfo"]["Gpus"])


def ec2_connection(instance_id, instance_pem_file, region):
    """
    establish connection with EC2 instance if necessary
    :param ec2_instance: ec2_instance pytest fixture
    :param ec2_key_name: unique key name
    :param region: Region where ec2 instance is launched
    :return: Fabric connection object
    """
    user = get_instance_user(instance_id, region=region)
    conn = Connection(
        user=user,
        host=get_public_ip(instance_id, region),
        connect_kwargs={"key_filename": [instance_pem_file]}
    )
    return conn


def execute_ec2_training_test(connection, ecr_uri, test_cmd, region=DEFAULT_REGION):
    docker_cmd = "nvidia-docker" if "gpu" in ecr_uri else "docker"
    container_test_local_dir = os.path.join("$HOME", "container_tests")

    # Make sure we are logged into ECR so we can pull the image
    connection.run(f"$(aws ecr get-login --no-include-email --region {region})", hide=True)

    # Run training command
    connection.run(
        f"{docker_cmd} run --name ec2_training_container -v {container_test_local_dir}:{os.path.join(os.sep, 'test')}"
        f" -itd {ecr_uri}",
        hide=True,
    )
    connection.run(
        f"{docker_cmd} exec --user root ec2_training_container {os.path.join(os.sep, 'bin', 'bash')} -c '{test_cmd}'",
        hide=True,
        timeout=3000
    )


def execute_ec2_training_performance_test(connection, ecr_uri, test_cmd, region=DEFAULT_REGION):
    docker_cmd = "nvidia-docker" if "gpu" in ecr_uri else "docker"
    container_test_local_dir = os.path.join("$HOME", "container_tests")

    # Make sure we are logged into ECR so we can pull the image
    connection.run(f"$(aws ecr get-login --no-include-email --region {region})", hide=True)

    connection.run(f"{docker_cmd} pull -q {ecr_uri}")

    # Run training command, display benchmark results to console
    connection.run(
        f"{docker_cmd} run -e COMMIT_INFO={os.getenv('CODEBUILD_RESOLVED_SOURCE_VERSION')} -v {container_test_local_dir}:{os.path.join(os.sep, 'test')} {ecr_uri} "
        f"{os.path.join(os.sep, 'bin', 'bash')} -c {test_cmd}"
    )


def execute_ec2_inference_performance_test(connection, ecr_uri, test_cmd, region=DEFAULT_REGION):
    docker_cmd = "nvidia-docker" if "gpu" in ecr_uri else "docker"
    container_test_local_dir = os.path.join("$HOME", "container_tests")

    # Make sure we are logged into ECR so we can pull the image
    connection.run(f"$(aws ecr get-login --no-include-email --region {region})", hide=True)

    connection.run(f"{docker_cmd} pull -q {ecr_uri}")

    # Run training command, display benchmark results to console
    repo_name, image_tag = ecr_uri.split("/")[-1].split(":")
    container_name = f"{repo_name}-performance-{image_tag}-ec2"
    connection.run(
        f"{docker_cmd} run -d --name {container_name} "
        f"-e COMMIT_INFO={os.getenv('CODEBUILD_RESOLVED_SOURCE_VERSION')} "
        f"-v {container_test_local_dir}:{os.path.join(os.sep, 'test')} {ecr_uri}"
    )
    try:
        connection.run(
            f"{docker_cmd} exec {container_name} "
            f"{os.path.join(os.sep, 'bin', 'bash')} -c {test_cmd}"
        )
    except Exception as e:
        raise Exception("Failed to exec benchmark command.\n", e)
    finally:
        connection.run(f"docker rm -f {container_name}")<|MERGE_RESOLUTION|>--- conflicted
+++ resolved
@@ -10,8 +10,6 @@
 
 EC2_INSTANCE_ROLE_NAME = "ec2TestInstanceRole"
 
-<<<<<<< HEAD
-=======
 
 def get_ec2_instance_type(default, processor, enable_p3dn=False):
     """
@@ -40,7 +38,6 @@
     return [instance_type]
 
 
->>>>>>> 798da8d5
 def launch_instance(
     ami_id, instance_type, ec2_key_name=None, region=DEFAULT_REGION, user_data=None,
         iam_instance_profile_name=None, instance_name="",
