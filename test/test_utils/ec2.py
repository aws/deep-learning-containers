import os
import time
import re
from inspect import signature
import boto3

from retrying import retry
from fabric import Connection
from botocore.config import Config
from botocore.exceptions import ClientError

<<<<<<< HEAD
from . import DEFAULT_REGION, UL_AMI_LIST, LOGGER, CONTAINER_TESTS_PREFIX
=======
from . import DEFAULT_REGION, UL_AMI_LIST, LOGGER, BENCHMARK_RESULTS_S3_BUCKET
>>>>>>> c93f4c86

EC2_INSTANCE_ROLE_NAME = "ec2TestInstanceRole"


def get_ec2_instance_type(default, processor, disable_p3dn=False):
    """
    Get EC2 instance type from associated EC2_[CPU|GPU]_INSTANCE_TYPE env variable, or set it to a default
    for contexts where the variable is not present (i.e. PR, Nightly, local testing)

    :param default: Default instance type to use - Should never be p3dn
    :param processor: "cpu" or "gpu"
    :param disable_p3dn: Boolean to determine whether or not to run tests on p3dn. If set to true, default
    gpu instance type will be used.

    :return: one item list of instance type -- this is used to parametrize tests, and parameter is required to be
    a list.
    """
    allowed_processors = ("cpu", "gpu")
    p3dn = "p3dn.24xlarge"
    if processor not in allowed_processors:
        raise RuntimeError(
            f"Aborting EC2 test run. Unrecognized processor type {processor}. "
            f"Please choose from {allowed_processors}"
        )
    if default == p3dn:
        raise RuntimeError("Default instance type should never be p3dn.24xlarge")
    instance_type = os.getenv(f"EC2_{processor.upper()}_INSTANCE_TYPE", default)
    if instance_type == p3dn and disable_p3dn:
        instance_type = default
    return [instance_type]


def get_ec2_accelerator_type(default, processor):
    """
    Get EC2 instance type from associated EC2_[CPU|GPU]_INSTANCE_TYPE env variable, or set it to a default
    for contexts where the variable is not present (i.e. PR, Nightly, local testing)

    :param default: Default instance type to use - Should never be p3dn
    :param processor: "eia"

    :return: one item list of instance type -- this is used to parametrize tests, and parameter is required to be
    a list.
    """
    allowed_processors = "eia"
    if processor not in allowed_processors:
        raise RuntimeError(
            f"Aborting EC2 test run. Unrecognized processor type {processor}. "
            f"Please choose from {allowed_processors}"
        )
    accelerator_type = os.getenv(f"EC2_{processor.upper()}_INSTANCE_TYPE", default)
    return [accelerator_type]


def launch_instance(
    ami_id,
    instance_type,
    ei_accelerator_type,
    ec2_key_name=None,
    region=DEFAULT_REGION,
    user_data=None,
    iam_instance_profile_name=None,
    instance_name="",
):
    """
    Launch an instance
    :param ami_id: AMI ID to be used for launched instance
    :param instance_type: Instance type of launched instance
    :param region: Region where instance will be launched
    :param user_data: Script to run when instance is launched as a str
    :param iam_instance_profile_arn: EC2 Role to be attached
    :param instance_name: Tag to display as Name on EC2 Console
    :return: <dict> Information about the instance that was launched
    """
    if not ami_id:
        raise Exception("No ami_id provided")
    if not ec2_key_name:
        raise Exception("Ec2 Key name must be provided")
    client = boto3.Session(region_name=region).client("ec2")

    # Construct the dictionary with the arguments for API call
    arguments_dict = {
        "KeyName": ec2_key_name,
        "ImageId": ami_id,
        "InstanceType": instance_type,
        "MaxCount": 1,
        "MinCount": 1,
        "TagSpecifications": [
            {"ResourceType": "instance", "Tags": [{"Key": "Name", "Value": f"CI-CD {instance_name}"}],},
        ],
    }
    if user_data:
        arguments_dict["UserData"] = user_data
    if iam_instance_profile_name:
        arguments_dict["IamInstanceProfile"] = {"Name": iam_instance_profile_name}
    if ei_accelerator_type:
        arguments_dict["ElasticInferenceAccelerators"] = ei_accelerator_type
        availability_zones = {
            "us-west": ["us-west-2a", "us-west-2b", "us-west-2c"],
            "us-east": ["us-east-1a", "us-east-1b", "us-east-1c"],
        }
        for a_zone in availability_zones[region]:
            arguments_dict["Placement"] = {"AvailabilityZone": a_zone}
            try:
                response = client.run_instances(**arguments_dict)
                if response and len(response["Instances"]) >= 1:
                    break
            except ClientError as e:
                print(f"Failed to launch in {a_zone} with Error: {e}")
                continue
    else:
        response = client.run_instances(**arguments_dict)

    if not response or len(response["Instances"]) < 1:
        raise Exception(
            "Unable to launch the instance. \
                         Did not return any response"
        )

    return response["Instances"][0]


def get_ec2_client(region):
    return boto3.client("ec2", region_name=region, config=Config(retries={"max_attempts": 10}))


def get_instance_from_id(instance_id, region=DEFAULT_REGION):
    """
    Get instance information using instance ID
    :param instance_id: Instance ID to be queried
    :param region: Region where query will be performed
    :return: <dict> Information about instance with matching instance ID
    """
    if not instance_id:
        raise Exception("No instance id provided")
    client = boto3.Session(region_name=region).client("ec2")
    instance = client.describe_instances(InstanceIds=[instance_id])
    if not instance:
        raise Exception(
            "Unable to launch the instance. \
                         Did not return any reservations object"
        )
    return instance["Reservations"][0]["Instances"][0]


@retry(stop_max_attempt_number=16, wait_fixed=60000)
def get_public_ip(instance_id, region=DEFAULT_REGION):
    """
    Get Public IP of instance using instance ID
    :param instance_id: Instance ID to be queried
    :param region: Region where query will be performed
    :return: <str> IP Address of instance with matching instance ID
    """
    instance = get_instance_from_id(instance_id, region)
    if not instance["PublicIpAddress"]:
        raise Exception("IP address not yet available")
    return instance["PublicIpAddress"]


@retry(stop_max_attempt_number=16, wait_fixed=60000)
def get_public_ip_from_private_dns(private_dns, region=DEFAULT_REGION):
    """
    Get Public IP of instance using private DNS
    :param private_dns:
    :param region:
    :return: <str> IP Address of instance with matching private DNS
    """
    client = boto3.Session(region_name=region).client("ec2")
    response = client.describe_instances(Filters={"Name": "private-dns-name", "Value": [private_dns]})
    return response.get("Reservations")[0].get("Instances")[0].get("PublicIpAddress")


@retry(stop_max_attempt_number=16, wait_fixed=60000)
def get_instance_user(instance_id, region=DEFAULT_REGION):
    """
    Get "ubuntu" or "ec2-user" based on AMI used to launch instance
    :param instance_id: Instance ID to be queried
    :param region: Region where query will be performed
    :return: <str> user name
    """
    instance = get_instance_from_id(instance_id, region)
    user = "ubuntu" if instance["ImageId"] in UL_AMI_LIST else "ec2-user"
    return user


def get_instance_state(instance_id, region=DEFAULT_REGION):
    """
    Get state of instance using instance ID
    :param instance_id: Instance ID to be queried
    :param region: Region where query will be performed
    :return: <str> State of instance with matching instance ID
    """
    instance = get_instance_from_id(instance_id, region)
    return instance["State"]["Name"]


@retry(stop_max_attempt_number=16, wait_fixed=60000)
def check_instance_state(instance_id, state="running", region=DEFAULT_REGION):
    """
    Compares the instance state with the state argument.
    Retries 8 times with 120 seconds gap between retries.
    :param instance_id: Instance ID to be queried
    :param state: Expected instance state
    :param region: Region where query will be performed
    :return: <str> State of instance with matching instance ID
    """
    instance_state = get_instance_state(instance_id, region)
    if state != instance_state:
        raise Exception(f"Instance {instance_id} not in {state} state")
    return instance_state


def get_system_state(instance_id, region=DEFAULT_REGION):
    """
    Returns health checks state for instances
    :param instance_id: Instance ID to be queried
    :param region: Region where query will be performed
    :return: <tuple> System state and Instance state of instance with matching instance ID
    """
    if not instance_id:
        raise Exception("No instance id provided")
    client = boto3.Session(region_name=region).client("ec2")
    response = client.describe_instance_status(InstanceIds=[instance_id])
    if not response:
        raise Exception(
            "Unable to launch the instance. \
                         Did not return any reservations object"
        )
    instance_status_list = response["InstanceStatuses"]
    if not instance_status_list:
        raise Exception(
            "Unable to launch the instance. \
                         Did not return any reservations object"
        )
    if len(instance_status_list) < 1:
        raise Exception(
            "The instance id seems to be incorrect {}. \
                         reservations seems to be empty".format(
                instance_id
            )
        )

    instance_status = instance_status_list[0]
    return (
        instance_status["SystemStatus"]["Status"],
        instance_status["InstanceStatus"]["Status"],
    )


@retry(stop_max_attempt_number=96, wait_fixed=10000)
def check_system_state(instance_id, system_status="ok", instance_status="ok", region=DEFAULT_REGION):
    """
    Compares the system state (Health Checks).
    Retries 96 times with 10 seconds gap between retries
    :param instance_id: Instance ID to be queried
    :param system_status: Expected system state
    :param instance_status: Expected instance state
    :param region: Region where query will be performed
    :return: <tuple> System state and Instance state of instance with matching instance ID
    """
    instance_state = get_system_state(instance_id, region=region)
    if system_status != instance_state[0] or instance_status != instance_state[1]:
        raise Exception(
            "Instance {} not in \
                         required state".format(
                instance_id
            )
        )
    return instance_state


def terminate_instance(instance_id, region=DEFAULT_REGION):
    """
    Terminate EC2 instances with matching instance ID
    :param instance_id: Instance ID to be terminated
    :param region: Region where instance is located
    """
    if not instance_id:
        raise Exception("No instance id provided")
    client = boto3.Session(region_name=region).client("ec2")
    response = client.terminate_instances(InstanceIds=[instance_id])
    if not response:
        raise Exception("Unable to terminate instance. No response received.")
    instances_terminated = response["TerminatingInstances"]
    if not instances_terminated:
        raise Exception("Failed to terminate instance.")
    if instances_terminated[0]["InstanceId"] != instance_id:
        raise Exception("Failed to terminate instance. Unknown error.")


def get_instance_type_details(instance_type, region=DEFAULT_REGION):
    """
    Get instance type details for a given instance type
    :param instance_type: Instance type to be queried
    :param region: Region where query will be performed
    :return: <dict> Information about instance type
    """
    client = boto3.client("ec2", region_name=region)
    response = client.describe_instance_types(InstanceTypes=[instance_type])
    if not response or not response["InstanceTypes"]:
        raise Exception("Unable to get instance details. No response received.")
    if response["InstanceTypes"][0]["InstanceType"] != instance_type:
        raise Exception(
            f"Bad response received. Requested {instance_type} "
            f"but got {response['InstanceTypes'][0]['InstanceType']}"
        )
    return response["InstanceTypes"][0]


def get_instance_details(instance_id, region=DEFAULT_REGION):
    """
    Get instance details for instance with given instance ID
    :param instance_id: Instance ID to be queried
    :param region: Region where query will be performed
    :return: <dict> Information about instance with matching instance ID
    """
    if not instance_id:
        raise Exception("No instance id provided")
    instance = get_instance_from_id(instance_id, region=region)
    if not instance:
        raise Exception("Could not find instance")

    return get_instance_type_details(instance["InstanceType"], region=region)


@retry(stop_max_attempt_number=30, wait_fixed=10000)
def get_instance_num_cpus(instance_id, region=DEFAULT_REGION):
    """
    Get number of VCPUs on instance with given instance ID
    :param instance_id: Instance ID to be queried
    :param region: Region where query will be performed
    :return: <int> Number of VCPUs on instance with matching instance ID
    """
    instance_info = get_instance_details(instance_id, region=region)
    return instance_info["VCpuInfo"]["DefaultVCpus"]


@retry(stop_max_attempt_number=30, wait_fixed=10000)
def get_instance_memory(instance_id, region=DEFAULT_REGION):
    """
    Get total RAM available on instance with given instance ID
    :param instance_id: Instance ID to be queried
    :param region: Region where query will be performed
    :return: <int> Total RAM available on instance with matching instance ID
    """
    instance_info = get_instance_details(instance_id, region=region)
    return instance_info["MemoryInfo"]["SizeInMiB"]


@retry(stop_max_attempt_number=30, wait_fixed=10000)
def get_instance_num_gpus(instance_id=None, instance_type=None, region=DEFAULT_REGION):
    """
    Get total number of GPUs on instance with given instance ID
    :param instance_id: Instance ID to be queried
    :param instance_type: Instance Type to be queried
    :param region: Region where query will be performed
    :return: <int> Number of GPUs on instance with matching instance ID
    """
    assert instance_id or instance_type, "Input must be either instance_id or instance_type"
    instance_info = (
        get_instance_type_details(instance_type, region=region)
        if instance_type
        else get_instance_details(instance_id, region=region)
    )
    return sum(gpu_type["Count"] for gpu_type in instance_info["GpuInfo"]["Gpus"])


def get_ec2_fabric_connection(instance_id, instance_pem_file, region):
    """
    establish connection with EC2 instance if necessary
    :param instance_id: ec2_instance id
    :param instance_pem_file: instance key name
    :param region: Region where ec2 instance is launched
    :return: Fabric connection object
    """
    user = get_instance_user(instance_id, region=region)
    conn = Connection(
        user=user, host=get_public_ip(instance_id, region), connect_kwargs={"key_filename": [instance_pem_file]},
    )
    return conn


def execute_ec2_training_test(
    connection,
    ecr_uri,
    test_cmd,
    region=DEFAULT_REGION,
    executable="bash",
    large_shm=False,
    host_network=False,
    container_name="ec2_training_container",
):
    if executable not in ("bash", "python"):
        raise RuntimeError(f"This function only supports executing bash or python commands on containers")
    if executable == "bash":
<<<<<<< HEAD
        executable = os.path.join(os.sep, 'bin', 'bash')

    if connection == None:
        print("Running test in local mode.")
        return os.system(f"{executable} -c '{test_cmd}'")
    
=======
        executable = os.path.join(os.sep, "bin", "bash")
>>>>>>> c93f4c86
    docker_cmd = "nvidia-docker" if "gpu" in ecr_uri else "docker"
    container_test_local_dir = os.path.join("$HOME", "container_tests")

    # Make sure we are logged into ECR so we can pull the image
    connection.run(f"$(aws ecr get-login --no-include-email --region {region})", hide=True)

    # Run training command
    shm_setting = '--shm-size="1g"' if large_shm else ""
    network = '--network="host" ' if host_network else ""
    connection.run(
        f"{docker_cmd} run --name {container_name} {network}-v {container_test_local_dir}:{os.path.join(os.sep, 'test')}"
        f" {shm_setting} -itd {ecr_uri}",
        hide=True,
    )
    return connection.run(
        f"{docker_cmd} exec --user root {container_name} {executable} -c '{test_cmd}'", hide=True, timeout=3000,
    )


def execute_ec2_inference_test(connection, ecr_uri, test_cmd, region=DEFAULT_REGION):
    docker_cmd = "nvidia-docker" if "gpu" in ecr_uri else "docker"
    container_test_local_dir = os.path.join("$HOME", "container_tests")

    # Make sure we are logged into ECR so we can pull the image
    connection.run(f"$(aws ecr get-login --no-include-email --region {region})", hide=True)

    # Run training command
    connection.run(
        f"{docker_cmd} run --name ec2_inference_container -v {container_test_local_dir}:{os.path.join(os.sep, 'test')}"
        f" -itd {ecr_uri} bash",
        hide=True,
    )
    connection.run(
        f"{docker_cmd} exec --user root ec2_inference_container {os.path.join(os.sep, 'bin', 'bash')} -c '{test_cmd}'",
        hide=True,
        timeout=3000,
    )


def execute_ec2_training_performance_test(
    connection, ecr_uri, test_cmd, region=DEFAULT_REGION, post_process=None, data_source="", threshold=None,
):
    docker_cmd = "nvidia-docker" if "gpu" in ecr_uri else "docker"
    container_test_local_dir = os.path.join("$HOME", "container_tests")

    timestamp = time.strftime("%Y-%m-%d-%H-%M-%S")
    log_name = f"{data_source}_results_{os.getenv('CODEBUILD_RESOLVED_SOURCE_VERSION')}_{timestamp}.txt"
    log_location = os.path.join(container_test_local_dir, "benchmark", "logs", log_name)

    # Make sure we are logged into ECR so we can pull the image
    connection.run(f"$(aws ecr get-login --no-include-email --region {region})", hide=True)

    connection.run(f"{docker_cmd} pull -q {ecr_uri}")

    # Run training command, display benchmark results to console
    connection.run(
        f"{docker_cmd} run --user root "
        f"-e LOG_FILE={os.path.join(os.sep, 'test', 'benchmark', 'logs', log_name)} "
        f"-v {container_test_local_dir}:{os.path.join(os.sep, 'test')} {ecr_uri} "
        f"{os.path.join(os.sep, 'bin', 'bash')} -c {test_cmd}"
    )
    ec2_performance_upload_result_to_s3_and_validate(
        connection, ecr_uri, log_location, data_source, threshold, post_process, log_name,
    )


def execute_ec2_inference_performance_test(
    connection, ecr_uri, test_cmd, region=DEFAULT_REGION, post_process=None, data_source="", threshold=None,
):
    docker_cmd = "nvidia-docker" if "gpu" in ecr_uri else "docker"
    container_test_local_dir = os.path.join("$HOME", "container_tests")
    timestamp = time.strftime("%Y-%m-%d-%H-%M-%S")
    log_name = f"{data_source}_results_{os.getenv('CODEBUILD_RESOLVED_SOURCE_VERSION')}_{timestamp}.txt"
    # Make sure we are logged into ECR so we can pull the image
    connection.run(f"$(aws ecr get-login --no-include-email --region {region})", hide=True)
    connection.run(f"{docker_cmd} pull -q {ecr_uri}")

    # Run training command, display benchmark results to console
    repo_name, image_tag = ecr_uri.split("/")[-1].split(":")
    container_name = f"{repo_name}-performance-{image_tag}-ec2"
    connection.run(
        f"{docker_cmd} run -d --name {container_name} "
        f"-e LOG_FILE={os.path.join(os.sep, 'test', 'benchmark', 'logs', log_name)} "
        f"-v {container_test_local_dir}:{os.path.join(os.sep, 'test')} {ecr_uri}"
    )
    try:
        connection.run(
            f"{docker_cmd} exec --user root {container_name} " f"{os.path.join(os.sep, 'bin', 'bash')} -c {test_cmd}"
        )
    except Exception as e:
        raise Exception("Failed to exec benchmark command.\n", e)
    finally:
        connection.run(f"docker rm -f {container_name}")
    log_location = os.path.join(container_test_local_dir, "benchmark", "logs", log_name)
    ec2_performance_upload_result_to_s3_and_validate(
        connection, ecr_uri, log_location, data_source, threshold, post_process, log_name,
    )


def ec2_performance_upload_result_to_s3_and_validate(
    connection, ecr_uri, log_location, data_source, threshold, post_process, log_name
):
    framework = "tensorflow" if "tensorflow" in ecr_uri else "mxnet" if "mxnet" in ecr_uri else "pytorch"
    framework_version = re.search(r"\d+(\.\d+){2}", ecr_uri).group()
    py_version = "py2" if "py2" in ecr_uri else "py37" if "py37" in ecr_uri else "py3"
    processor = "gpu" if "gpu" in ecr_uri else "cpu"
    work_type = "training" if "training" in ecr_uri else "inference"
    s3_location = os.path.join(
        BENCHMARK_RESULTS_S3_BUCKET, framework, framework_version, "ec2", work_type, processor, py_version, log_name,
    )
    params = {"connection": connection, "log_location": log_location}
    if "threshold" in signature(post_process).parameters:
        params["threshold"] = threshold
    performance_number = post_process(**params)
    unit = (
        "s"
        if work_type == "inference" and framework == "tensorflow"
        else "ms"
        if work_type == "inference" and framework == "pytorch"
        else "s/epoch"
        if work_type == "training" and framework == "pytorch" and data_source == "imagenet"
        else "images/sec"
    )
    description = "p99 latency " if unit == "s" or unit == "ms" else ""
    for k, v in performance_number.items():
        performance_statement = (
            f"{framework} {framework_version} ec2 {work_type} {processor} {py_version} "
            f"{data_source} {k} {description}: {v} {unit}, threshold: {threshold[k]} {unit}"
        )
        connection.run(f"echo {performance_statement} | sudo tee -a {log_location}")
        LOGGER.info(f"{performance_statement}")
    connection.run(f"aws s3 cp {log_location} {s3_location}")
    connection.run(f"echo To retrieve complete benchmark log, check {s3_location} >&2")

    def _assertion_results():
        if "Cost" in performance_number:
            return performance_number["Cost"] < threshold["Cost"]
        if "Throughput" in performance_number:
            return performance_number["Throughput"] > threshold["Throughput"]
        if len(performance_number) == 0:
            return False
        failure_count = 0
        for k, v in performance_number.items():
            if v > threshold[k]:
                failure_count += 1
        return failure_count <= 2

    for _ in performance_number:
        assert _assertion_results(), (
            f"{framework} {framework_version} ec2 {work_type} {processor} {py_version} {data_source} "
            f"Benchmark Result {performance_number} does not reach the threshold {threshold}"
        )


def post_process_inference(connection, log_location, threshold):
    log_content = connection.run(f"cat {log_location}").stdout.split("\n")
    performance_number = {}
    for line in log_content:
        if "p99" in line:
            for key in threshold.keys():
                if key in line:
                    performance_number[key] = float(
                        re.search(r"(p99[ ]*(Latency)?[ ]*:[ ]*)(?P<result>[0-9]+\.?[0-9]+)", line,).group("result")
                    )
                    break
    return performance_number


def post_process_mxnet_ec2_performance(connection, log_location):
    log_content = connection.run(f"cat {log_location}").stdout.split("\n")
    total = 0.0
    n = 0
    for line in log_content:
        if "samples/sec" in line:
            throughput = re.search(r"((?P<throughput>[0-9]+\.?[0-9]+)[ ]+samples/sec)", line).group("throughput")
            total += float(throughput)
            n += 1
    if total and n:
        return {"Throughput": total / n}
    else:
        raise ValueError("total: {}; n: {} -- something went wrong".format(total, n))<|MERGE_RESOLUTION|>--- conflicted
+++ resolved
@@ -9,11 +9,8 @@
 from botocore.config import Config
 from botocore.exceptions import ClientError
 
-<<<<<<< HEAD
-from . import DEFAULT_REGION, UL_AMI_LIST, LOGGER, CONTAINER_TESTS_PREFIX
-=======
-from . import DEFAULT_REGION, UL_AMI_LIST, LOGGER, BENCHMARK_RESULTS_S3_BUCKET
->>>>>>> c93f4c86
+
+from . import DEFAULT_REGION, UL_AMI_LIST, LOGGER, CONTAINER_TESTS_PREFIX, BENCHMARK_RESULTS_S3_BUCKET
 
 EC2_INSTANCE_ROLE_NAME = "ec2TestInstanceRole"
 
@@ -408,16 +405,11 @@
     if executable not in ("bash", "python"):
         raise RuntimeError(f"This function only supports executing bash or python commands on containers")
     if executable == "bash":
-<<<<<<< HEAD
-        executable = os.path.join(os.sep, 'bin', 'bash')
-
+        executable = os.path.join(os.sep, "bin", "bash")
     if connection == None:
         print("Running test in local mode.")
         return os.system(f"{executable} -c '{test_cmd}'")
     
-=======
-        executable = os.path.join(os.sep, "bin", "bash")
->>>>>>> c93f4c86
     docker_cmd = "nvidia-docker" if "gpu" in ecr_uri else "docker"
     container_test_local_dir = os.path.join("$HOME", "container_tests")
 
