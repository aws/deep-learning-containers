--- conflicted
+++ resolved
@@ -6,11 +6,7 @@
 from fabric import Connection
 from botocore.config import Config
 
-<<<<<<< HEAD
-from . import DEFAULT_REGION, UBUNTU_16_BASE_DLAMI
-=======
 from . import DEFAULT_REGION, UL_AMI_LIST, LOGGER
->>>>>>> 3df8d5d4
 
 EC2_INSTANCE_ROLE_NAME = "ec2TestInstanceRole"
 
