"""
Helper functions for ECS Integration Tests
"""
from retrying import retry
import boto3
import os
from invoke import run

from test.test_utils import DEFAULT_REGION
import test.test_utils.ec2 as ec2_utils
from test.test_utils import get_mms_run_command, get_tensorflow_model_name


ECS_AMI_ID = {"cpu": "ami-0fb71e703258ab7eb", "gpu": "ami-0a36be2e955646bb2"}

ECS_TENSORFLOW_INFERENCE_PORT_MAPPINGS = [
    {"containerPort": 8500, "hostPort": 8500, "protocol": "tcp"},
    {"containerPort": 8501, "hostPort": 8501, "protocol": "tcp"},
    {"containerPort": 80, "protocol": "tcp"},
]

ECS_MXNET_PYTORCH_INFERENCE_PORT_MAPPINGS = [
    {"containerPort": 8081, "hostPort": 8081, "protocol": "tcp"},
    {"containerPort": 8080, "hostPort": 80, "protocol": "tcp"},
]

ECS_INSTANCE_ROLE_ARN = "arn:aws:iam::669063966089:instance-profile/ecsInstanceRole"
ECS_S3_TEST_BUCKET = "s3://dlcinfra-ecs-testscripts"
TENSORFLOW_MODELS_BUCKET = "s3://tensoflow-trained-models"


class ECSException(Exception):
    """
    Base class for other exceptions
    """
    pass


class ECSClusterCreationException(ECSException):
<<<<<<< HEAD
    """
    Raised when cluster creation failed
    """
=======
    """Raised when cluster creation fails"""
    pass


class ECSDescribeClusterException(ECSException):
    """Raised when describe cluster fails"""
>>>>>>> 35f4ca06
    pass


class ECSTestArtifactCopyException(ECSException):
    """
    Raised when copying test artifacts fails
    """
    pass


class ECSTaskNotStoppedError(ECSException):
    """
    Raise when ECS task is not in a stopped state
    """
    pass


class ECSTrainingTestFailure(ECSException):
    """
    Raise when an ECS training test fails
    """
    pass


class ECSServiceCreationException(ECSException):
    """Raised when create service on ECS fails"""
    pass


def retry_if_value_error(exception):
    """
    Helper to let retry know whether to re-run
    :param exception: Type of exception received
    :return: <bool> True if test failed with ValueError
    """
    return isinstance(exception, ValueError)


@retry(
    stop_max_attempt_number=12,
    wait_fixed=10000,
    retry_on_exception=retry_if_value_error,
)
def check_ecs_cluster_status(cluster_arn_or_name, status, region=DEFAULT_REGION):
    """
    Compares the cluster state (Health Checks).
    Retries 12 times with 10 seconds gap between retries
    :param cluster_arn_or_name: Cluster ARN or Cluster Name
    :param status: Expected status
    :param region: Region where cluster is located
    :return: <bool> True if cluster status matches expected status, else Exception
    """
    try:
        ecs_client = boto3.Session(region_name=region).client("ecs")
        response = ecs_client.describe_clusters(clusters=[cluster_arn_or_name])
        if response["failures"]:
            raise ECSDescribeClusterException(
                f"Failures in describe cluster. Error - Expected {status} but got {response['failures']}"
            )
        elif (
            response["clusters"][0]["clusterArn"] == cluster_arn_or_name
            and response["clusters"][0]["status"] == status
        ):
            return True
        else:
            raise ValueError(f"Cluster status is not {status}")
    except Exception as e:
        raise ECSDescribeClusterException(e)


def create_ecs_cluster(cluster_name, region=DEFAULT_REGION):
    """
    Create an ecs cluster
    :param cluster_name: Cluster Name
    :param region: Region where cluster is located
    :return: Cluster ARN if cluster created and is in ACTIVE state else throw Exception
    """
    try:
        ecs_client = boto3.Session(region_name=region).client("ecs")
        response = ecs_client.create_cluster(clusterName=cluster_name)
        cluster_arn = response["cluster"]["clusterArn"]
        return cluster_arn
    except Exception as e:
        raise Exception(f"Failed to launch cluster - {e}")


def get_ecs_cluster_name(ecs_cluster_arn, region=DEFAULT_REGION):
    """
    Get ecs cluster name from a known ecs cluster ARN
    :param ecs_cluster_arn:
    :param region:
    :return: <str> ecs cluster name
    """
    ecs_client = boto3.Session(region_name=region).client("ecs")
    response = ecs_client.describe_clusters(clusters=[ecs_cluster_arn])
    cluster_name = response["clusters"][0]["clusterName"]
    return cluster_name


def list_ecs_container_instances(cluster_arn_or_name, filter_value=None, status=None, region=DEFAULT_REGION):
    """
    List container instances in a cluster.
    :param cluster_arn_or_name: Cluster ARN or Cluster Name
    :param filter_value:
    :param status:
    :param region: Region where cluster is located
    :return: <list> List of container instances
    """
    ecs_client = boto3.Session(region_name=region).client("ecs")
    try:
        arguments_dict = {"cluster": cluster_arn_or_name}
        if filter_value:
            arguments_dict["filter"] = filter_value
        if status:
            arguments_dict["status"] = status
            ecs_client = boto3.Session(region_name=region).client("ecs")
        response = ecs_client.list_container_instances(**arguments_dict)
        return response["containerInstanceArns"]
    except Exception as e:
        raise Exception(f"Failed list instances with given arguments. Exception - {e}")


def attach_ecs_worker_node(worker_instance_type, ami_id, cluster_name, cluster_arn=None, region=DEFAULT_REGION):
    """
    Launch a worker instance in a cluster.
    :param worker_instance_type:
    :param ami_id:
    :param cluster_name:
    :param cluster_arn:
    :param region:
    :return: <tuple> instance_id, public_ip_address
    """
    ecs_user_data = f"#!/bin/bash\necho ECS_CLUSTER={cluster_name} >> /etc/ecs/ecs.config"

    instc = ec2_utils.launch_instance(
        ami_id,
        region=region,
        instance_type=worker_instance_type,
        user_data=ecs_user_data,
        iam_instance_profile_arn=ECS_INSTANCE_ROLE_ARN,
        instance_name=f"ecs worker {cluster_name}",
    )

    instance_id = instc["InstanceId"]
    public_ip_address = ec2_utils.get_public_ip(instance_id, region=region)
    ec2_utils.check_instance_state(instance_id, state="running", region=region)
    ec2_utils.check_system_state(
        instance_id, system_status="ok", instance_status="ok", region=region
    )

    list_container_filter = (
        f"ec2InstanceId in ['{instance_id}'] and agentConnected==true"
    )
    if cluster_arn is None:
        cluster_arn = cluster_name
    container_arns = list_ecs_container_instances(
        cluster_arn, list_container_filter, "ACTIVE", region
    )

    if not container_arns:
        raise Exception(
            f"No ACTIVE container instance found on instance-id {instance_id} in cluster {cluster_arn}"
        )
    return instance_id, public_ip_address


def register_ecs_task_definition(
    family_name,
    image,
    log_group_name,
    log_stream_prefix,
    num_cpu,
    memory,
    entrypoint=None,
    container_command=None,
    health_check=None,
    inference_accelerators=None,
    port_mappings=None,
    environment=None,
    num_gpu=None,
    region=DEFAULT_REGION,
):
    """
    Register a task definition
    :param family_name: Cluster Name
    :param image: ECR URI for docker image to be used
    :param log_group_name:
    :param log_stream_prefix:
    :param num_cpu:
    :param memory:
    :param entrypoint: Entrypoint to be run by ECS Task
    :param container_command: Container command to be executed
    :param health_check: Health check command that can be executed
    :param inference_accelerators: EI accelerator type
    :param port_mappings:
    :param environment:
    :param num_gpu:
    :param region:
    :return: <tuple> task_family, task_revision
    """
    try:
        ecs_client = boto3.Session(region_name=region).client("ecs")
        arguments_dict = {
            "family": family_name,
            "networkMode": "bridge",
            "containerDefinitions": [
                {
                    "name": family_name,
                    "image": image,
                    "cpu": num_cpu,
                    "memory": memory,
                    "essential": True,
                    "logConfiguration": {
                        "logDriver": "awslogs",
                        "options": {
                            "awslogs-group": log_group_name,
                            "awslogs-region": region,
                            "awslogs-stream-prefix": log_stream_prefix,
                            "awslogs-create-group": "true",
                        },
                    },
                },
            ],
            "volumes": [],
            "placementConstraints": [],
            "requiresCompatibilities": ["EC2"],
        }
        if port_mappings:
            arguments_dict["containerDefinitions"][0]["portMappings"] = port_mappings
        if environment:
            arguments_dict["containerDefinitions"][0]["environment"] = environment
        if entrypoint:
            arguments_dict["containerDefinitions"][0]["entryPoint"] = entrypoint
        if container_command:
            arguments_dict["containerDefinitions"][0]["command"] = container_command
        if health_check:
            arguments_dict["containerDefinitions"][0]["healthCheck"] = health_check
        if inference_accelerators:
            arguments_dict["containerDefinitions"][0]["resourceRequirements"] = [
                {
                    "type": "InferenceAccelerator",
                    "value": inference_accelerators["deviceName"],
                }
            ]
            arguments_dict["inferenceAccelerators"] = [
                {
                    "deviceName": inference_accelerators["deviceName"],
                    "deviceType": inference_accelerators["deviceType"],
                }
            ]
        if num_gpu:
            if not isinstance(num_gpu, str):
                if not isinstance(num_gpu, int):
                    raise Exception(
                        f"Invalid type for argument num_gpu, type: {num_gpu}. valid type: <int/str>"
                    )
                num_gpu = str(num_gpu)
            arguments_dict["containerDefinitions"][0]["resourceRequirements"] = [
                {"value": num_gpu, "type": "GPU"},
            ]
        response = ecs_client.register_task_definition(**arguments_dict)
        return (
            response["taskDefinition"]["family"],
            response["taskDefinition"]["revision"],
        )
    except Exception as e:
        raise Exception(
            f"Failed to register task definition {family_name}. Exception - {e}"
        )


def create_ecs_service(cluster_name, service_name, task_definition, region=DEFAULT_REGION):
    """
    Create an ECS service with EC2 launch type and REPLICA scheduling strategy.
    Wait till the service gets into RUNNING state
    :param cluster_name:
    :param service_name:
    :param task_definition:
    :param region:
    :return: service name
    """
    try:
        ecs_client = boto3.Session(region_name=region).client("ecs")
        # Create Service
        response = ecs_client.create_service(
            cluster=cluster_name,
            serviceName=service_name,
            taskDefinition=task_definition,
            desiredCount=1,
            launchType="EC2",
            schedulingStrategy="REPLICA",
        )
        # Wait for the service to get into ACTIVE state
        waiter = ecs_client.get_waiter("services_stable")
        waiter.wait(cluster=cluster_name, services=[response["service"]["serviceName"]])
        return response["service"]["serviceName"]
    except Exception as e:
        raise ECSServiceCreationException(
            f"Failed to create service: {service_name} with task definition: {task_definition}. "
            f"Exception - {e}"
        )


@retry(stop_max_attempt_number=15, wait_fixed=20000)
def check_running_task_for_ecs_service(cluster_arn_or_name, service_name, region=DEFAULT_REGION):
    """
    Check for running tasks in the service.
    Retries 15 times with 20 seconds gap between retries
    :param cluster_arn_or_name:
    :param service_name:
    :param region:
    :return: True if service has RUNNING tasks else throws Exception
    """
    try:
        ecs_client = boto3.Session(region_name=region).client("ecs")
        response = ecs_client.list_tasks(
            cluster=cluster_arn_or_name,
            serviceName=service_name,
            desiredStatus="RUNNING",
        )
        task_arns = response["taskArns"]

        if not task_arns:
            raise Exception(
                f"Failed to find task with RUNNING status in {service_name} service"
            )
        else:
            return True

    except Exception as e:
        raise Exception(f"Failed to list task. Exception - {e}")


def update_ecs_service(cluster_arn_or_name, service_name, desired_count, region=DEFAULT_REGION):
    """
    Update desired count of tasks in a service
    :param cluster_arn_or_name:
    :param service_name:
    :param desired_count:
    :param region:
    :return: Exception if API call fails
    """
    try:
        ecs_client = boto3.Session(region_name=region).client("ecs")
        ecs_client.update_service(
            cluster=cluster_arn_or_name,
            service=service_name,
            desiredCount=desired_count,
        )
    except Exception as e:
        raise Exception(
            f"Failed to update desired count for service {service_name} to {desired_count}. Exception {e}"
        )


def create_ecs_task(cluster_arn_or_name, task_definition, region=DEFAULT_REGION):
    """
    Create an ECS task with EC2 launch type in given cluster.
    Wait till the task gets into RUNNING state
    :param cluster_arn_or_name:
    :param task_definition:
    :param region:
    :return: task_arn if task gets into RUNNING state
    """
    try:
        ecs_client = boto3.Session(region_name=region).client("ecs")

        response = ecs_client.run_task(
            cluster=cluster_arn_or_name,
            taskDefinition=task_definition,
            count=1,
            launchType="EC2",
        )

        if response["failures"]:
            raise Exception(f"Failures in create task - {response['failures']}")
        elif ecs_task_waiter(
            cluster_arn_or_name,
            [response["tasks"][0]["taskArn"]],
            "tasks_running",
            waiter_delay=6,
        ):
            return response["tasks"][0]["taskArn"]
    except Exception as e:
        raise Exception(
            f"Failed to create task with task definition {task_definition}. Reason - {e}"
        )


def ecs_task_waiter(
        cluster_arn_or_name, task_arns, status, waiter_delay=30, waiter_max_attempts=100, region=DEFAULT_REGION,
):
    """
    Waiter for ECS tasks to get into status defined by "status" parameter.
    Retries "waiter_max_attempts" times with "waiter_delay" seconds gap between retries
    :param cluster_arn_or_name:
    :param task_arns:
    :param status:
    :param waiter_delay:
    :param waiter_max_attempts:
    :param region:
    :return: True or Exception if status is not met in given time
    """

    try:
        ecs_client = boto3.Session(region_name=region).client("ecs")
        waiter = ecs_client.get_waiter(status)
        waiter.wait(
            cluster=cluster_arn_or_name,
            tasks=task_arns,
            WaiterConfig={"Delay": waiter_delay, "MaxAttempts": waiter_max_attempts},
        )
        return True
    except Exception as e:
        raise Exception(f"Tasks {task_arns} not in {status} state. Exception - {e}")


def describe_ecs_task_exit_status(cluster_arn_or_name, task_arn, region=DEFAULT_REGION):
    """
    Describes a specified task and checks for the exit code returned from the containers in the task is equal to zero
    :param cluster_arn_or_name:
    :param task_arn:
    :param region:
    :return: empty list if no nonzero return codes, else a list of dicts with debug info
    """
    ecs_client = boto3.Session(region_name=region).client("ecs")
    response = ecs_client.describe_tasks(cluster=cluster_arn_or_name, tasks=[task_arn])
    return_codes = []
    if response["failures"]:
        raise RuntimeError(f"Failures in describe tasks - {response['failures']}")
    for container in response["tasks"][0]["containers"]:
        if container["exitCode"] != 0:
            return_codes.append({"container_arn": container['containerArn'],
                                 "exit_code": container['exitCode'],
                                 "reason": container['reason']})

    return return_codes


def stop_ecs_task(cluster_arn_or_name, task_arn, region=DEFAULT_REGION):
    """
    Stops a running task
    :param cluster_arn_or_name:
    :param task_arn:
    :param region:
    """
    try:
        ecs_client = boto3.Session(region_name=region).client("ecs")
        ecs_client.stop_task(cluster=cluster_arn_or_name, task=task_arn)
    except Exception as e:
        raise Exception(
            f"Failed to stop task {task_arn} in cluster {cluster_arn_or_name}. Exception - {e}"
        )


def delete_ecs_service(cluster_arn_or_name, service_name, region=DEFAULT_REGION):
    """
    Delete a service
    :param cluster_arn_or_name:
    :param service_name:
    :param region:
    """
    try:
        ecs_client = boto3.Session(region_name=region).client("ecs")
        ecs_client.delete_service(
            cluster=cluster_arn_or_name, service=service_name, force=True
        )
    except Exception as e:
        raise Exception(f"Failed to delete service {service_name}. Exception {e}")


def deregister_ecs_task_definition(task_family, revision, region=DEFAULT_REGION):
    """
    De-register a task definition
    :param task_family:
    :param revision:
    :param region:
    """
    try:
        ecs_client = boto3.Session(region_name=region).client("ecs")
        ecs_client.deregister_task_definition(
            taskDefinition=f"{task_family}:{revision}"
        )
    except Exception as e:
        raise Exception(
            f"Failed to deregister task definition {task_family}:{revision}. Reason - {e}"
        )


def deregister_ecs_container_instances(cluster_arn_or_name, container_instances, region=DEFAULT_REGION):
    """
    De-register all container instances in a cluster
    :param cluster_arn_or_name:
    :param container_instances:
    :param region:
    """
    try:
        ecs_client = boto3.Session(region_name=region).client("ecs")
        for container_instance in container_instances:
            ecs_client.deregister_container_instance(
                cluster=cluster_arn_or_name,
                containerInstance=container_instance,
                force=True,
            )
    except Exception as e:
        raise Exception(f"Failed to delete cluster. Exception - {e}")


def delete_ecs_cluster(cluster_arn, region=DEFAULT_REGION):
    """
    Delete ECS cluster.
    Deregister all container instances from this cluster before deleting it (This is must).
    :param cluster_arn:
    :param region:
    :return: True if cluster INACTIVE after deletion else Exception
    """
    try:
        ecs_client = boto3.Session(region_name=region).client("ecs")
        # List container instances
        container_instances = list_ecs_container_instances(cluster_arn, region=region)
        # Deregister all container instances from this cluster
        deregister_ecs_container_instances(cluster_arn, container_instances, region)
        # Delete Cluster
        ecs_client.delete_cluster(cluster=cluster_arn)
        if check_ecs_cluster_status(cluster_arn, "INACTIVE"):
            return True
        else:
            raise Exception("Cluster health check failed")
    except Exception as e:
        raise Exception(f"Failed to delete cluster. Exception - {e}")


def tear_down_ecs_inference_service(cluster_arn, service_name, task_family, revision, region=DEFAULT_REGION):
    """
    Function to clean up ECS task definition, service resources if exist
    :param cluster_arn:
    :param service_name:
    :param task_family:
    :param revision:
    :param region:
    """

    if task_family and revision:
        deregister_ecs_task_definition(task_family, revision)
    else:
        print("Skipped - De-register task definition")

    if service_name and cluster_arn:
        # Scale down desired count to 0
        update_ecs_service(cluster_arn, service_name, 0)
        delete_ecs_service(cluster_arn, service_name)
    else:
        ecs_client = boto3.Session(region_name=region).client("ecs")
        response = ecs_client.list_services(cluster=cluster_arn)
        services_list = response["serviceArns"]
        for service in services_list:
            update_ecs_service(cluster_arn, service, 0)
            delete_ecs_service(cluster_arn, service)
        print(f"Deleted all services in {cluster_arn}")


def tear_down_ecs_training_task(cluster_arn, task_arn, task_family, revision):
    """
    Function to clean up ECS training task resources - task and task definition if exists
    :param cluster_arn:
    :param task_arn:
    :param task_family:
    :param revision:
    """

    if task_family and revision:
        deregister_ecs_task_definition(task_family, revision)
    else:
        print("Skipped - De-register task definition")

    if task_arn and cluster_arn:
        stop_ecs_task(cluster_arn, task_arn)
    else:
        print("Skipped - Stopping task")


def cleanup_worker_node_cluster(worker_instance_id, cluster_arn):
    """
    Function to clean up ECS worker node and cluster
    :param worker_instance_id:
    :param cluster_arn:
    """
    if worker_instance_id:
        ec2_utils.terminate_instance(worker_instance_id)
    else:
        print("Skipped - terminating ecs worker node")
    if cluster_arn:
        delete_ecs_cluster(cluster_arn)
    else:
        print("Skipped - deleting cluster")


def get_ecs_port_mappings(framework):
    """
    Get method for ECS inference port mapping parameter
    :param framework:
    :return: <list> JSON containing the port mappings for ECS inference
        Exception if framework port mappings not available
    """
    if framework == "tensorflow":
        return ECS_TENSORFLOW_INFERENCE_PORT_MAPPINGS
    elif framework in ["mxnet", "pytorch"]:
        return ECS_MXNET_PYTORCH_INFERENCE_PORT_MAPPINGS
    else:
        raise Exception("Framework not Implemented")


def get_ecs_tensorflow_environment_variables(processor, model_name):
    """
    Get method for environment variables for tensorflow inference via S3 on ECS
    Requirement: Model should be hosted in S3 location defined in TENSORFLOW_MODELS_PATH
    :param processor:
    :param model_name:
    :return: <list> JSON
    """
    model_name = get_tensorflow_model_name(processor, model_name)
    ecs_tensorflow_inference_environment = [
        {"name": "MODEL_NAME", "value": model_name},
        {"name": "MODEL_BASE_PATH", "value": TENSORFLOW_MODELS_BUCKET},
    ]

    return ecs_tensorflow_inference_environment


def build_ecs_training_command(s3_test_location, test_string):
    """
    Construct the command to send to the container for running scripts in ECS automation
    :param s3_test_location: S3 URI for test-related artifacts
    :param test_string: command to execute test script
    :return: <list> command to send to the container
    """
    return [
        f"pip install -U awscli && mkdir -p /test/logs && aws s3 cp {s3_test_location}/ /test/ --recursive "
        f"&& chmod +x -R /test/ && {test_string}"
    ]


def upload_tests_for_ecs(testname_datetime_suffix):
    """
    Upload test-related artifacts to unique s3 location.
    Allows each test to have a unique remote location for test scripts and files.
    These uploaded files and folders are copied into a container running an ECS test.
    :param testname_datetime_suffix: test name and datetime suffix that is unique to a test
    :return: <bool> True if upload was successful, False if any failure during upload
    """
    s3_test_location = os.path.join(ECS_S3_TEST_BUCKET, testname_datetime_suffix)
    run_out = run(f"aws s3 ls {s3_test_location}", warn=True)
    if run_out.return_code == 0:
        raise ECSTestArtifactCopyException(f"{s3_test_location} already exists. Skipping upload and failing the test.")
    run(f"aws s3 cp --recursive container_tests/ {s3_test_location}/")
    return s3_test_location


def delete_uploaded_tests_for_ecs(s3_test_location):
    """
    Delete s3 bucket data related to current test after test is completed
    :param s3_test_location: S3 URI for test artifacts to be removed
    :return: <bool> True/False based on success/failure of removal
    """
    run(f"aws s3 rm --recursive {s3_test_location}")


def ecs_inference_test_executor(
    docker_image_uri,
    framework,
    job,
    processor,
    cluster_name,
    cluster_arn,
    datetime_suffix,
    model_name,
    num_cpus,
    memory,
    num_gpus,
    test_args,
):
    """
    Create a service in an existing cluster, run the test using the arguments passed in
    *test_args and scales down and deletes the service
    This is a helper function to run help run ECS inference tests. Cluster can be reused to run N
    number of tests but each model will need a new service
    :param docker_image_uri:
    :param framework:
    :param job:
    :param processor:
    :param cluster_name:
    :param cluster_arn:
    :param datetime_suffix:
    :param model_name:
    :param num_cpus:
    :param memory:
    :param num_gpus:
    :param test_args:
    :return: <bool> True if test passed else False
    """
    service_name = task_family = revision = None
    try:
        service_name, task_family, revision = setup_ecs_inference_service(
            docker_image_uri,
            framework,
            job,
            processor,
            cluster_name,
            cluster_arn,
            datetime_suffix,
            model_name,
            num_cpus,
            memory,
            num_gpus,
        )
        if service_name is None:
            return [False]
        return_codes = []
        for args in test_args:
            test_function, test_function_arguments = args[0], args[1:]
            return_codes.append(test_function(*test_function_arguments))
        return return_codes
    finally:
        tear_down_ecs_inference_service(
            cluster_arn, service_name, task_family, revision
        )


def ecs_training_test_executor(cluster_name, cluster_arn, datetime_suffix, training_command, num_cpus,
                               memory, image, num_gpus=None):
    """
    Function to run training task on ECS; Cleans up the resources after each execution

    :param cluster_name:
    :param cluster_arn:
    :param datetime_suffix:
    :param training_command:
    :param num_cpus:
    :param memory:
    :param image:
    :param num_gpus:
    :return:
    """
    task_arn = None
    task_family = None
    revision = None
    try:
        image_tag = image.split(':')[-1]
        log_group_name = os.path.join(os.sep, 'ecs', image_tag)

        arguments_dict = {
            "family_name": cluster_name,
            "image": image,
            "log_group_name": log_group_name,
            "log_stream_prefix": datetime_suffix,
            "num_cpu": num_cpus,
            "memory": memory,
            "entrypoint" : ["sh", "-c"],
            "container_command": training_command
        }

        if "gpu" in image_tag and num_gpus:
            arguments_dict["num_gpu"] = str(num_gpus)

        task_family, revision = register_ecs_task_definition(**arguments_dict)
        print(f"Created Task definition - {task_family}:{revision}")

        task_arn = create_ecs_task(cluster_name, f"{task_family}:{revision}")
        print(f"Created ECS task - {task_arn} with cloudwatch log group - {log_group_name} log stream prefix - "
              f"{os.path.join(datetime_suffix, cluster_name)}")
        print("Waiting for task to stop ...")

        if ecs_task_waiter(cluster_name, [task_arn], "tasks_stopped"):
            ret_codes = describe_ecs_task_exit_status(cluster_name, task_arn)
            if ret_codes:

                # Assemble error message if we have nonzero return codes
                error_msg = "Failures:\n"
                for code in ret_codes:
                    add_on = "------------------\n"
                    for key, value in code.items():
                        add_on += f"{key}: {value}\n"
                    error_msg += add_on
                raise ECSTrainingTestFailure(error_msg)

            # Return gracefully if task stops
            return

        # Raise error if the task does not stop
        raise ECSTaskNotStoppedError(f"Task not stopped {task_arn}")
    finally:
        tear_down_ecs_training_task(cluster_arn, task_arn, task_family, revision)


def setup_ecs_inference_service(
    docker_image_uri,
    framework,
    job,
    processor,
    cluster_name,
    cluster_arn,
    datetime_suffix,
    model_name,
    num_cpus,
    memory,
    num_gpus,
):
    """
    Function to setup Inference service on ECS
    :param docker_image_uri:
    :param framework:
    :param job:
    :param processor:
    :param cluster_name:
    :param cluster_arn:
    :param datetime_suffix:
    :param model_name:
    :param num_cpus:
    :param memory:
    :param num_gpus:
    :return: <tuple> service_name, task_family, revision if all steps passed else Exception
        Cleans up the resources if any step fails
    """
    try:
        port_mappings = get_ecs_port_mappings(framework)
        log_group_name = "/ecs/{}-{}-{}".format(framework, job, processor)
        # Below values here are just for sanity
        arguments_dict = {
            "family_name": cluster_name,
            "image": docker_image_uri,
            "log_group_name": log_group_name,
            "log_stream_prefix": datetime_suffix,
            "port_mappings": port_mappings,
            "num_cpu": num_cpus,
            "memory": memory,
        }

        if processor == "gpu" and num_gpus:
            arguments_dict["num_gpu"] = num_gpus
        if processor == "tensorflow":
            arguments_dict["environment"] = get_ecs_tensorflow_environment_variables(
                processor, model_name
            )
        elif framework in ["mxnet", "pytorch"]:
            arguments_dict["container_command"] = [
                get_mms_run_command(model_name, processor)
            ]

        task_family, revision = register_ecs_task_definition(**arguments_dict)
        print(f"Created Task definition - {task_family}:{revision}")

        service_name = create_ecs_service(
            cluster_name, f"service-{cluster_name}", f"{task_family}:{revision}"
        )
        print(
            f"Created ECS service - {service_name} with cloudwatch log group - {log_group_name} "
            f"log stream prefix - {datetime_suffix}/{cluster_name}"
        )
        if check_running_task_for_ecs_service(cluster_name, service_name):
            print("Service status verified as running. Running inference ...")
        else:
            raise Exception(f"No task running in the service: {service_name}")
        return service_name, task_family, revision
    except Exception as e:
        raise ECSServiceCreationException(f"Setup Inference Service Exception - {e}")<|MERGE_RESOLUTION|>--- conflicted
+++ resolved
@@ -37,18 +37,16 @@
 
 
 class ECSClusterCreationException(ECSException):
-<<<<<<< HEAD
-    """
-    Raised when cluster creation failed
-    """
-=======
-    """Raised when cluster creation fails"""
+    """
+    Raised when cluster creation fails
+    """
     pass
 
 
 class ECSDescribeClusterException(ECSException):
-    """Raised when describe cluster fails"""
->>>>>>> 35f4ca06
+    """
+    Raised when describe cluster fails
+    """
     pass
 
 
