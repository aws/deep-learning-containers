--- conflicted
+++ resolved
@@ -219,7 +219,6 @@
     return target_image_uri
 
 
-<<<<<<< HEAD
 def get_image_manifest(image_repo, image_tag, ecr_client, **kwargs):
     """
     Helper function to get an image manifest from ECR.
@@ -280,7 +279,8 @@
 
     image_labels = get_ecr_image_labels(ecr_client, repo_name, image_tag, account_id=account_id)
     return image_labels
-=======
+
+
 def process_scraped_data(scraped_data):
     processed_data = {}
     for scraped_webpage in scraped_data:
@@ -329,5 +329,4 @@
             finding["scraped_data"] = [
                 {"_comment": "Could Not be Processed. Webpage for this might not be in the required format."}
             ]
-    return ecr_scan_to_be_populated
->>>>>>> 3b16440f
+    return ecr_scan_to_be_populated