import datetime
import os
import subprocess
import random
import re
import boto3
from botocore.config import Config
from time import sleep

import invoke
from invoke.context import Context
from invoke import exceptions
from junit_xml import TestSuite, TestCase

from test_utils import ec2 as ec2_utils
from test_utils import metrics as metrics_utils
from test_utils import (
    destroy_ssh_keypair,
    generate_ssh_keypair,
    get_framework_and_version_from_tag,
    get_job_type_from_image
)

from test_utils import (
    UBUNTU_18_BASE_DLAMI_US_EAST_1,
    UBUNTU_18_BASE_DLAMI_US_WEST_2,
    SAGEMAKER_LOCAL_TEST_TYPE,
    SAGEMAKER_REMOTE_TEST_TYPE,
    UBUNTU_HOME_DIR,
    DEFAULT_REGION
)


class DLCSageMakerRemoteTestFailure(Exception):
    pass


class DLCSageMakerLocalTestFailure(Exception):
    pass


def assign_sagemaker_remote_job_instance_type(image):
    if "gpu" in image:
        return "ml.p3.8xlarge"
    elif "tensorflow" in image:
        return "ml.c4.4xlarge"
    else:
        return "ml.c4.8xlarge"


def assign_sagemaker_local_job_instance_type(image):
    if "tensorflow" in image and "inference" in image and "gpu" in image:
        return "p2.xlarge"
    return "p3.8xlarge" if "gpu" in image else "c5.18xlarge"


def launch_sagemaker_local_ec2_instance(image, ami_id, ec2_key_name, region):
    """
    Launch Ec2 instance for running sagemaker local tests
    :param image: str
    :param ami_id: str
    :param ec2_key_name: str
    :param region: str
    :return: str, str
    """
    instance_type = assign_sagemaker_local_job_instance_type(image)
    instance_name = image.split("/")[-1]
    instance = ec2_utils.launch_instance(
        ami_id,
        region=region,
        ec2_key_name=ec2_key_name,
        instance_type=instance_type,
        # EIA does not have SM Local test
        ei_accelerator_type=None,
        user_data=None,
        iam_instance_profile_name=ec2_utils.EC2_INSTANCE_ROLE_NAME,
        instance_name=f"sm-local-{instance_name}",
    )
    instance_id = instance["InstanceId"]
    public_ip_address = ec2_utils.get_public_ip(instance_id, region=region)
    ec2_utils.check_instance_state(instance_id, state="running", region=region)
    ec2_utils.check_system_state(instance_id, system_status="ok", instance_status="ok", region=region)
    return instance_id, public_ip_address


def generate_sagemaker_pytest_cmd(image, sagemaker_test_type):
    """
    Parses the image ECR url and returns appropriate pytest command
    :param image: ECR url of image
    :param sagemaker_test_type: local or remote test type
    :return: <tuple> pytest command to be run, path where it should be executed, image tag
    """
    reruns = 1
    reruns_delay = 10
    region = os.getenv("AWS_REGION", DEFAULT_REGION)
    account_id = os.getenv("ACCOUNT_ID", image.split(".")[0])
    print("image name {}".format(image))
    sm_remote_docker_base_name, tag = image.split("/")[1].split(":")
    sm_local_docker_repo_uri = image.split(":")[0]

    # Assign instance type
    instance_type = assign_sagemaker_remote_job_instance_type(image)

    # Get path to test directory
    find_path = sm_remote_docker_base_name.split("-")

    # NOTE: We are relying on the fact that repos are defined as <context>-<framework>-<job_type> in our infrastructure
    framework, framework_version = get_framework_and_version_from_tag(image)
    framework_major_version = framework_version.split(".")[0]
    job_type = get_job_type_from_image(image)
    path = os.path.join("test", "sagemaker_tests", framework, job_type)
    aws_id_arg = "--aws-id"
    docker_base_arg = "--docker-base-name"
    instance_type_arg = "--instance-type"
    accelerator_type_arg = "--accelerator-type"
    framework_version_arg = "--framework-version"
    eia_arg = "ml.eia1.large"
    processor = "gpu" if "gpu" in image else "eia" if "eia" in image else "cpu"
    py_version = re.search(r"py\d+", tag).group()
    sm_local_py_version = "37" if py_version == "py37" else "2" if py_version == "py27" else "3"
    if framework == "tensorflow" and job_type == "inference":
        # Tf Inference tests have an additional sub directory with test
        integration_path = os.path.join("test", "integration", sagemaker_test_type)
    else:
        integration_path = os.path.join("integration", sagemaker_test_type)

    # Conditions for modifying tensorflow SageMaker pytest commands
    if framework == "tensorflow" and sagemaker_test_type == SAGEMAKER_REMOTE_TEST_TYPE:
        if job_type == "inference":
            aws_id_arg = "--registry"
            docker_base_arg = "--repo"
            instance_type_arg = "--instance-types"
            framework_version_arg = "--versions"
            integration_path = os.path.join(integration_path, "test_tfs.py") if processor != "eia" else os.path.join(integration_path, "test_ei.py")

    if framework == "tensorflow" and job_type == "training":
        aws_id_arg = "--account-id"

    test_report = os.path.join(os.getcwd(), "test", f"{job_type}_{tag}.xml")
    local_test_report = os.path.join(UBUNTU_HOME_DIR, "test", f"{job_type}_{tag}_sm_local.xml")
    is_py3 = " python3 -m "

    efa_flag = ""
    efa_dedicated = os.getenv("EFA_DEDICATED", "False").lower() == "true"
    efa_flag = '--efa' if efa_dedicated else '-m \"not efa\"'

    remote_pytest_cmd = (
        f"pytest -rA {integration_path} --region {region} --processor {processor} {docker_base_arg} "
        f"{sm_remote_docker_base_name} --tag {tag} {framework_version_arg} {framework_version} "
<<<<<<< HEAD
        f"{aws_id_arg} {account_id} {instance_type_arg} {instance_type} --junitxml {test_report} "
        f"--reruns {reruns} --reruns-delay {reruns_delay} -n auto"
=======
        f"{aws_id_arg} {account_id} {instance_type_arg} {instance_type} {efa_flag} --junitxml {test_report}"
>>>>>>> 25ad6255
    )

    if processor == "eia" :
        remote_pytest_cmd += (f" {accelerator_type_arg} {eia_arg}")

<<<<<<< HEAD
    local_pytest_cmd = (
        f"{is_py3} pytest -v {integration_path} {docker_base_arg} "
        f"{sm_local_docker_repo_uri} --tag {tag} --framework-version {framework_version} "
        f"--processor {processor} {aws_id_arg} {account_id} --junitxml {local_test_report} "
        f"--reruns {reruns} --reruns-delay {reruns_delay}"
    )
=======
    local_pytest_cmd = (f"{is_py3} pytest -s -v {integration_path} {docker_base_arg} "
                        f"{sm_local_docker_repo_uri} --tag {tag} --framework-version {framework_version} "
                        f"--processor {processor} {aws_id_arg} {account_id} --junitxml {local_test_report}")
>>>>>>> 25ad6255

    if framework == "tensorflow" and job_type != "inference":
        local_pytest_cmd = f"{local_pytest_cmd} --py-version {sm_local_py_version} --region {region}"
    if framework == "tensorflow" and job_type == "training":
        path = os.path.join(os.path.dirname(path), f"{framework}{framework_major_version}_training")

    return (
        remote_pytest_cmd if sagemaker_test_type == SAGEMAKER_REMOTE_TEST_TYPE else local_pytest_cmd,
        path,
        tag,
        job_type,
    )


def install_custom_python(python_version, ec2_conn):
    """
    Install python 3.6 on Ubuntu 16 AMI.
    Test files for tensorflow inference require python version > 3.6
    :param python_version:
    :param ec2_conn:
    :return:
    """
    ec2_conn.run("sudo add-apt-repository ppa:deadsnakes/ppa -y && sudo apt-get update")
    ec2_conn.run(f"sudo apt-get install python{python_version} -y ")
    ec2_conn.run(f"wget https://bootstrap.pypa.io/get-pip.py && sudo python{python_version} get-pip.py")
    ec2_conn.run(f"sudo ln -sf /usr/bin/python3.6 /usr/bin/python3")


def install_sm_local_dependencies(framework, job_type, image, ec2_conn):
    """
    Install sagemaker local test dependencies
    :param framework: str
    :param job_type: str
    :param image: str
    :param ec2_conn: Fabric_obj
    :return: None
    """
    # Install custom packages which need to be latest version"
    is_py3 = " python3 -m"
    # using virtualenv to avoid package conflicts with the current packages
    ec2_conn.run(f"sudo apt-get install virtualenv -y ")
    if framework == "tensorflow" and job_type == "inference":
        # TF inference test fail if run as soon as instance boots, even after health check pass. rootcause:
        # sockets?/nginx startup?/?
        install_custom_python("3.6", ec2_conn)
    ec2_conn.run(f"virtualenv env")
    ec2_conn.run(f"source ./env/bin/activate")
    if framework == "pytorch":
        # The following distutils package conflict with test dependencies
        ec2_conn.run("sudo apt-get remove python3-scipy python3-yaml -y")
    ec2_conn.run(f"sudo {is_py3} pip install -r requirements.txt ", warn=True)


def kill_background_processes_and_run_apt_get_update(ec2_conn):
    """
    The apt-daily services on the DLAMI cause a conflict upon running any "apt install" commands within the first few
    minutes of starting an EC2 instance. These services are not necessary for the purpose of the DLC tests, and can
    therefore be killed. This function kills the services, and then forces "apt-get update" to run in the foreground.

    :param ec2_conn: Fabric SSH connection
    :return:
    """
    apt_daily_services_list = ["apt-daily.service", "apt-daily-upgrade.service", "unattended-upgrades.service"]
    apt_daily_services = " ".join(apt_daily_services_list)
    ec2_conn.run(f"sudo systemctl stop {apt_daily_services}")
    ec2_conn.run(f"sudo systemctl kill --kill-who=all {apt_daily_services}")
    num_stopped_services = 0
    # The `systemctl kill` command is expected to take about 1 second. The 60 second loop here exists to force
    # the execution to wait (if needed) for a longer amount of time than it would normally take to kill the services.
    for _ in range(60):
        sleep(1)
        # List the apt-daily services, get the number of dead services
        num_stopped_services = int(ec2_conn.run(
            f"systemctl list-units --all {apt_daily_services} | egrep '(dead|failed)' | wc -l"
        ).stdout.strip())
        # Exit condition for the loop is when all apt daily services are dead.
        if num_stopped_services == len(apt_daily_services_list):
            break
    if num_stopped_services != len(apt_daily_services_list):
        raise RuntimeError(
            "Failed to kill background services to allow apt installs on SM Local EC2 instance. "
            f"{len(apt_daily_services) - num_stopped_services} still remaining."
        )
    ec2_conn.run("sudo rm -rf /var/lib/dpkg/lock*;")
    ec2_conn.run("sudo dpkg --configure -a;")
    ec2_conn.run("sudo apt-get update")
    return


def execute_local_tests(image):
    """
    Run the sagemaker local tests in ec2 instance for the image
    :param image: ECR url
    :return: None
    """
    ec2_client = boto3.client("ec2", config=Config(retries={"max_attempts": 10}), region_name=DEFAULT_REGION)
    pytest_command, path, tag, job_type = generate_sagemaker_pytest_cmd(image, SAGEMAKER_LOCAL_TEST_TYPE)
    print(pytest_command)
    framework, _ = get_framework_and_version_from_tag(image)
    random.seed(f"{datetime.datetime.now().strftime('%Y%m%d%H%M%S%f')}")
    ec2_key_name = f"{job_type}_{tag}_sagemaker_{random.randint(1, 1000)}"
    region = os.getenv("AWS_REGION", DEFAULT_REGION)
    sm_tests_tar_name = "sagemaker_tests.tar.gz"
    ec2_test_report_path = os.path.join(UBUNTU_HOME_DIR, "test", f"{job_type}_{tag}_sm_local.xml")
    try:
        key_file = generate_ssh_keypair(ec2_client, ec2_key_name)
        print(f"Launching new Instance for image: {image}")
        instance_id, ip_address = launch_sagemaker_local_ec2_instance(
            image,
            UBUNTU_18_BASE_DLAMI_US_EAST_1 if region == "us-east-1" else UBUNTU_18_BASE_DLAMI_US_WEST_2,
            ec2_key_name,
            region
        )
        ec2_conn = ec2_utils.get_ec2_fabric_connection(instance_id, key_file, region)
        ec2_conn.put(sm_tests_tar_name, f"{UBUNTU_HOME_DIR}")
        ec2_conn.run(f"$(aws ecr get-login --no-include-email --region {region})")
        try:
            ec2_conn.run(f"docker pull {image}", timeout=600)
        except invoke.exceptions.CommandTimedOut as e:
            output = ec2_conn.run(f"docker images {image} --format '{{.Repository}}:{{.Tag}}'").stdout.strip("\n")
            if output != image:
                raise DLCSageMakerLocalTestFailure(
                    f"Image pull for {image} failed.\ndocker images output = {output}"
                ) from e
        ec2_conn.run(f"tar -xzf {sm_tests_tar_name}")
        kill_background_processes_and_run_apt_get_update(ec2_conn)
        with ec2_conn.cd(path):
            install_sm_local_dependencies(framework, job_type, image, ec2_conn)
            # Workaround for mxnet cpu training images as test distributed
            # causes an issue with fabric ec2_connection
            if framework == "mxnet" and job_type == "training" and "cpu" in image:
                try:
                    ec2_conn.run(pytest_command, timeout=1000, warn=True)
                except exceptions.CommandTimedOut as exc:
                    print(f"Ec2 connection timed out for {image}, {exc}")
                finally:
                    print(f"Downloading Test reports for image: {image}")
                    ec2_conn.close()
                    ec2_conn_new = ec2_utils.get_ec2_fabric_connection(instance_id, key_file, region)
                    ec2_conn_new.get(ec2_test_report_path,
                                     os.path.join("test", f"{job_type}_{tag}_sm_local.xml"))
                    output = subprocess.check_output(f"cat test/{job_type}_{tag}_sm_local.xml", shell=True,
                                                     executable="/bin/bash")
                    if 'failures="0"' not in str(output):
                        raise ValueError(f"Sagemaker Local tests failed for {image}")
            else:
                ec2_conn.run(pytest_command)
                print(f"Downloading Test reports for image: {image}")
                ec2_conn.get(ec2_test_report_path, os.path.join("test", f"{job_type}_{tag}_sm_local.xml"))
    finally:
        print(f"Terminating Instances for image: {image}")
        ec2_utils.terminate_instance(instance_id, region)
        print(f"Destroying ssh Key_pair for image: {image}")
        destroy_ssh_keypair(ec2_client, ec2_key_name)


def execute_sagemaker_remote_tests(image):
    """
    Run pytest in a virtual env for a particular image
    Expected to run via multiprocessing
    :param image: ECR url
    """
    pytest_command, path, tag, job_type = generate_sagemaker_pytest_cmd(image, SAGEMAKER_REMOTE_TEST_TYPE)
    context = Context()
    with context.cd(path):
        context.run(f"virtualenv {tag}")
        with context.prefix(f"source {tag}/bin/activate"):
            context.run("pip install -r requirements.txt", warn=True)
            res = context.run(pytest_command, warn=True)
            metrics_utils.send_test_result_metrics(res.return_code)
            if res.failed:
                raise DLCSageMakerRemoteTestFailure(
                    f"{pytest_command} failed with error code: {res.return_code}\n"
                    f"Traceback:\n{res.stdout}"
                )


def generate_empty_report(report, test_type, case):
    """
    Generate empty junitxml report if no tests are run
    :param report: CodeBuild Report
    Returns: None
    """
    test_cases = [TestCase(test_type, case, 1, f"Skipped {test_type} on {case}", '')]
    ts = TestSuite(report, test_cases)
    with open(report, "w") as skip_file:
        TestSuite.to_file(skip_file, [ts], prettyprint=False)<|MERGE_RESOLUTION|>--- conflicted
+++ resolved
@@ -147,29 +147,19 @@
     remote_pytest_cmd = (
         f"pytest -rA {integration_path} --region {region} --processor {processor} {docker_base_arg} "
         f"{sm_remote_docker_base_name} --tag {tag} {framework_version_arg} {framework_version} "
-<<<<<<< HEAD
-        f"{aws_id_arg} {account_id} {instance_type_arg} {instance_type} --junitxml {test_report} "
+        f"{aws_id_arg} {account_id} {instance_type_arg} {instance_type} {efa_flag} --junitxml {test_report} "
         f"--reruns {reruns} --reruns-delay {reruns_delay} -n auto"
-=======
-        f"{aws_id_arg} {account_id} {instance_type_arg} {instance_type} {efa_flag} --junitxml {test_report}"
->>>>>>> 25ad6255
     )
 
     if processor == "eia" :
         remote_pytest_cmd += (f" {accelerator_type_arg} {eia_arg}")
 
-<<<<<<< HEAD
     local_pytest_cmd = (
         f"{is_py3} pytest -v {integration_path} {docker_base_arg} "
         f"{sm_local_docker_repo_uri} --tag {tag} --framework-version {framework_version} "
         f"--processor {processor} {aws_id_arg} {account_id} --junitxml {local_test_report} "
         f"--reruns {reruns} --reruns-delay {reruns_delay}"
     )
-=======
-    local_pytest_cmd = (f"{is_py3} pytest -s -v {integration_path} {docker_base_arg} "
-                        f"{sm_local_docker_repo_uri} --tag {tag} --framework-version {framework_version} "
-                        f"--processor {processor} {aws_id_arg} {account_id} --junitxml {local_test_report}")
->>>>>>> 25ad6255
 
     if framework == "tensorflow" and job_type != "inference":
         local_pytest_cmd = f"{local_pytest_cmd} --py-version {sm_local_py_version} --region {region}"
