import datetime
import os
import subprocess
import random
import re
import boto3
from botocore.config import Config
from time import sleep

import invoke
from invoke.context import Context
from invoke import exceptions
from junit_xml import TestSuite, TestCase

from test_utils import ec2 as ec2_utils
from test_utils import metrics as metrics_utils
from test_utils import (
    destroy_ssh_keypair,
    generate_ssh_keypair,
    get_framework_and_version_from_tag,
    get_job_type_from_image
)

from test_utils import (
    UBUNTU_18_BASE_DLAMI_US_EAST_1,
    UBUNTU_18_BASE_DLAMI_US_WEST_2,
    SAGEMAKER_LOCAL_TEST_TYPE,
    SAGEMAKER_REMOTE_TEST_TYPE,
    UBUNTU_HOME_DIR,
    DEFAULT_REGION
)


class DLCSageMakerRemoteTestFailure(Exception):
    pass


class DLCSageMakerLocalTestFailure(Exception):
    pass


def assign_sagemaker_remote_job_instance_type(image):
    if "gpu" in image:
        return "ml.p3.8xlarge"
    elif "tensorflow" in image:
        return "ml.c4.4xlarge"
    else:
        return "ml.c4.8xlarge"


def assign_sagemaker_local_job_instance_type(image):
    if "tensorflow" in image and "inference" in image and "gpu" in image:
        return "p2.xlarge"
    return "p3.8xlarge" if "gpu" in image else "c5.18xlarge"


def launch_sagemaker_local_ec2_instance(image, ami_id, ec2_key_name, region):
    """
    Launch Ec2 instance for running sagemaker local tests
    :param image: str
    :param ami_id: str
    :param ec2_key_name: str
    :param region: str
    :return: str, str
    """
    instance_type = assign_sagemaker_local_job_instance_type(image)
    instance_name = image.split("/")[-1]
    instance = ec2_utils.launch_instance(
        ami_id,
        region=region,
        ec2_key_name=ec2_key_name,
        instance_type=instance_type,
        # EIA does not have SM Local test
        ei_accelerator_type=None,
        user_data=None,
        iam_instance_profile_name=ec2_utils.EC2_INSTANCE_ROLE_NAME,
        instance_name=f"sm-local-{instance_name}",
    )
    instance_id = instance["InstanceId"]
    public_ip_address = ec2_utils.get_public_ip(instance_id, region=region)
    ec2_utils.check_instance_state(instance_id, state="running", region=region)
    ec2_utils.check_system_state(instance_id, system_status="ok", instance_status="ok", region=region)
    return instance_id, public_ip_address


def generate_sagemaker_pytest_cmd(image, sagemaker_test_type):
    """
    Parses the image ECR url and returns appropriate pytest command
    :param image: ECR url of image
    :param sagemaker_test_type: local or remote test type
    :return: <tuple> pytest command to be run, path where it should be executed, image tag
    """
    reruns = 1
    reruns_delay = 10
    region = os.getenv("AWS_REGION", DEFAULT_REGION)
    account_id = os.getenv("ACCOUNT_ID", image.split(".")[0])
    print("image name {}".format(image))
    sm_remote_docker_base_name, tag = image.split("/")[1].split(":")
    sm_local_docker_repo_uri = image.split(":")[0]

    # Assign instance type
    instance_type = assign_sagemaker_remote_job_instance_type(image)

    # Get path to test directory
    find_path = sm_remote_docker_base_name.split("-")

    # NOTE: We are relying on the fact that repos are defined as <context>-<framework>-<job_type> in our infrastructure
    framework, framework_version = get_framework_and_version_from_tag(image)
    framework_major_version = framework_version.split(".")[0]
    job_type = get_job_type_from_image(image)
    path = os.path.join("test", "sagemaker_tests", framework, job_type)
    aws_id_arg = "--aws-id"
    docker_base_arg = "--docker-base-name"
    instance_type_arg = "--instance-type"
    accelerator_type_arg = "--accelerator-type"
    framework_version_arg = "--framework-version"
    eia_arg = "ml.eia1.large"
    processor = "gpu" if "gpu" in image else "eia" if "eia" in image else "cpu"
    py_version = re.search(r"py\d+", tag).group()
    sm_local_py_version = "37" if py_version == "py37" else "2" if py_version == "py27" else "3"
    if framework == "tensorflow" and job_type == "inference":
        # Tf Inference tests have an additional sub directory with test
        integration_path = os.path.join("test", "integration", sagemaker_test_type)
    else:
        integration_path = os.path.join("integration", sagemaker_test_type)

    # Conditions for modifying tensorflow SageMaker pytest commands
    if framework == "tensorflow" and sagemaker_test_type == SAGEMAKER_REMOTE_TEST_TYPE:
        if job_type == "inference":
            aws_id_arg = "--registry"
            docker_base_arg = "--repo"
            instance_type_arg = "--instance-types"
            framework_version_arg = "--versions"
            integration_path = os.path.join(integration_path, "test_tfs.py") if processor != "eia" else os.path.join(integration_path, "test_ei.py")

    if framework == "tensorflow" and job_type == "training":
        aws_id_arg = "--account-id"

    test_report = os.path.join(os.getcwd(), "test", f"{job_type}_{tag}.xml")
    local_test_report = os.path.join(UBUNTU_HOME_DIR, "test", f"{job_type}_{tag}_sm_local.xml")
    is_py3 = " python3 -m "

    efa_flag = ""
    efa_dedicated = os.getenv("EFA_DEDICATED", "False").lower() == "true"
    efa_flag = '--efa' if efa_dedicated else '-m \"not efa\"'

    remote_pytest_cmd = (
        f"pytest -rA {integration_path} --region {region} --processor {processor} {docker_base_arg} "
        f"{sm_remote_docker_base_name} --tag {tag} {framework_version_arg} {framework_version} "
<<<<<<< HEAD
        f"{aws_id_arg} {account_id} {instance_type_arg} {instance_type} --junitxml {test_report} "
        f"--reruns {reruns} --reruns-delay {reruns_delay} -n auto"
=======
        f"{aws_id_arg} {account_id} {instance_type_arg} {instance_type} {efa_flag} --junitxml {test_report}"
>>>>>>> 8469a389
    )

    if processor == "eia" :
        remote_pytest_cmd += (f" {accelerator_type_arg} {eia_arg}")

    local_pytest_cmd = (f"{is_py3} pytest -s -v {integration_path} {docker_base_arg} "
                        f"{sm_local_docker_repo_uri} --tag {tag} --framework-version {framework_version} "
                        f"--processor {processor} {aws_id_arg} {account_id} --junitxml {local_test_report}")

    if framework == "tensorflow" and job_type != "inference":
        local_pytest_cmd = f"{local_pytest_cmd} --py-version {sm_local_py_version} --region {region}"
    if framework == "tensorflow" and job_type == "training":
        path = os.path.join(os.path.dirname(path), f"{framework}{framework_major_version}_training")

    return (
        remote_pytest_cmd if sagemaker_test_type == SAGEMAKER_REMOTE_TEST_TYPE else local_pytest_cmd,
        path,
        tag,
        job_type,
    )


def install_custom_python(python_version, ec2_conn):
    """
    Install python 3.6 on Ubuntu 16 AMI.
    Test files for tensorflow inference require python version > 3.6
    :param python_version:
    :param ec2_conn:
    :return:
    """
    ec2_conn.run("sudo add-apt-repository ppa:deadsnakes/ppa -y && sudo apt-get update")
    ec2_conn.run(f"sudo apt-get install python{python_version} -y ")
    ec2_conn.run(f"wget https://bootstrap.pypa.io/get-pip.py && sudo python{python_version} get-pip.py")
    ec2_conn.run(f"sudo ln -sf /usr/bin/python3.6 /usr/bin/python3")


def install_sm_local_dependencies(framework, job_type, image, ec2_conn):
    """
    Install sagemaker local test dependencies
    :param framework: str
    :param job_type: str
    :param image: str
    :param ec2_conn: Fabric_obj
    :return: None
    """
    # Install custom packages which need to be latest version"
    is_py3 = " python3 -m"
    # using virtualenv to avoid package conflicts with the current packages
    ec2_conn.run(f"sudo apt-get install virtualenv -y ")
    if framework == "tensorflow" and job_type == "inference":
        # TF inference test fail if run as soon as instance boots, even after health check pass. rootcause:
        # sockets?/nginx startup?/?
        install_custom_python("3.6", ec2_conn)
    ec2_conn.run(f"virtualenv env")
    ec2_conn.run(f"source ./env/bin/activate")
    if framework == "pytorch":
        # The following distutils package conflict with test dependencies
        ec2_conn.run("sudo apt-get remove python3-scipy python3-yaml -y")
    ec2_conn.run(f"sudo {is_py3} pip install -r requirements.txt ", warn=True)


def kill_background_processes_and_run_apt_get_update(ec2_conn):
    """
    The apt-daily services on the DLAMI cause a conflict upon running any "apt install" commands within the first few
    minutes of starting an EC2 instance. These services are not necessary for the purpose of the DLC tests, and can
    therefore be killed. This function kills the services, and then forces "apt-get update" to run in the foreground.

    :param ec2_conn: Fabric SSH connection
    :return:
    """
    apt_daily_services_list = ["apt-daily.service", "apt-daily-upgrade.service", "unattended-upgrades.service"]
    apt_daily_services = " ".join(apt_daily_services_list)
    ec2_conn.run(f"sudo systemctl stop {apt_daily_services}")
    ec2_conn.run(f"sudo systemctl kill --kill-who=all {apt_daily_services}")
    num_stopped_services = 0
    # The `systemctl kill` command is expected to take about 1 second. The 60 second loop here exists to force
    # the execution to wait (if needed) for a longer amount of time than it would normally take to kill the services.
    for _ in range(60):
        sleep(1)
        # List the apt-daily services, get the number of dead services
        num_stopped_services = int(ec2_conn.run(
            f"systemctl list-units --all {apt_daily_services} | egrep '(dead|failed)' | wc -l"
        ).stdout.strip())
        # Exit condition for the loop is when all apt daily services are dead.
        if num_stopped_services == len(apt_daily_services_list):
            break
    if num_stopped_services != len(apt_daily_services_list):
        raise RuntimeError(
            "Failed to kill background services to allow apt installs on SM Local EC2 instance. "
            f"{len(apt_daily_services) - num_stopped_services} still remaining."
        )
    ec2_conn.run("sudo rm -rf /var/lib/dpkg/lock*;")
    ec2_conn.run("sudo dpkg --configure -a;")
    ec2_conn.run("sudo apt-get update")
    return


def execute_local_tests(image):
    """
    Run the sagemaker local tests in ec2 instance for the image
    :param image: ECR url
    :return: None
    """
    ec2_client = boto3.client("ec2", config=Config(retries={"max_attempts": 10}), region_name=DEFAULT_REGION)
    pytest_command, path, tag, job_type = generate_sagemaker_pytest_cmd(image, SAGEMAKER_LOCAL_TEST_TYPE)
    print(pytest_command)
    framework, _ = get_framework_and_version_from_tag(image)
    random.seed(f"{datetime.datetime.now().strftime('%Y%m%d%H%M%S%f')}")
    ec2_key_name = f"{job_type}_{tag}_sagemaker_{random.randint(1, 1000)}"
    region = os.getenv("AWS_REGION", DEFAULT_REGION)
    sm_tests_tar_name = "sagemaker_tests.tar.gz"
    ec2_test_report_path = os.path.join(UBUNTU_HOME_DIR, "test", f"{job_type}_{tag}_sm_local.xml")
    try:
        key_file = generate_ssh_keypair(ec2_client, ec2_key_name)
        print(f"Launching new Instance for image: {image}")
        instance_id, ip_address = launch_sagemaker_local_ec2_instance(
            image,
            UBUNTU_18_BASE_DLAMI_US_EAST_1 if region == "us-east-1" else UBUNTU_18_BASE_DLAMI_US_WEST_2,
            ec2_key_name,
            region
        )
        ec2_conn = ec2_utils.get_ec2_fabric_connection(instance_id, key_file, region)
        ec2_conn.put(sm_tests_tar_name, f"{UBUNTU_HOME_DIR}")
        ec2_conn.run(f"$(aws ecr get-login --no-include-email --region {region})")
        try:
            ec2_conn.run(f"docker pull {image}", timeout=600)
        except invoke.exceptions.CommandTimedOut as e:
            output = ec2_conn.run(f"docker images {image} --format '{{.Repository}}:{{.Tag}}'").stdout.strip("\n")
            if output != image:
                raise DLCSageMakerLocalTestFailure(
                    f"Image pull for {image} failed.\ndocker images output = {output}"
                ) from e
        ec2_conn.run(f"tar -xzf {sm_tests_tar_name}")
        kill_background_processes_and_run_apt_get_update(ec2_conn)
        with ec2_conn.cd(path):
            install_sm_local_dependencies(framework, job_type, image, ec2_conn)
            # Workaround for mxnet cpu training images as test distributed
            # causes an issue with fabric ec2_connection
            if framework == "mxnet" and job_type == "training" and "cpu" in image:
                try:
                    ec2_conn.run(pytest_command, timeout=1000, warn=True)
                except exceptions.CommandTimedOut as exc:
                    print(f"Ec2 connection timed out for {image}, {exc}")
                finally:
                    print(f"Downloading Test reports for image: {image}")
                    ec2_conn.close()
                    ec2_conn_new = ec2_utils.get_ec2_fabric_connection(instance_id, key_file, region)
                    ec2_conn_new.get(ec2_test_report_path,
                                     os.path.join("test", f"{job_type}_{tag}_sm_local.xml"))
                    output = subprocess.check_output(f"cat test/{job_type}_{tag}_sm_local.xml", shell=True,
                                                     executable="/bin/bash")
                    if 'failures="0"' not in str(output):
                        raise ValueError(f"Sagemaker Local tests failed for {image}")
            else:
                ec2_conn.run(pytest_command)
                print(f"Downloading Test reports for image: {image}")
                ec2_conn.get(ec2_test_report_path, os.path.join("test", f"{job_type}_{tag}_sm_local.xml"))
    finally:
        print(f"Terminating Instances for image: {image}")
        ec2_utils.terminate_instance(instance_id, region)
        print(f"Destroying ssh Key_pair for image: {image}")
        destroy_ssh_keypair(ec2_client, ec2_key_name)


def execute_sagemaker_remote_tests(image):
    """
    Run pytest in a virtual env for a particular image
    Expected to run via multiprocessing
    :param image: ECR url
    """
    pytest_command, path, tag, job_type = generate_sagemaker_pytest_cmd(image, SAGEMAKER_REMOTE_TEST_TYPE)
    context = Context()
    with context.cd(path):
        context.run(f"virtualenv {tag}")
        with context.prefix(f"source {tag}/bin/activate"):
            context.run("pip install -r requirements.txt", warn=True)
            res = context.run(pytest_command, warn=True)
            metrics_utils.send_test_result_metrics(res.return_code)
            if res.failed:
                raise DLCSageMakerRemoteTestFailure(
                    f"{pytest_command} failed with error code: {res.return_code}\n"
                    f"Traceback:\n{res.stdout}"
                )


def generate_empty_report(report, test_type, case):
    """
    Generate empty junitxml report if no tests are run
    :param report: CodeBuild Report
    Returns: None
    """
    test_cases = [TestCase(test_type, case, 1, f"Skipped {test_type} on {case}", '')]
    ts = TestSuite(report, test_cases)
    with open(report, "w") as skip_file:
        TestSuite.to_file(skip_file, [ts], prettyprint=False)<|MERGE_RESOLUTION|>--- conflicted
+++ resolved
@@ -147,12 +147,7 @@
     remote_pytest_cmd = (
         f"pytest -rA {integration_path} --region {region} --processor {processor} {docker_base_arg} "
         f"{sm_remote_docker_base_name} --tag {tag} {framework_version_arg} {framework_version} "
-<<<<<<< HEAD
-        f"{aws_id_arg} {account_id} {instance_type_arg} {instance_type} --junitxml {test_report} "
-        f"--reruns {reruns} --reruns-delay {reruns_delay} -n auto"
-=======
         f"{aws_id_arg} {account_id} {instance_type_arg} {instance_type} {efa_flag} --junitxml {test_report}"
->>>>>>> 8469a389
     )
 
     if processor == "eia" :
