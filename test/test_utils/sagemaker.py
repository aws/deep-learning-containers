--- conflicted
+++ resolved
@@ -10,25 +10,11 @@
 from invoke import exceptions
 
 from test_utils import ec2 as ec2_utils
-<<<<<<< HEAD
 from test_utils import metrics as metrics_utils
-=======
->>>>>>> a1181102
 from test_utils import (
     destroy_ssh_keypair,
     generate_ssh_keypair,
     get_framework_and_version_from_tag,
-<<<<<<< HEAD
-    get_job_type_from_image,
-)
-
-from test_utils import (
-    UBUNTU_16_BASE_DLAMI,
-    SAGEMAKER_LOCAL_TEST_TYPE,
-    SAGEMAKER_REMOTE_TEST_TYPE,
-    UBUNTU_HOME_DIR,
-    DEFAULT_REGION,
-=======
     get_job_type_from_image
 )
 
@@ -39,7 +25,6 @@
     SAGEMAKER_REMOTE_TEST_TYPE,
     UBUNTU_HOME_DIR,
     DEFAULT_REGION
->>>>>>> a1181102
 )
 
 
@@ -147,20 +132,12 @@
         f"{instance_type_arg} {instance_type} --junitxml {test_report}"
     )
 
-<<<<<<< HEAD
-    local_pytest_cmd = (
-        f"{is_py3} pytest -v {integration_path} {docker_base_arg} "
-        f"{sm_local_docker_repo_uri} --tag {tag} --framework-version {framework_version} "
-        f"--processor {processor} {aws_id_arg} {account_id} --junitxml {local_test_report}"
-    )
-=======
     if processor == "eia" :
         remote_pytest_cmd += (f" {accelerator_type_arg} {eia_arg}")
 
     local_pytest_cmd = (f"{is_py3} pytest -v {integration_path} {docker_base_arg} "
                         f"{sm_local_docker_repo_uri} --tag {tag} --framework-version {framework_version} "
                         f"--processor {processor} {aws_id_arg} {account_id} --junitxml {local_test_report}")
->>>>>>> a1181102
 
     if framework == "tensorflow" and job_type != "inference":
         local_pytest_cmd = f"{local_pytest_cmd} --py-version {sm_local_py_version} --region {region}"
