import datetime
import os
import subprocess
import random
import re
from time import sleep

from invoke.context import Context
from invoke import exceptions
from junit_xml import TestSuite, TestCase

from test_utils import ec2 as ec2_utils
from test_utils import metrics as metrics_utils
from test_utils import (
    destroy_ssh_keypair,
    generate_ssh_keypair,
    get_framework_and_version_from_tag,
    get_job_type_from_image
)

from test_utils import (
    UBUNTU_18_BASE_DLAMI_US_EAST_1,
    UBUNTU_18_BASE_DLAMI_US_WEST_2,
    SAGEMAKER_LOCAL_TEST_TYPE,
    SAGEMAKER_REMOTE_TEST_TYPE,
    UBUNTU_HOME_DIR,
    DEFAULT_REGION
)


class DLCSageMakerRemoteTestFailure(Exception):
    pass


def assign_sagemaker_remote_job_instance_type(image):
    if "gpu" in image:
        return "ml.p3.8xlarge"
    elif "tensorflow" in image:
        return "ml.c4.4xlarge"
    else:
        return "ml.c4.8xlarge"


def assign_sagemaker_local_job_instance_type(image):
    if "tensorflow" in image and "inference" in image and "gpu" in image:
        return "p2.xlarge"
    return "p3.8xlarge" if "gpu" in image else "c5.18xlarge"


def launch_sagemaker_local_ec2_instance(image, ami_id, ec2_key_name, region):
    """
    Launch Ec2 instance for running sagemaker local tests
    :param image: str
    :param ami_id: str
    :param ec2_key_name: str
    :param region: str
    :return: str, str
    """
    instance_type = assign_sagemaker_local_job_instance_type(image)
    instance_name = image.split("/")[-1]
    instance = ec2_utils.launch_instance(
        ami_id,
        region=region,
        ec2_key_name=ec2_key_name,
        instance_type=instance_type,
        # EIA does not have SM Local test
        ei_accelerator_type=None,
        user_data=None,
        iam_instance_profile_name=ec2_utils.EC2_INSTANCE_ROLE_NAME,
        instance_name=f"sm-local-{instance_name}",
    )
    instance_id = instance["InstanceId"]
    public_ip_address = ec2_utils.get_public_ip(instance_id, region=region)
    ec2_utils.check_instance_state(instance_id, state="running", region=region)
    ec2_utils.check_system_state(instance_id, system_status="ok", instance_status="ok", region=region)
    return instance_id, public_ip_address


def generate_sagemaker_pytest_cmd(image, sagemaker_test_type):
    """
    Parses the image ECR url and returns appropriate pytest command
    :param image: ECR url of image
    :param sagemaker_test_type: local or remote test type
    :return: <tuple> pytest command to be run, path where it should be executed, image tag
    """
    reruns = 4
    region = os.getenv("AWS_REGION", DEFAULT_REGION)
    account_id = os.getenv("ACCOUNT_ID", image.split(".")[0])
    print("image name {}".format(image))
    sm_remote_docker_base_name, tag = image.split("/")[1].split(":")
    sm_local_docker_repo_uri = image.split(":")[0]

    # Assign instance type
    instance_type = assign_sagemaker_remote_job_instance_type(image)

    # Get path to test directory
    find_path = sm_remote_docker_base_name.split("-")

    # NOTE: We are relying on the fact that repos are defined as <context>-<framework>-<job_type> in our infrastructure
    framework, framework_version = get_framework_and_version_from_tag(image)
    framework_major_version = framework_version.split(".")[0]
    job_type = get_job_type_from_image(image)
    path = os.path.join("test", "sagemaker_tests", framework, job_type)
    aws_id_arg = "--aws-id"
    docker_base_arg = "--docker-base-name"
    instance_type_arg = "--instance-type"
    accelerator_type_arg = "--accelerator-type"
<<<<<<< HEAD
    eia_arg = "ml.eia2.large"
    framework_version = re.search(r"\d+(\.\d+){2}", tag).group()
    framework_major_version = framework_version.split(".")[0]
=======
    eia_arg = "ml.eia1.large"
>>>>>>> 5e2244e3
    processor = "gpu" if "gpu" in image else "eia" if "eia" in image else "cpu"
    py_version = re.search(r"py\d+", tag).group()
    sm_local_py_version = "37" if py_version == "py37" else "2" if py_version == "py27" else "3"
    if framework == "tensorflow" and job_type == "inference":
        # Tf Inference tests have an additional sub directory with test
        integration_path = os.path.join("test", "integration", sagemaker_test_type)
    else:
        integration_path = os.path.join("integration", sagemaker_test_type)

    # Conditions for modifying tensorflow SageMaker pytest commands
    if framework == "tensorflow" and sagemaker_test_type == SAGEMAKER_REMOTE_TEST_TYPE:
        if job_type == "inference":
            aws_id_arg = "--registry"
            docker_base_arg = "--repo"
            instance_type_arg = "--instance-types"
            integration_path = os.path.join(integration_path, "test_tfs.py") if processor != "eia" else os.path.join(integration_path, "test_ei.py")

    if framework == "tensorflow" and job_type == "training":
        aws_id_arg = "--account-id"

    test_report = os.path.join(os.getcwd(), "test", f"{job_type}_{tag}.xml")
    local_test_report = os.path.join(UBUNTU_HOME_DIR, "test", f"{job_type}_{tag}_sm_local.xml")
    is_py3 = " python3 -m "

    remote_pytest_cmd = (
        f"pytest {integration_path} --region {region} {docker_base_arg} "
        f"{sm_remote_docker_base_name} --tag {tag} --framework-version {framework_version} "
        f"{aws_id_arg} {account_id} {instance_type_arg} {instance_type} --junitxml {test_report}"
    )

    if processor == "eia" :
        remote_pytest_cmd += (f" {accelerator_type_arg} {eia_arg}")

    local_pytest_cmd = (f"{is_py3} pytest -v {integration_path} {docker_base_arg} "
                        f"{sm_local_docker_repo_uri} --tag {tag} --framework-version {framework_version} "
                        f"--processor {processor} {aws_id_arg} {account_id} --junitxml {local_test_report}")

    if framework == "tensorflow" and job_type != "inference":
        local_pytest_cmd = f"{local_pytest_cmd} --py-version {sm_local_py_version} --region {region}"
    if framework == "tensorflow" and job_type == "training":
        path = os.path.join(os.path.dirname(path), f"{framework}{framework_major_version}_training")

    return (
        remote_pytest_cmd if sagemaker_test_type == SAGEMAKER_REMOTE_TEST_TYPE else local_pytest_cmd,
        path,
        tag,
        job_type,
    )


def install_custom_python(python_version, ec2_conn):
    """
    Install python 3.6 on Ubuntu 16 AMI.
    Test files for tensorflow inference require python version > 3.6
    :param python_version:
    :param ec2_conn:
    :return:
    """
    ec2_conn.run("sudo add-apt-repository ppa:deadsnakes/ppa -y && sudo apt-get update")
    ec2_conn.run(f"sudo apt-get install python{python_version} -y ")
    ec2_conn.run(f"wget https://bootstrap.pypa.io/get-pip.py && sudo python{python_version} get-pip.py")
    ec2_conn.run(f"sudo ln -sf /usr/bin/python3.6 /usr/bin/python3")


def install_sm_local_dependencies(framework, job_type, image, ec2_conn):
    """
    Install sagemaker local test dependencies
    :param framework: str
    :param job_type: str
    :param image: str
    :param ec2_conn: Fabric_obj
    :return: None
    """
    # Install custom packages which need to be latest version"
    is_py3 = " python3 -m"
    # using virtualenv to avoid package conflicts with the current packages
    ec2_conn.run(f"sudo apt-get install virtualenv -y ")
    if framework == "tensorflow" and job_type == "inference":
        # TF inference test fail if run as soon as instance boots, even after health check pass. rootcause:
        # sockets?/nginx startup?/?
        install_custom_python("3.6", ec2_conn)
    ec2_conn.run(f"virtualenv env")
    ec2_conn.run(f"source ./env/bin/activate")
    if framework == "pytorch":
        # The following distutils package conflict with test dependencies
        ec2_conn.run("sudo apt-get remove python3-scipy python3-yaml -y")
    ec2_conn.run(f"sudo {is_py3} pip install -r requirements.txt ", warn=True)


def kill_background_processes_and_run_apt_get_update(ec2_conn):
    """
    The apt-daily services on the DLAMI cause a conflict upon running any "apt install" commands within the first few
    minutes of starting an EC2 instance. These services are not necessary for the purpose of the DLC tests, and can
    therefore be killed. This function kills the services, and then forces "apt-get update" to run in the foreground.

    :param ec2_conn: Fabric SSH connection
    :return:
    """
    apt_daily_services_list = ["apt-daily.service", "apt-daily-upgrade.service", "unattended-upgrades.service"]
    apt_daily_services = " ".join(apt_daily_services_list)
    ec2_conn.run(f"sudo systemctl stop {apt_daily_services}")
    ec2_conn.run(f"sudo systemctl kill --kill-who=all {apt_daily_services}")
    num_stopped_services = 0
    # The `systemctl kill` command is expected to take about 1 second. The 60 second loop here exists to force
    # the execution to wait (if needed) for a longer amount of time than it would normally take to kill the services.
    for _ in range(60):
        sleep(1)
        # List the apt-daily services, get the number of dead services
        num_stopped_services = int(ec2_conn.run(
            f"systemctl list-units --all {apt_daily_services} | egrep '(dead|failed)' | wc -l"
        ).stdout.strip())
        # Exit condition for the loop is when all apt daily services are dead.
        if num_stopped_services == len(apt_daily_services_list):
            break
    if num_stopped_services != len(apt_daily_services_list):
        raise RuntimeError(
            "Failed to kill background services to allow apt installs on SM Local EC2 instance. "
            f"{len(apt_daily_services) - num_stopped_services} still remaining."
        )
    ec2_conn.run("sudo rm -rf /var/lib/dpkg/lock*;")
    ec2_conn.run("sudo dpkg --configure -a;")
    ec2_conn.run("sudo apt-get update")
    return


def execute_local_tests(image, ec2_client):
    """
    Run the sagemaker local tests in ec2 instance for the image
    :param image: ECR url
    :param ec2_client: boto3_obj
    :return: None
    """
    pytest_command, path, tag, job_type = generate_sagemaker_pytest_cmd(image, SAGEMAKER_LOCAL_TEST_TYPE)
    print(pytest_command)
    framework, _ = get_framework_and_version_from_tag(image)
    random.seed(f"{datetime.datetime.now().strftime('%Y%m%d%H%M%S%f')}")
    ec2_key_name = f"{job_type}_{tag}_sagemaker_{random.randint(1, 1000)}"
    region = os.getenv("AWS_REGION", DEFAULT_REGION)
    sm_tests_tar_name = "sagemaker_tests.tar.gz"
    ec2_test_report_path = os.path.join(UBUNTU_HOME_DIR, "test", f"{job_type}_{tag}_sm_local.xml")
    try:
        key_file = generate_ssh_keypair(ec2_client, ec2_key_name)
        print(f"Launching new Instance for image: {image}")
        instance_id, ip_address = launch_sagemaker_local_ec2_instance(
            image,
            UBUNTU_18_BASE_DLAMI_US_EAST_1 if region == "us-east-1" else UBUNTU_18_BASE_DLAMI_US_WEST_2,
            ec2_key_name,
            region
        )
        ec2_conn = ec2_utils.get_ec2_fabric_connection(instance_id, key_file, region)
        ec2_conn.put(sm_tests_tar_name, f"{UBUNTU_HOME_DIR}")
        ec2_conn.run(f"$(aws ecr get-login --no-include-email --region {region})")
        ec2_conn.run(f"docker pull {image}")
        ec2_conn.run(f"tar -xzf {sm_tests_tar_name}")
        kill_background_processes_and_run_apt_get_update(ec2_conn)
        with ec2_conn.cd(path):
            install_sm_local_dependencies(framework, job_type, image, ec2_conn)
            # Workaround for mxnet cpu training images as test distributed
            # causes an issue with fabric ec2_connection
            if framework == "mxnet" and job_type == "training" and "cpu" in image:
                try:
                    ec2_conn.run(pytest_command, timeout=1000, warn=True)
                except exceptions.CommandTimedOut as exc:
                    print(f"Ec2 connection timed out for {image}, {exc}")
                finally:
                    print(f"Downloading Test reports for image: {image}")
                    ec2_conn.close()
                    ec2_conn_new = ec2_utils.get_ec2_fabric_connection(instance_id, key_file, region)
                    ec2_conn_new.get(ec2_test_report_path,
                                     os.path.join("test", f"{job_type}_{tag}_sm_local.xml"))
                    output = subprocess.check_output(f"cat test/{job_type}_{tag}_sm_local.xml", shell=True,
                                                     executable="/bin/bash")
                    if 'failures="0"' not in str(output):
                        raise ValueError(f"Sagemaker Local tests failed for {image}")
            else:
                ec2_conn.run(pytest_command)
                print(f"Downloading Test reports for image: {image}")
                ec2_conn.get(ec2_test_report_path, os.path.join("test", f"{job_type}_{tag}_sm_local.xml"))
    finally:
        print(f"Terminating Instances for image: {image}")
        ec2_utils.terminate_instance(instance_id, region)
        print(f"Destroying ssh Key_pair for image: {image}")
        destroy_ssh_keypair(ec2_client, ec2_key_name)


def execute_sagemaker_remote_tests(image):
    """
    Run pytest in a virtual env for a particular image
    Expected to run via multiprocessing
    :param image: ECR url
    """
    pytest_command, path, tag, job_type = generate_sagemaker_pytest_cmd(image, SAGEMAKER_REMOTE_TEST_TYPE)
    context = Context()
    with context.cd(path):
        context.run(f"virtualenv {tag}")
        with context.prefix(f"source {tag}/bin/activate"):
            context.run("pip install -r requirements.txt", warn=True)
            res = context.run(pytest_command, warn=True)
            metrics_utils.send_test_result_metrics(res.return_code)
            if res.failed:
                raise DLCSageMakerRemoteTestFailure(
                    f"{pytest_command} failed with error code: {res.return_code}\n"
                    f"Traceback:\n{res.stdout}"
                )


def generate_empty_report(report, test_type, case):
    """
    Generate empty junitxml report if no tests are run
    :param report: CodeBuild Report
    Returns: None
    """
    test_cases = [TestCase(test_type, case, 1, f"Skipped {test_type} on {case}", '')]
    ts = TestSuite(report, test_cases)
    with open(report, "w") as skip_file:
        TestSuite.to_file(skip_file, [ts], prettyprint=False)<|MERGE_RESOLUTION|>--- conflicted
+++ resolved
@@ -105,13 +105,7 @@
     docker_base_arg = "--docker-base-name"
     instance_type_arg = "--instance-type"
     accelerator_type_arg = "--accelerator-type"
-<<<<<<< HEAD
     eia_arg = "ml.eia2.large"
-    framework_version = re.search(r"\d+(\.\d+){2}", tag).group()
-    framework_major_version = framework_version.split(".")[0]
-=======
-    eia_arg = "ml.eia1.large"
->>>>>>> 5e2244e3
     processor = "gpu" if "gpu" in image else "eia" if "eia" in image else "cpu"
     py_version = re.search(r"py\d+", tag).group()
     sm_local_py_version = "37" if py_version == "py37" else "2" if py_version == "py27" else "3"
