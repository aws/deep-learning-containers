import datetime
import os
import subprocess
import random
import re
import boto3
from botocore.config import Config
from time import sleep

import invoke
from invoke.context import Context
from invoke import exceptions
from junit_xml import TestSuite, TestCase

from test_utils import ec2 as ec2_utils
from test_utils import metrics as metrics_utils
from test_utils import (
    destroy_ssh_keypair,
    generate_ssh_keypair,
    get_framework_and_version_from_tag,
    get_job_type_from_image,
    get_python_invoker,
    is_pr_context,
)

from test_utils import (
    UBUNTU_18_BASE_DLAMI_US_EAST_1,
    UBUNTU_18_BASE_DLAMI_US_WEST_2,
    SAGEMAKER_LOCAL_TEST_TYPE,
    SAGEMAKER_REMOTE_TEST_TYPE,
    UBUNTU_HOME_DIR,
    DEFAULT_REGION,
)


class DLCSageMakerRemoteTestFailure(Exception):
    pass


class DLCSageMakerLocalTestFailure(Exception):
    pass


def assign_sagemaker_remote_job_instance_type(image):
    if "gpu" in image:
        return "ml.p3.8xlarge"
    elif "tensorflow" in image:
        return "ml.c4.4xlarge"
    else:
        return "ml.c4.8xlarge"


def assign_sagemaker_local_job_instance_type(image):
    if "tensorflow" in image and "inference" in image and "gpu" in image:
        return "p2.xlarge"
    return "p3.8xlarge" if "gpu" in image else "c5.18xlarge"


def launch_sagemaker_local_ec2_instance(image, ami_id, ec2_key_name, region):
    """
    Launch Ec2 instance for running sagemaker local tests
    :param image: str
    :param ami_id: str
    :param ec2_key_name: str
    :param region: str
    :return: str, str
    """
    instance_type = assign_sagemaker_local_job_instance_type(image)
    instance_name = image.split("/")[-1]
    instance = ec2_utils.launch_instance(
        ami_id,
        region=region,
        ec2_key_name=ec2_key_name,
        instance_type=instance_type,
        # EIA does not have SM Local test
        ei_accelerator_type=None,
        user_data=None,
        iam_instance_profile_name=ec2_utils.EC2_INSTANCE_ROLE_NAME,
        instance_name=f"sm-local-{instance_name}",
    )
    instance_id = instance["InstanceId"]
    public_ip_address = ec2_utils.get_public_ip(instance_id, region=region)
    ec2_utils.check_instance_state(instance_id, state="running", region=region)
    ec2_utils.check_system_state(instance_id, system_status="ok", instance_status="ok", region=region)
    return instance_id, public_ip_address


def generate_sagemaker_pytest_cmd(image, sagemaker_test_type):
    """
    Parses the image ECR url and returns appropriate pytest command
    :param image: ECR url of image
    :param sagemaker_test_type: local or remote test type
    :return: <tuple> pytest command to be run, path where it should be executed, image tag
    """
    reruns = 4
    region = os.getenv("AWS_REGION", DEFAULT_REGION)
    account_id = os.getenv("ACCOUNT_ID", image.split(".")[0])
    print("image name {}".format(image))
    sm_remote_docker_base_name, tag = image.split("/")[1].split(":")
    sm_local_docker_repo_uri = image.split(":")[0]

    # Assign instance type
    instance_type = assign_sagemaker_remote_job_instance_type(image)

    # Get path to test directory
    find_path = sm_remote_docker_base_name.split("-")

    # NOTE: We are relying on the fact that repos are defined as <context>-<framework>-<job_type> in our infrastructure
    framework, framework_version = get_framework_and_version_from_tag(image)
    framework_major_version = framework_version.split(".")[0]
    job_type = get_job_type_from_image(image)
    path = os.path.join("test", "sagemaker_tests", framework, job_type)
    aws_id_arg = "--aws-id"
    docker_base_arg = "--docker-base-name"
    instance_type_arg = "--instance-type"
    accelerator_type_arg = "--accelerator-type"
    framework_version_arg = "--framework-version"
    eia_arg = "ml.eia1.large"
    processor = "gpu" if "gpu" in image else "eia" if "eia" in image else "cpu"
    py_version = re.search(r"py\d+", tag).group()
    sm_local_py_version = "37" if py_version == "py37" else "2" if py_version == "py27" else "3"
    if framework == "tensorflow" and job_type == "inference":
        # Tf Inference tests have an additional sub directory with test
        integration_path = os.path.join("test", "integration", sagemaker_test_type)
    else:
        integration_path = os.path.join("integration", sagemaker_test_type)

    # Conditions for modifying tensorflow SageMaker pytest commands
    if framework == "tensorflow" and sagemaker_test_type == SAGEMAKER_REMOTE_TEST_TYPE:
        if job_type == "inference":
            aws_id_arg = "--registry"
            docker_base_arg = "--repo"
            instance_type_arg = "--instance-types"
            framework_version_arg = "--versions"
            integration_path = os.path.join(integration_path, "test_tfs.py") if processor != "eia" else os.path.join(integration_path, "test_ei.py")

    if framework == "tensorflow" and job_type == "training":
        aws_id_arg = "--account-id"

    test_report = os.path.join(os.getcwd(), "test", f"{job_type}_{tag}.xml")
    local_test_report = os.path.join(UBUNTU_HOME_DIR, "test", f"{job_type}_{tag}_sm_local.xml")

<<<<<<< HEAD
=======
    # Explanation of why we need the if-condition below:
    # We have separate Pipeline Actions that run EFA tests, which have the env variable "EFA_DEDICATED=True" configured
    # so that those Actions only run the EFA tests.
    # However, there is no such dedicated CB job dedicated to EFA tests in the PR context. This means that when in the
    # PR context, setting "DISABLE_EFA_TESTS" to True should skip EFA tests, but setting it to False should enable
    # not just the EFA tests, but also all other tests as well.
>>>>>>> 28fe4c53
    if is_pr_context():
        efa_tests_disabled = os.getenv("DISABLE_EFA_TESTS", "False").lower() == "true"
        efa_flag = "-m \"not efa\"" if efa_tests_disabled else ""
    else:
        efa_dedicated = os.getenv("EFA_DEDICATED", "False").lower() == "true"
        efa_flag = '--efa' if efa_dedicated else '-m \"not efa\"'

    remote_pytest_cmd = (
        f"pytest -rA {integration_path} --region {region} --processor {processor} {docker_base_arg} "
        f"{sm_remote_docker_base_name} --tag {tag} {framework_version_arg} {framework_version} "
        f"{aws_id_arg} {account_id} {instance_type_arg} {instance_type} {efa_flag} --junitxml {test_report}"
    )

    if processor == "eia" :
        remote_pytest_cmd += (f" {accelerator_type_arg} {eia_arg}")

    local_pytest_cmd = (f"pytest -s -v {integration_path} {docker_base_arg} "
                        f"{sm_local_docker_repo_uri} --tag {tag} --framework-version {framework_version} "
                        f"--processor {processor} {aws_id_arg} {account_id} --junitxml {local_test_report}")

    if framework == "tensorflow" and job_type != "inference":
        local_pytest_cmd = f"{local_pytest_cmd} --py-version {sm_local_py_version} --region {region}"
    if framework == "tensorflow" and job_type == "training":
        path = os.path.join(os.path.dirname(path), f"{framework}{framework_major_version}_training")
    if "huggingface" in framework and job_type == "inference":
        path = os.path.join("test", "sagemaker_tests", "huggingface", "inference")

    return (
        remote_pytest_cmd if sagemaker_test_type == SAGEMAKER_REMOTE_TEST_TYPE else local_pytest_cmd,
        path,
        tag,
        job_type,
    )


def install_sm_local_dependencies(framework, job_type, image, ec2_conn, ec2_instance_ami):
    """
    Install sagemaker local test dependencies
    :param framework: str
    :param job_type: str
    :param image: str
    :param ec2_conn: Fabric_obj
    :return: None
    """
    python_invoker = get_python_invoker(ec2_instance_ami)
    # Install custom packages which need to be latest version"
    # using virtualenv to avoid package conflicts with the current packages
    ec2_conn.run(f"sudo apt-get install virtualenv -y ")
    ec2_conn.run(f"virtualenv env --python {python_invoker}")
    ec2_conn.run(f"source ./env/bin/activate")
    if framework == "pytorch":
        # The following distutils package conflict with test dependencies
        ec2_conn.run("sudo apt-get remove python3-scipy python3-yaml -y")
    ec2_conn.run(f"sudo {python_invoker} -m pip install -r requirements.txt ", warn=True)


def kill_background_processes_and_run_apt_get_update(ec2_conn):
    """
    The apt-daily services on the DLAMI cause a conflict upon running any "apt install" commands within the first few
    minutes of starting an EC2 instance. These services are not necessary for the purpose of the DLC tests, and can
    therefore be killed. This function kills the services, and then forces "apt-get update" to run in the foreground.

    :param ec2_conn: Fabric SSH connection
    :return:
    """
    apt_daily_services_list = ["apt-daily.service", "apt-daily-upgrade.service", "unattended-upgrades.service"]
    apt_daily_services = " ".join(apt_daily_services_list)
    ec2_conn.run(f"sudo systemctl stop {apt_daily_services}")
    ec2_conn.run(f"sudo systemctl kill --kill-who=all {apt_daily_services}")
    num_stopped_services = 0
    # The `systemctl kill` command is expected to take about 1 second. The 60 second loop here exists to force
    # the execution to wait (if needed) for a longer amount of time than it would normally take to kill the services.
    for _ in range(60):
        sleep(1)
        # List the apt-daily services, get the number of dead services
        num_stopped_services = int(ec2_conn.run(
            f"systemctl list-units --all {apt_daily_services} | egrep '(dead|failed)' | wc -l"
        ).stdout.strip())
        # Exit condition for the loop is when all apt daily services are dead.
        if num_stopped_services == len(apt_daily_services_list):
            break
    if num_stopped_services != len(apt_daily_services_list):
        raise RuntimeError(
            "Failed to kill background services to allow apt installs on SM Local EC2 instance. "
            f"{len(apt_daily_services) - num_stopped_services} still remaining."
        )
    ec2_conn.run("sudo rm -rf /var/lib/dpkg/lock*;")
    ec2_conn.run("sudo dpkg --configure -a;")
    ec2_conn.run("sudo apt-get update")
    return


def execute_local_tests(image):
    """
    Run the sagemaker local tests in ec2 instance for the image
    :param image: ECR url
    :return: None
    """
    ec2_client = boto3.client("ec2", config=Config(retries={"max_attempts": 10}), region_name=DEFAULT_REGION)
    pytest_command, path, tag, job_type = generate_sagemaker_pytest_cmd(image, SAGEMAKER_LOCAL_TEST_TYPE)
    print(pytest_command)
    framework, _ = get_framework_and_version_from_tag(image)
    random.seed(f"{datetime.datetime.now().strftime('%Y%m%d%H%M%S%f')}")
    ec2_key_name = f"{job_type}_{tag}_sagemaker_{random.randint(1, 1000)}"
    region = os.getenv("AWS_REGION", DEFAULT_REGION)
    ec2_ami_id = UBUNTU_18_BASE_DLAMI_US_EAST_1 if region == "us-east-1" else UBUNTU_18_BASE_DLAMI_US_WEST_2
    sm_tests_tar_name = "sagemaker_tests.tar.gz"
    ec2_test_report_path = os.path.join(UBUNTU_HOME_DIR, "test", f"{job_type}_{tag}_sm_local.xml")
    try:
        key_file = generate_ssh_keypair(ec2_client, ec2_key_name)
        print(f"Launching new Instance for image: {image}")
        instance_id, ip_address = launch_sagemaker_local_ec2_instance(
            image,
            ec2_ami_id,
            ec2_key_name,
            region
        )
        ec2_conn = ec2_utils.get_ec2_fabric_connection(instance_id, key_file, region)
        ec2_conn.put(sm_tests_tar_name, f"{UBUNTU_HOME_DIR}")
        ec2_conn.run(f"$(aws ecr get-login --no-include-email --region {region})")
        try:
            ec2_conn.run(f"docker pull {image}", timeout=600)
        except invoke.exceptions.CommandTimedOut as e:
            output = ec2_conn.run(f"docker images {image} --format '{{.Repository}}:{{.Tag}}'").stdout.strip("\n")
            if output != image:
                raise DLCSageMakerLocalTestFailure(
                    f"Image pull for {image} failed.\ndocker images output = {output}"
                ) from e
        ec2_conn.run(f"tar -xzf {sm_tests_tar_name}")
        kill_background_processes_and_run_apt_get_update(ec2_conn)
        with ec2_conn.cd(path):
            install_sm_local_dependencies(framework, job_type, image, ec2_conn, ec2_ami_id)
            # Workaround for mxnet cpu training images as test distributed
            # causes an issue with fabric ec2_connection
            if framework == "mxnet" and job_type == "training" and "cpu" in image:
                try:
                    ec2_conn.run(pytest_command, timeout=1000, warn=True)
                except exceptions.CommandTimedOut as exc:
                    print(f"Ec2 connection timed out for {image}, {exc}")
                finally:
                    print(f"Downloading Test reports for image: {image}")
                    ec2_conn.close()
                    ec2_conn_new = ec2_utils.get_ec2_fabric_connection(instance_id, key_file, region)
                    ec2_conn_new.get(ec2_test_report_path,
                                     os.path.join("test", f"{job_type}_{tag}_sm_local.xml"))
                    output = subprocess.check_output(f"cat test/{job_type}_{tag}_sm_local.xml", shell=True,
                                                     executable="/bin/bash")
                    if 'failures="0"' not in str(output):
                        raise ValueError(f"Sagemaker Local tests failed for {image}")
            else:
                ec2_conn.run(pytest_command)
                print(f"Downloading Test reports for image: {image}")
                ec2_conn.get(ec2_test_report_path, os.path.join("test", f"{job_type}_{tag}_sm_local.xml"))
    finally:
        print(f"Terminating Instances for image: {image}")
        ec2_utils.terminate_instance(instance_id, region)
        print(f"Destroying ssh Key_pair for image: {image}")
        destroy_ssh_keypair(ec2_client, ec2_key_name)


def execute_sagemaker_remote_tests(image):
    """
    Run pytest in a virtual env for a particular image
    Expected to run via multiprocessing
    :param image: ECR url
    """
    pytest_command, path, tag, job_type = generate_sagemaker_pytest_cmd(image, SAGEMAKER_REMOTE_TEST_TYPE)
    context = Context()
    with context.cd(path):
        context.run(f"virtualenv {tag}")
        with context.prefix(f"source {tag}/bin/activate"):
            context.run("pip install -r requirements.txt", warn=True)
            res = context.run(pytest_command, warn=True)
            metrics_utils.send_test_result_metrics(res.return_code)
            if res.failed:
                raise DLCSageMakerRemoteTestFailure(
                    f"{pytest_command} failed with error code: {res.return_code}\n"
                    f"Traceback:\n{res.stdout}"
                )


def generate_empty_report(report, test_type, case):
    """
    Generate empty junitxml report if no tests are run
    :param report: CodeBuild Report
    Returns: None
    """
    test_cases = [TestCase(test_type, case, 1, f"Skipped {test_type} on {case}", '')]
    ts = TestSuite(report, test_cases)
    with open(report, "w") as skip_file:
        TestSuite.to_file(skip_file, [ts], prettyprint=False)<|MERGE_RESOLUTION|>--- conflicted
+++ resolved
@@ -140,15 +140,13 @@
     test_report = os.path.join(os.getcwd(), "test", f"{job_type}_{tag}.xml")
     local_test_report = os.path.join(UBUNTU_HOME_DIR, "test", f"{job_type}_{tag}_sm_local.xml")
 
-<<<<<<< HEAD
-=======
+
     # Explanation of why we need the if-condition below:
     # We have separate Pipeline Actions that run EFA tests, which have the env variable "EFA_DEDICATED=True" configured
     # so that those Actions only run the EFA tests.
     # However, there is no such dedicated CB job dedicated to EFA tests in the PR context. This means that when in the
     # PR context, setting "DISABLE_EFA_TESTS" to True should skip EFA tests, but setting it to False should enable
     # not just the EFA tests, but also all other tests as well.
->>>>>>> 28fe4c53
     if is_pr_context():
         efa_tests_disabled = os.getenv("DISABLE_EFA_TESTS", "False").lower() == "true"
         efa_flag = "-m \"not efa\"" if efa_tests_disabled else ""
