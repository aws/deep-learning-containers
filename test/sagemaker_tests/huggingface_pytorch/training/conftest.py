# Copyright 2018-2020 Amazon.com, Inc. or its affiliates. All Rights Reserved.
#
# Licensed under the Apache License, Version 2.0 (the "License"). You
# may not use this file except in compliance with the License. A copy of
# the License is located at
#
#     http://aws.amazon.com/apache2.0/
#
# or in the "license" file accompanying this file. This file is
# distributed on an "AS IS" BASIS, WITHOUT WARRANTIES OR CONDITIONS OF
# ANY KIND, either express or implied. See the License for the specific
# language governing permissions and limitations under the License.
from __future__ import absolute_import

import json
import logging
import os
import platform
import shutil
import sys
import tempfile

import pytest
import boto3

from botocore.exceptions import ClientError
from sagemaker import LocalSession, Session
from sagemaker.pytorch import PyTorch
from packaging.version import Version
from packaging.specifiers import SpecifierSet

from .utils import image_utils, get_ecr_registry
from .integration import (
    get_framework_and_version_from_tag,
    get_cuda_version_from_tag,
    get_processor_from_image_uri,
    get_transformers_version_from_image_uri,
)
<<<<<<< HEAD
=======

>>>>>>> b452a9f7
NO_P4_REGIONS = [
    "af-south-1",
    "ap-east-1",
    "ap-northeast-3",
    "ap-southeast-1",
    "ap-southeast-2",
    "ap-south-1",
    "ca-central-1",
    "eu-central-1",
    "eu-north-1",
    "eu-west-2",
    "eu-west-3",
    "eu-south-1",
    "me-south-1",
    "sa-east-1",
    "us-west-1",
    "cn-northwest-1",
    "il-central-1",
]

NO_G5_REGIONS = [
    "us-west-1",
    "ca-west-1",
    "mx-cental-1",
    "af-south-1",
    "ap-east-1",
    "ap-south-2",
<<<<<<< HEAD
    "ap-southeast-1",
=======
>>>>>>> b452a9f7
    "ap-southeast-5",
    "ap-southeast-4",
    "ap-northeast-3",
    "ap-southeast-7",
    "eu-south-1",
    "eu-south-2",
    "eu-central-2",
<<<<<<< HEAD
    "eu-west-3",
    "me-south-1",
]
=======
    "me-south-1",
]

>>>>>>> b452a9f7

logger = logging.getLogger(__name__)
logging.getLogger("boto").setLevel(logging.INFO)
logging.getLogger("boto3").setLevel(logging.INFO)
logging.getLogger("botocore").setLevel(logging.INFO)
logging.getLogger("factory.py").setLevel(logging.INFO)
logging.getLogger("auth.py").setLevel(logging.INFO)
logging.getLogger("connectionpool.py").setLevel(logging.INFO)


dir_path = os.path.dirname(os.path.realpath(__file__))

NEURONX_TRN1_INSTANCES = ["ml.trn1.2xlarge", "ml.trn1.32xlarge"]


def pytest_addoption(parser):
    parser.addoption("--build-image", "-D", action="store_true")
    parser.addoption("--build-base-image", "-B", action="store_true")
    parser.addoption("--aws-id")
    parser.addoption("--instance-type")
    parser.addoption("--docker-base-name", default="pytorch")
    parser.addoption("--region", default="us-west-2")
    parser.addoption("--framework-version", default="")
    parser.addoption("--py-version", choices=["2", "3"], default=str(sys.version_info.major))
    parser.addoption("--processor", choices=["gpu", "cpu", "neuronx"], default="gpu")

    # If not specified, will default to {framework-version}-{processor}-py{py-version}
    parser.addoption("--tag", default=None)
    parser.addoption(
        "--generate-coverage-doc",
        default=False,
        action="store_true",
        help="use this option to generate test coverage doc",
    )
    parser.addoption(
        "--efa",
        action="store_true",
        default=False,
        help="Run only efa tests",
    )
    parser.addoption("--sagemaker-regions", default="us-west-2")


def pytest_configure(config):
    config.addinivalue_line("markers", "efa(): explicitly mark to run efa tests")
    config.addinivalue_line("markers", "deploy_test(): mark to run deploy tests")
    config.addinivalue_line("markers", "skip_test_in_region(): mark to skip test in some regions")
    config.addinivalue_line("markers", "skip_py2_containers(): skip testing py2 containers")
    config.addinivalue_line("markers", "model(): note the model being tested")
    config.addinivalue_line("markers", "integration(): note the feature being tested")
    config.addinivalue_line("markers", "skip_cpu(): skip cpu images on test")
    config.addinivalue_line("markers", "skip_gpu(): skip gpu images on test")
    config.addinivalue_line("markers", "gpu_test(): only test gpu images")
    config.addinivalue_line("markers", "skip_unless_tlr_supported(): skip unless tlr supported")
    config.addinivalue_line("markers", "multinode(): mark as multi-node test")
    config.addinivalue_line("markers", "processor(): note the processor type being tested")
    config.addinivalue_line("markers", "team(): note the team responsible for the test")
    config.addinivalue_line("markers", "skip_trcomp_containers(): skip trcomp images on test")
    config.addinivalue_line(
        "markers", "skip_huggingface_containers(): skip huggingface images on test"
    )
    config.addinivalue_line(
        "markers", "skip_inductor_test(): skip inductor test on incompatible images"
    )
    config.addinivalue_line(
        "markers", "skip_s3plugin_test(): skip s3plugin test on incompatible images"
    )
    config.addinivalue_line("markers", "neuronx_test(): mark as neuronx image test")
    config.addinivalue_line("markers", "gdrcopy(): mark as gdrcopy integration test")


def pytest_runtest_setup(item):
    if item.config.getoption("--efa"):
        efa_tests = [mark for mark in item.iter_markers(name="efa")]
        if not efa_tests:
            pytest.skip("Skipping non-efa tests")


def pytest_collection_modifyitems(session, config, items):
    for item in items:
        print(f"item {item}")
        for marker in item.iter_markers(name="team"):
            print(f"item {marker}")
            team_name = marker.args[0]
            item.user_properties.append(("team_marker", team_name))
            print(f"item.user_properties {item.user_properties}")

    if config.getoption("--generate-coverage-doc"):
        from test.test_utils.test_reporting import TestReportGenerator

        report_generator = TestReportGenerator(items, is_sagemaker=True)
        report_generator.generate_coverage_doc(framework="huggingface_pytorch", job_type="training")


@pytest.fixture(scope="session", name="docker_base_name")
def fixture_docker_base_name(request):
    return request.config.getoption("--docker-base-name")


@pytest.fixture(scope="session", name="region")
def fixture_region(request):
    return request.config.getoption("--region")


@pytest.fixture(scope="session", name="framework_version")
def fixture_framework_version(request):
    return request.config.getoption("--framework-version")


@pytest.fixture(scope="session", name="py_version")
def fixture_py_version(request):
    return "py{}".format(int(request.config.getoption("--py-version")))


@pytest.fixture(scope="session", name="processor")
def fixture_processor(request):
    return request.config.getoption("--processor")


@pytest.fixture(scope="session", name="tag")
def fixture_tag(request, framework_version, processor, py_version):
    provided_tag = request.config.getoption("--tag")
    default_tag = "{}-{}-{}".format(framework_version, processor, py_version)
    return provided_tag if provided_tag else default_tag


@pytest.fixture(scope="session", name="docker_image")
def fixture_docker_image(docker_base_name, tag):
    return "{}:{}".format(docker_base_name, tag)


@pytest.fixture
def opt_ml():
    tmp = tempfile.mkdtemp()
    os.mkdir(os.path.join(tmp, "output"))

    # Docker cannot mount Mac OS /var folder properly see
    # https://forums.docker.com/t/var-folders-isnt-mounted-properly/9600
    opt_ml_dir = "/private{}".format(tmp) if platform.system() == "Darwin" else tmp
    yield opt_ml_dir

    shutil.rmtree(tmp, True)


@pytest.fixture(scope="session", name="use_gpu")
def fixture_use_gpu(processor):
    return processor == "gpu"


@pytest.fixture(scope="session", name="build_base_image", autouse=True)
def fixture_build_base_image(
    request, framework_version, py_version, processor, tag, docker_base_name
):
    build_base_image = request.config.getoption("--build-base-image")
    if build_base_image:
        return image_utils.build_base_image(
            framework_name=docker_base_name,
            framework_version=framework_version,
            py_version=py_version,
            base_image_tag=tag,
            processor=processor,
            cwd=os.path.join(dir_path, ".."),
        )

    return tag


@pytest.fixture(scope="session", name="sagemaker_session")
def fixture_sagemaker_session(region):
    return Session(boto_session=boto3.Session(region_name=region))


@pytest.fixture(scope="session", name="sagemaker_regions")
def fixture_sagemaker_regions(request):
    sagemaker_regions = request.config.getoption("--sagemaker-regions")
    return sagemaker_regions.split(",")


@pytest.fixture(scope="session", name="sagemaker_local_session")
def fixture_sagemaker_local_session(region):
    return LocalSession(boto_session=boto3.Session(region_name=region))


@pytest.fixture(name="aws_id", scope="session")
def fixture_aws_id(request):
    return request.config.getoption("--aws-id")


@pytest.fixture(name="instance_type", scope="session")
def fixture_instance_type(request, processor):
    provided_instance_type = request.config.getoption("--instance-type")
    default_instance_type = "local" if processor == "cpu" else "local_gpu"
    return provided_instance_type or default_instance_type


@pytest.fixture(name="docker_registry", scope="session")
def fixture_docker_registry(aws_id, region):
    return get_ecr_registry(aws_id, region)


@pytest.fixture(name="ecr_image", scope="session")
def fixture_ecr_image(docker_registry, docker_base_name, tag):
    return "{}/{}:{}".format(docker_registry, docker_base_name, tag)


@pytest.fixture(scope="session", name="dist_cpu_backend", params=["gloo"])
def fixture_dist_cpu_backend(request):
    return request.param


@pytest.fixture(scope="session", name="dist_gpu_backend", params=["gloo", "nccl"])
def fixture_dist_gpu_backend(request):
    return request.param


@pytest.fixture(autouse=True)
def skip_by_device_type(request, use_gpu, instance_type):
    is_gpu = use_gpu or instance_type[3] in ["g", "p"]

    # Skip a neuronx test that's not on an neuron instance or a test which
    # uses a neuron instance and is not a neuronx test
    is_neuronx_test = request.node.get_closest_marker("neuronx_test") is not None
    is_neuronx_instance = "trn1" in instance_type
    if is_neuronx_test != is_neuronx_instance:
        pytest.skip('Skipping because running on "{}" instance'.format(instance_type))
    if (request.node.get_closest_marker("skip_gpu") and is_gpu) or (
        request.node.get_closest_marker("skip_cpu") and not is_gpu
    ):
        pytest.skip("Skipping because running on '{}' instance".format(instance_type))


@pytest.fixture(autouse=True)
def skip_by_py_version(request, py_version):
    """
    This will cause tests to be skipped w/ py3 containers if "py-version" flag is not set
    and pytest is running from py2. We can rely on this when py2 is deprecated, but for now
    we must use "skip_py2_containers"
    """
    if request.node.get_closest_marker("skip_py2") and py_version != "py3":
        pytest.skip("Skipping the test because Python 2 is not supported.")


@pytest.fixture(autouse=True)
def skip_test_in_region(request, region):
    if request.node.get_closest_marker("skip_test_in_region"):
        if region == "me-south-1":
            pytest.skip("Skipping SageMaker test in region {}".format(region))


@pytest.fixture(autouse=True)
def skip_gpu_instance_restricted_regions(region, instance_type):
    if (region in NO_P4_REGIONS and instance_type.startswith("ml.p4")) or (
        region in NO_G5_REGIONS and instance_type.startswith("ml.g5")
    ):
        pytest.skip("Skipping GPU test in region {}".format(region))


@pytest.fixture(autouse=True)
def skip_py2_containers(request, tag):
    if request.node.get_closest_marker("skip_py2_containers"):
        if "py2" in tag:
            pytest.skip("Skipping python2 container with tag {}".format(tag))


@pytest.fixture(autouse=True)
def skip_trcomp_containers(request, ecr_image):
    if request.node.get_closest_marker("skip_trcomp_containers"):
        if "trcomp" in ecr_image:
            pytest.skip(
                "Skipping training compiler integrated container with tag {}".format(ecr_image)
            )


@pytest.fixture(autouse=True)
def skip_p5_tests(request, ecr_image, instance_type):
    if "p5." in instance_type:
        framework, image_framework_version = get_framework_and_version_from_tag(ecr_image)

        image_processor = get_processor_from_image_uri(ecr_image)
        image_cuda_version = get_cuda_version_from_tag(ecr_image)
        if image_processor != "gpu" or Version(image_cuda_version.strip("cu")) < Version("120"):
            pytest.skip("Images using less than CUDA 12.0 doesn't support P5 EC2 instance.")


@pytest.fixture(autouse=True)
def skip_huggingface_containers(request, ecr_image):
    if request.node.get_closest_marker("skip_huggingface_containers"):
        if "trcomp" not in ecr_image:
            pytest.skip("Skipping huggingface container with tag {}".format(ecr_image))


@pytest.fixture(autouse=True)
def skip_unless_tlr_supported(request, ecr_image):
    if request.node.get_closest_marker("skip_unless_tlr_supported"):
        framework, framework_version = get_framework_and_version_from_tag(ecr_image)
        transformers_version = get_transformers_version_from_image_uri(ecr_image)
        if not (
            framework == "huggingface-pytorch"
            and Version(framework_version) in SpecifierSet(">=2.1.0")
            and Version(transformers_version) in SpecifierSet(">=4.36.0")
        ):
            pytest.skip(
                "Skipping Transfer Reinforcement Learning (TLR) test for tag {}. TLR support was added with Transformers==4.36.0 and PyTorch==2.1.0.".format(
                    ecr_image
                )
            )


def _get_remote_override_flags():
    try:
        s3_client = boto3.client("s3")
        sts_client = boto3.client("sts")
        account_id = sts_client.get_caller_identity().get("Account")
        result = s3_client.get_object(
            Bucket=f"dlc-cicd-helper-{account_id}", Key="override_tests_flags.json"
        )
        json_content = json.loads(result["Body"].read().decode("utf-8"))
    except ClientError as e:
        logger.warning("ClientError when performing S3/STS operation: {}".format(e))
        json_content = {}
    return json_content


def _is_test_disabled(test_name, build_name, version):
    """
    Expected format of remote_override_flags:
    {
        "CB Project Name for Test Type A": {
            "CodeBuild Resolved Source Version": ["test_type_A_test_function_1", "test_type_A_test_function_2"]
        },
        "CB Project Name for Test Type B": {
            "CodeBuild Resolved Source Version": ["test_type_B_test_function_1", "test_type_B_test_function_2"]
        }
    }

    :param test_name: str Test Function node name (includes parametrized values in string)
    :param build_name: str Build Project name of current execution
    :param version: str Source Version of current execution
    :return: bool True if test is disabled as per remote override, False otherwise
    """
    remote_override_flags = _get_remote_override_flags()
    remote_override_build = remote_override_flags.get(build_name, {})
    if version in remote_override_build:
        return not remote_override_build[version] or any(
            [test_keyword in test_name for test_keyword in remote_override_build[version]]
        )
    return False


@pytest.fixture(autouse=True)
def disable_test(request):
    test_name = request.node.name
    # We do not have a regex pattern to find CB name, which means we must resort to string splitting
    build_arn = os.getenv("CODEBUILD_BUILD_ARN")
    build_name = build_arn.split("/")[-1].split(":")[0] if build_arn else None
    version = os.getenv("CODEBUILD_RESOLVED_SOURCE_VERSION")

    if build_name and version and _is_test_disabled(test_name, build_name, version):
        pytest.skip(f"Skipping {test_name} test because it has been disabled.")


@pytest.fixture(autouse=True)
def skip_test_successfully_executed_before(request):
    """
    "cache/lastfailed" contains information about failed tests only. We're running SM tests in separate threads for each image.
    So when we retry SM tests, successfully executed tests executed again because pytest doesn't have that info in /.cache.
    But the flag "--last-failed-no-failures all" requires pytest to execute all the available tests.
    The only sign that a test passed last time - lastfailed file exists and the test name isn't in that file.
    The method checks whether lastfailed file exists and the test name is not in it.
    """
    test_name = request.node.name
    lastfailed = request.config.cache.get("cache/lastfailed", None)

    if lastfailed is not None and not any(
        test_name in failed_test_name for failed_test_name in lastfailed.keys()
    ):
        pytest.skip(f"Skipping {test_name} because it was successfully executed for this commit")<|MERGE_RESOLUTION|>--- conflicted
+++ resolved
@@ -36,10 +36,7 @@
     get_processor_from_image_uri,
     get_transformers_version_from_image_uri,
 )
-<<<<<<< HEAD
-=======
-
->>>>>>> b452a9f7
+
 NO_P4_REGIONS = [
     "af-south-1",
     "ap-east-1",
@@ -67,10 +64,7 @@
     "af-south-1",
     "ap-east-1",
     "ap-south-2",
-<<<<<<< HEAD
     "ap-southeast-1",
-=======
->>>>>>> b452a9f7
     "ap-southeast-5",
     "ap-southeast-4",
     "ap-northeast-3",
@@ -78,15 +72,9 @@
     "eu-south-1",
     "eu-south-2",
     "eu-central-2",
-<<<<<<< HEAD
     "eu-west-3",
     "me-south-1",
 ]
-=======
-    "me-south-1",
-]
-
->>>>>>> b452a9f7
 
 logger = logging.getLogger(__name__)
 logging.getLogger("boto").setLevel(logging.INFO)
