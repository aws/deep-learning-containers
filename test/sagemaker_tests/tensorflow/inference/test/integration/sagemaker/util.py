--- conflicted
+++ resolved
@@ -45,12 +45,8 @@
 
 
 def image_uri(registry, region, repo, tag):
-<<<<<<< HEAD
-    return f"{registry}.dkr.ecr.{region}.amazonaws.com/{repo}:{tag}"
-=======
     ecr_registry = get_ecr_registry(registry, region)
     return '{}/{}:{}'.format(ecr_registry, repo, tag)
->>>>>>> f1df4436
 
 
 def _execution_role(boto_session):
@@ -94,28 +90,17 @@
     sts = boto_session.client(
         "sts",
         region_name=region,
-<<<<<<< HEAD
-        endpoint_url="https://sts.{}.amazonaws.com".format(region)
-    )
-    account = sts.get_caller_identity()["Account"]
-    return f"sagemaker-{region}-{account}"
-=======
         endpoint_url=sts_regional_endpoint
     )
     account = sts.get_caller_identity()['Account']
     return 'sagemaker-{}-{}'.format(region, account)
->>>>>>> f1df4436
 
 
 def find_or_put_model_data(region, boto_session, local_path):
     model_file = os.path.basename(local_path)
 
     bucket = _test_bucket(region, boto_session)
-<<<<<<< HEAD
-    key = f"test-tfs/{model_file}"
-=======
     key = 'test-tfs/{}'.format(model_file)
->>>>>>> f1df4436
 
     s3 = boto_session.client("s3", region)
 
@@ -141,11 +126,7 @@
         # file doesn't exist - upload it
         s3.upload_file(local_path, bucket, key)
 
-<<<<<<< HEAD
-    return f"s3://{bucket}/{key}"
-=======
     return 's3://{}/{}'.format(bucket, key)
->>>>>>> f1df4436
 
 
 @contextlib.contextmanager
@@ -166,15 +147,9 @@
     try:
         sagemaker_client.get_waiter("endpoint_in_service").wait(EndpointName=model_name)
     finally:
-<<<<<<< HEAD
-        status = sagemaker_client.describe_endpoint(EndpointName=model_name)["EndpointStatus"]
-        if status != "InService":
-            raise ValueError(f"failed to create endpoint {model_name}")
-=======
         status = sagemaker_client.describe_endpoint(EndpointName=model_name)['EndpointStatus']
         if status != 'InService':
             raise ValueError('failed to create endpoint {}'.format(model_name))
->>>>>>> f1df4436
 
     try:
         yield model_name  # return the endpoint name
@@ -211,17 +186,10 @@
 
 
 def _read_batch_output(region, boto_session, bucket, model_name):
-<<<<<<< HEAD
-    s3 = boto_session.client("s3", region)
-    output_file = f"/tmp/{model_name}.out"
-    s3.download_file(bucket, f"output/{model_name}/batch.csv.out", output_file)
-    return json.loads(open(output_file, "r").read())["predictions"]
-=======
     s3 = boto_session.client('s3', region)
     output_file = '/tmp/{}.out'.format(model_name)
     s3.download_file(bucket, 'output/{}/batch.csv.out'.format(model_name), output_file)
     return json.loads(open(output_file, 'r').read())['predictions']
->>>>>>> f1df4436
 
 
 def _wait_for_transform_job(region, boto_session, sagemaker_client, model_name, poll, timeout):
@@ -229,19 +197,11 @@
     job_runtime = 0
     while status == "InProgress":
 
-<<<<<<< HEAD
-        logger.info(f"Waiting for batch transform job {model_name} to finish")
-        time.sleep(poll)
-        job_runtime += poll
-        if job_runtime > timeout:
-            raise ValueError(f"Batch transform job {model_name} exceeded maximum runtime {timeout} seconds")
-=======
         logger.info('Waiting for batch transform job {} to finish'.format(model_name))
         time.sleep(poll)
         job_runtime += poll
         if job_runtime > timeout:
             raise ValueError('Batch transform job {} exceeded maximum runtime {} seconds'.format(model_name, timeout))
->>>>>>> f1df4436
 
         status = sagemaker_client.describe_transform_job(TransformJobName=model_name)["TransformJobStatus"]
         if status == "Completed":
@@ -249,18 +209,10 @@
                                       boto_session=boto_session,
                                       bucket=_test_bucket(region, boto_session),
                                       model_name=model_name)
-<<<<<<< HEAD
-        if status == "Failed":
-            raise ValueError(f"Failed to execute batch transform job {model_name}")
-        if status in ["Stopped", "Stopping"]:
-            raise ValueError(f"Batch transform job {model_name} was stopped")
-=======
         if status == 'Failed':
             raise ValueError('Failed to execute batch transform job {}'.format(model_name))
         if status in ['Stopped', 'Stopping']:
             raise ValueError('Batch transform job {} was stopped'.format(model_name))
->>>>>>> f1df4436
-
 
 def run_batch_transform_job(region, boto_session, model_data, image_uri,
                             sagemaker_client, model_name,
@@ -269,11 +221,7 @@
     with sagemaker_model(boto_session, sagemaker_client, image_uri, model_name, model_data):
         batch_input = find_or_put_model_data(region, boto_session, BATCH_CSV)
         bucket = _test_bucket(region, boto_session)
-<<<<<<< HEAD
-        batch_output = f"s3://{bucket}/output/{model_name}"
-=======
         batch_output = 's3://{}/output/{}'.format(bucket, model_name)
->>>>>>> f1df4436
 
         request = _create_transform_job_request(
             model_name=model_name, batch_input=batch_input,
