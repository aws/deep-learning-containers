# Copyright 2018-2020 Amazon.com, Inc. or its affiliates. All Rights Reserved.
#
# Licensed under the Apache License, Version 2.0 (the "License"). You
# may not use this file except in compliance with the License. A copy of
# the License is located at
#
#     http://aws.amazon.com/apache2.0/
#
# or in the "license" file accompanying this file. This file is
# distributed on an "AS IS" BASIS, WITHOUT WARRANTIES OR CONDITIONS OF
# ANY KIND, either express or implied. See the License for the specific
# language governing permissions and limitations under the License.
import json
import os
import random
import tarfile
import time

import boto3
import pytest

from botocore.config import Config
from botocore.exceptions import ClientError


# these regions have some p2 and p3 instances, but not enough for automated testing
NO_P2_REGIONS = [
    "ap-northeast-3",
    "ca-central-1",
    "eu-central-1",
    "eu-west-2",
    "us-west-1",
    "eu-west-3",
    "eu-north-1",
    "sa-east-1",
    "ap-east-1",
    "me-south-1",
    "cn-northwest-1",
    "eu-south-1",
    "af-south-1",
]
NO_P3_REGIONS = [
    "ap-northeast-1",
    "ap-northeast-2",
    "ap-northeast-3",
    "ap-southeast-1",
    "ap-southeast-2",
    "ap-south-1",
    "ca-central-1",
    "eu-central-1",
    "eu-west-2",
    "us-west-1",
    "eu-west-3",
    "eu-north-1",
    "sa-east-1",
    "ap-east-1",
    "me-south-1",
    "cn-northwest-1",
    "eu-south-1",
    "af-south-1",
]
NO_P4_REGIONS = [
    "ap-northeast-3",
    "ap-southeast-1",
    "ap-southeast-2",
    "ap-south-1",
    "ca-central-1",
    "eu-central-1",
    "eu-west-2",
    "us-west-1",
    "eu-west-3",
    "eu-north-1",
    "sa-east-1",
    "ap-east-1",
    "me-south-1",
    "cn-northwest-1",
    "eu-south-1",
    "af-south-1",
]

RESOURCES_PATH = os.path.abspath(os.path.join(os.path.dirname(__file__), "..", "..", "resources"))


def pytest_addoption(parser):
    parser.addoption("--region", default="us-west-2")
    parser.addoption("--registry")
    parser.addoption("--repo")
    parser.addoption("--versions")
    parser.addoption("--instance-types")
    parser.addoption("--processor")
    parser.addoption("--accelerator-type")
    parser.addoption("--tag")
    parser.addoption("--generate-coverage-doc", default=False, action="store_true",
                     help="use this option to generate test coverage doc")
    parser.addoption(
        "--efa", action="store_true", default=False, help="Run only efa tests",
    )
    parser.addoption('--sagemaker-regions', default="us-west-2")


def pytest_runtest_setup(item):
    if item.config.getoption("--efa"):
        efa_tests = [mark for mark in item.iter_markers(name="efa")]
        if not efa_tests:
            pytest.skip("Skipping non-efa tests")


def pytest_collection_modifyitems(session, config, items):
    if config.getoption("--generate-coverage-doc"):
        from test.test_utils.test_reporting import TestReportGenerator
        report_generator = TestReportGenerator(items, is_sagemaker=True)
        report_generator.generate_coverage_doc(framework="tensorflow", job_type="inference")


def pytest_configure(config):
    os.environ["TEST_REGION"] = config.getoption("--region")
    os.environ["TEST_VERSIONS"] = config.getoption("--versions") or "1.11.1,1.12.0,1.13.0"
    os.environ["TEST_INSTANCE_TYPES"] = (config.getoption("--instance-types") or
                                         "ml.m5.xlarge,ml.p2.xlarge")

    os.environ["TEST_EI_VERSIONS"] = config.getoption("--versions") or "1.11,1.12"
    os.environ["TEST_EI_INSTANCE_TYPES"] = (config.getoption("--instance-types") or
                                            "ml.m5.xlarge")

    if config.getoption("--tag"):
        os.environ["TEST_VERSIONS"] = config.getoption("--tag")
        os.environ["TEST_EI_VERSIONS"] = config.getoption("--tag")
    config.addinivalue_line("markers", "efa(): explicitly mark to run efa tests")


@pytest.fixture(scope="session")
def region(request):
    return request.config.getoption("--region")


@pytest.fixture(scope='session', name='sagemaker_regions')
def sagemaker_regions(request):
    sagemaker_regions = request.config.getoption('--sagemaker-regions')
    return sagemaker_regions.split(",")


@pytest.fixture(scope="session")
def registry(request, region):
    if request.config.getoption("--registry"):
        return request.config.getoption("--registry")

    domain_suffix = ".cn" if region in ("cn-north-1", "cn-northwest-1") else ""
    sts_regional_endpoint = "https://sts.{}.amazonaws.com{}".format(region, domain_suffix)

    sts = boto3.client(
        "sts",
        region_name=region,
        endpoint_url=sts_regional_endpoint
    )
    return sts.get_caller_identity()["Account"]


@pytest.fixture(scope="session")
def boto_session(region):
    return boto3.Session(region_name=region)


@pytest.fixture(scope="session")
def sagemaker_client(boto_session):
    return boto_session.client("sagemaker", config=Config(retries={"max_attempts": 10}))


@pytest.fixture(scope="session")
def sagemaker_runtime_client(boto_session):
    return boto_session.client("runtime.sagemaker", config=Config(retries={"max_attempts": 10}))


def unique_name_from_base(base, max_length=63):
    unique = "%04x" % random.randrange(16 ** 4)  # 4-digit hex
    ts = str(int(time.time()))
    available_length = max_length - 2 - len(ts) - len(unique)
    trimmed = base[:available_length]
    return "{}-{}-{}".format(trimmed, ts, unique)


@pytest.fixture
def model_name():
    return unique_name_from_base("test-tfs")


@pytest.fixture(autouse=True)
def skip_gpu_instance_restricted_regions(region, instance_type):
    if ((region in NO_P2_REGIONS and instance_type.startswith('ml.p2'))
        or (region in NO_P3_REGIONS and instance_type.startswith('ml.p3'))
            or (region in NO_P4_REGIONS and instance_type.startswith('ml.p4'))):
                pytest.skip('Skipping GPU test in region {}'.format(region))


@pytest.fixture(autouse=True)
def skip_by_device_type(request, instance_type):
    is_gpu = instance_type.lstrip("ml.")[0] in ["g", "p"]
    is_neuron = instance_type == 'ml.inf1.xlarge'

    #If neuron run only tests marked as neuron
    if (is_neuron  and not request.node.get_closest_marker("neuron_test")):
        pytest.skip("Skipping because running on \"{}\" instance".format(instance_type))
    if (request.node.get_closest_marker("neuron_test") and not is_neuron):
        pytest.skip("Skipping because running on \"{}\" instance".format(instance_type))

    if (request.node.get_closest_marker("skip_gpu") and is_gpu) or \
            (request.node.get_closest_marker("skip_cpu") and not is_gpu):
        pytest.skip("Skipping because running on \"{}\" instance".format(instance_type))


def _get_remote_override_flags():
    try:
        s3_client = boto3.client('s3')
        sts_client = boto3.client('sts')
        account_id = sts_client.get_caller_identity().get('Account')
        result = s3_client.get_object(Bucket=f"dlc-cicd-helper-{account_id}", Key="override_tests_flags.json")
        json_content = json.loads(result["Body"].read().decode('utf-8'))
    except ClientError as e:
        print("ClientError when performing S3/STS operation: {}".format(e))
        json_content = {}
    return json_content


def _is_test_disabled(test_name, build_name, version):
    """
    Expected format of remote_override_flags:
    {
        "CB Project Name for Test Type A": {
            "CodeBuild Resolved Source Version": ["test_type_A_test_function_1", "test_type_A_test_function_2"]
        },
        "CB Project Name for Test Type B": {
            "CodeBuild Resolved Source Version": ["test_type_B_test_function_1", "test_type_B_test_function_2"]
        }
    }

    :param test_name: str Test Function node name (includes parametrized values in string)
    :param build_name: str Build Project name of current execution
    :param version: str Source Version of current execution
    :return: bool True if test is disabled as per remote override, False otherwise
    """
    remote_override_flags = _get_remote_override_flags()
    remote_override_build = remote_override_flags.get(build_name, {})
    if version in remote_override_build:
        return (
            not remote_override_build[version]
            or any([test_keyword in test_name for test_keyword in remote_override_build[version]])
        )
    return False


@pytest.fixture(autouse=True)
def disable_test(request):
    test_name = request.node.name
    # We do not have a regex pattern to find CB name, which means we must resort to string splitting
    build_arn = os.getenv("CODEBUILD_BUILD_ARN")
    build_name = build_arn.split("/")[-1].split(":")[0] if build_arn else None
    version = os.getenv("CODEBUILD_RESOLVED_SOURCE_VERSION")

    if build_name and version and _is_test_disabled(test_name, build_name, version):
        pytest.skip(f"Skipping {test_name} test because it has been disabled.")


<<<<<<< HEAD
@pytest.fixture(scope="session")
def resnet_model_tar_path():
    model_path = os.path.join(RESOURCES_PATH, "models", "resnet50_v1")
    model_tar_path = os.path.join(model_path, "model.tar.gz")
    if os.path.exists(model_tar_path):
        os.remove(model_tar_path)
    s3_resource = boto3.resource("s3")
    models_bucket = s3_resource.Bucket("aws-dlc-sample-models")
    model_s3_location = "tensorflow/resnet50_v1/model"
    for obj in models_bucket.objects.filter(Prefix=model_s3_location):
        local_file = os.path.join(model_path, "model", os.path.relpath(obj.key, model_s3_location))
        if not os.path.exists(os.path.dirname(local_file)):
            os.makedirs(os.path.dirname(local_file))
        if obj.key[-1] == '/':
            continue
        models_bucket.download_file(obj.key, local_file)
    with tarfile.open(model_tar_path, "w:gz") as model_tar:
        model_tar.add(os.path.join(model_path, "code"), arcname="code")
        model_tar.add(os.path.join(model_path, "model"), arcname="model")
    return model_tar_path
=======
@pytest.fixture(autouse=True)
def skip_test_successfully_executed_before(request):
    """
    "cache/lastfailed" contains information about failed tests only. We're running SM tests in separate threads for each image.
    So when we retry SM tests, successfully executed tests executed again because pytest doesn't have that info in /.cache.
    But the flag "--last-failed-no-failures all" requires pytest to execute all the available tests.
    The only sign that a test passed last time - lastfailed file exists and the test name isn't in that file.  
    The method checks whether lastfailed file exists and the test name is not in it.
    """
    test_name = request.node.name
    lastfailed = request.config.cache.get("cache/lastfailed", None)

    if lastfailed is not None \
            and not any(test_name in failed_test_name for failed_test_name in lastfailed.keys()):
        pytest.skip(f"Skipping {test_name} because it was successfully executed for this commit")
>>>>>>> 89668cea
<|MERGE_RESOLUTION|>--- conflicted
+++ resolved
@@ -259,7 +259,6 @@
         pytest.skip(f"Skipping {test_name} test because it has been disabled.")
 
 
-<<<<<<< HEAD
 @pytest.fixture(scope="session")
 def resnet_model_tar_path():
     model_path = os.path.join(RESOURCES_PATH, "models", "resnet50_v1")
@@ -280,14 +279,15 @@
         model_tar.add(os.path.join(model_path, "code"), arcname="code")
         model_tar.add(os.path.join(model_path, "model"), arcname="model")
     return model_tar_path
-=======
+
+
 @pytest.fixture(autouse=True)
 def skip_test_successfully_executed_before(request):
     """
     "cache/lastfailed" contains information about failed tests only. We're running SM tests in separate threads for each image.
     So when we retry SM tests, successfully executed tests executed again because pytest doesn't have that info in /.cache.
     But the flag "--last-failed-no-failures all" requires pytest to execute all the available tests.
-    The only sign that a test passed last time - lastfailed file exists and the test name isn't in that file.  
+    The only sign that a test passed last time - lastfailed file exists and the test name isn't in that file.
     The method checks whether lastfailed file exists and the test name is not in it.
     """
     test_name = request.node.name
@@ -295,5 +295,4 @@
 
     if lastfailed is not None \
             and not any(test_name in failed_test_name for failed_test_name in lastfailed.keys()):
-        pytest.skip(f"Skipping {test_name} because it was successfully executed for this commit")
->>>>>>> 89668cea
+        pytest.skip(f"Skipping {test_name} because it was successfully executed for this commit")