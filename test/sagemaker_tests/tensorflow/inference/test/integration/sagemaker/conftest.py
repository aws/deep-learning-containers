# Copyright 2018-2020 Amazon.com, Inc. or its affiliates. All Rights Reserved.
#
# Licensed under the Apache License, Version 2.0 (the "License"). You
# may not use this file except in compliance with the License. A copy of
# the License is located at
#
#     http://aws.amazon.com/apache2.0/
#
# or in the "license" file accompanying this file. This file is
# distributed on an "AS IS" BASIS, WITHOUT WARRANTIES OR CONDITIONS OF
# ANY KIND, either express or implied. See the License for the specific
# language governing permissions and limitations under the License.
import os
import random
import time

import boto3
import pytest

from botocore.config import Config


# these regions have some p2 and p3 instances, but not enough for automated testing
NO_P2_REGIONS = [
<<<<<<< HEAD
    "ca-central-1",
    "eu-central-1",
    "eu-west-2",
    "us-west-1",
    "eu-west-3",
    "eu-north-1",
    "sa-east-1",
    "ap-east-1",
    "me-south-1"
]
NO_P3_REGIONS = [
    "ap-southeast-1",
    "ap-southeast-2",
    "ap-south-1",
    "a-central-1",
    "eu-central-1",
    "eu-west-2",
    "us-west-1",
    "eu-west-3",
    "eu-north-1",
    "sa-east-1",
    "ap-east-1",
    "me-south-1"
=======
    'ca-central-1',
    'eu-central-1',
    'eu-west-2',
    'us-west-1',
    'eu-west-3',
    'eu-north-1',
    'sa-east-1',
    'ap-east-1',
    'me-south-1',
    'cn-northwest-1',
]
NO_P3_REGIONS = [
    'ap-southeast-1',
    'ap-southeast-2',
    'ap-south-1',
    'ca-central-1',
    'eu-central-1',
    'eu-west-2',
    'us-west-1',
    'eu-west-3',
    'eu-north-1',
    'sa-east-1',
    'ap-east-1',
    'me-south-1',
    'cn-northwest-1',
>>>>>>> f1df4436
]


def pytest_addoption(parser):
    parser.addoption("--region", default="us-west-2")
    parser.addoption("--registry")
    parser.addoption("--repo")
    parser.addoption("--versions")
    parser.addoption("--instance-types")
    parser.addoption("--accelerator-type")
    parser.addoption("--tag")
    parser.addoption("--generate-coverage-doc", default=False, action="store_true",
                     help="use this option to generate test coverage doc")


def pytest_collection_modifyitems(session, config, items):
    if config.getoption("--generate-coverage-doc"):
        from test.test_utils.test_reporting import TestReportGenerator
        report_generator = TestReportGenerator(items, is_sagemaker=True)
        report_generator.generate_coverage_doc(framework="tensorflow", job_type="inference")


def pytest_configure(config):
    os.environ["TEST_REGION"] = config.getoption("--region")
    os.environ["TEST_VERSIONS"] = config.getoption("--versions") or "1.11.1,1.12.0,1.13.0"
    os.environ["TEST_INSTANCE_TYPES"] = (config.getoption("--instance-types") or
                                         "ml.m5.xlarge,ml.p2.xlarge")

    os.environ["TEST_EI_VERSIONS"] = config.getoption("--versions") or "1.11,1.12"
    os.environ["TEST_EI_INSTANCE_TYPES"] = (config.getoption("--instance-types") or
                                            "ml.m5.xlarge")

    if config.getoption("--tag"):
        os.environ["TEST_VERSIONS"] = config.getoption("--tag")
        os.environ["TEST_EI_VERSIONS"] = config.getoption("--tag")


@pytest.fixture(scope="session")
def region(request):
    return request.config.getoption("--region")


@pytest.fixture(scope="session")
def registry(request, region):
    if request.config.getoption("--registry"):
        return request.config.getoption("--registry")

    domain_suffix = '.cn' if region in ('cn-north-1', 'cn-northwest-1') else ''
    sts_regional_endpoint = 'https://sts.{}.amazonaws.com{}'.format(region, domain_suffix)

    sts = boto3.client(
        "sts",
        region_name=region,
<<<<<<< HEAD
        endpoint_url="https://sts.{}.amazonaws.com".format(region)
=======
        endpoint_url=sts_regional_endpoint
>>>>>>> f1df4436
    )
    return sts.get_caller_identity()["Account"]


@pytest.fixture(scope="session")
def boto_session(region):
    return boto3.Session(region_name=region)


@pytest.fixture(scope="session")
def sagemaker_client(boto_session):
    return boto_session.client("sagemaker", config=Config(retries={"max_attempts": 10}))


@pytest.fixture(scope="session")
def sagemaker_runtime_client(boto_session):
    return boto_session.client("runtime.sagemaker", config=Config(retries={"max_attempts": 10}))


def unique_name_from_base(base, max_length=63):
    unique = "%04x" % random.randrange(16 ** 4)  # 4-digit hex
    ts = str(int(time.time()))
    available_length = max_length - 2 - len(ts) - len(unique)
    trimmed = base[:available_length]
    return "{}-{}-{}".format(trimmed, ts, unique)


@pytest.fixture
def model_name():
    return unique_name_from_base("test-tfs")


@pytest.fixture(autouse=True)
def skip_gpu_instance_restricted_regions(region, instance_type):
    if (region in NO_P2_REGIONS and instance_type.startswith("ml.p2")) or \
            (region in NO_P3_REGIONS and instance_type.startswith("ml.p3")):
        pytest.skip("Skipping GPU test in region {}".format(region))


@pytest.fixture(autouse=True)
def skip_by_device_type(request, instance_type):
    is_gpu = instance_type[3] in ["g", "p"]
    if (request.node.get_closest_marker("skip_gpu") and is_gpu) or \
            (request.node.get_closest_marker("skip_cpu") and not is_gpu):
        pytest.skip("Skipping because running on \"{}\" instance".format(instance_type))<|MERGE_RESOLUTION|>--- conflicted
+++ resolved
@@ -22,31 +22,6 @@
 
 # these regions have some p2 and p3 instances, but not enough for automated testing
 NO_P2_REGIONS = [
-<<<<<<< HEAD
-    "ca-central-1",
-    "eu-central-1",
-    "eu-west-2",
-    "us-west-1",
-    "eu-west-3",
-    "eu-north-1",
-    "sa-east-1",
-    "ap-east-1",
-    "me-south-1"
-]
-NO_P3_REGIONS = [
-    "ap-southeast-1",
-    "ap-southeast-2",
-    "ap-south-1",
-    "a-central-1",
-    "eu-central-1",
-    "eu-west-2",
-    "us-west-1",
-    "eu-west-3",
-    "eu-north-1",
-    "sa-east-1",
-    "ap-east-1",
-    "me-south-1"
-=======
     'ca-central-1',
     'eu-central-1',
     'eu-west-2',
@@ -72,7 +47,6 @@
     'ap-east-1',
     'me-south-1',
     'cn-northwest-1',
->>>>>>> f1df4436
 ]
 
 
@@ -126,11 +100,7 @@
     sts = boto3.client(
         "sts",
         region_name=region,
-<<<<<<< HEAD
-        endpoint_url="https://sts.{}.amazonaws.com".format(region)
-=======
         endpoint_url=sts_regional_endpoint
->>>>>>> f1df4436
     )
     return sts.get_caller_identity()["Account"]
 
