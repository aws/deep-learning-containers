--- conflicted
+++ resolved
@@ -37,21 +37,13 @@
         shutil.copytree(model_src_dir, model_dir)
         shutil.copytree(test_example, code_dir)
 
-<<<<<<< HEAD
-        volume_name = f"model_volume_{request.param}"
-=======
         volume_name = 'model_volume_{}'.format(request.param)
->>>>>>> f1df4436
         subprocess.check_call(
             "docker volume create --name {} --opt type=none "
             "--opt device={} --opt o=bind".format(volume_name, model_dir).split())
         yield volume_name
     finally:
-<<<<<<< HEAD
-        subprocess.check_call(f"docker volume rm {volume_name}".split())
-=======
         subprocess.check_call('docker volume rm {}'.format(volume_name).split())
->>>>>>> f1df4436
 
 
 @pytest.fixture(scope="module", autouse=True)
