# Standard Library
import errno
import os
import shutil
import time

# Third Party
import horovod.tensorflow as hvd
import numpy as np
import tensorflow as tf
from tensorflow.keras.layers import BatchNormalization, Conv2D, Dense, Flatten
from utils import log_result

# First Party
import smdistributed.modelparallel.tensorflow as smp

tf.random.set_seed(1234)

cfg = {
    "microbatches": 2,
    "horovod": True,
    "placement_strategy": "spread",
    "partitions": 2,
    "xla": False,
    "pipeline": "interleaved",
    "optimize": "speed",
}
smp.init(cfg)

cache_dir = os.path.join(os.path.expanduser("~"), ".keras", "datasets")
if not os.path.exists(cache_dir):
    try:
        os.mkdir(cache_dir)
    except OSError as e:
        if e.errno == errno.EEXIST and os.path.isdir(cache_dir):
            pass
        else:
            raise

# Download and load MNIST dataset.
(x_train, y_train), (x_test, y_test) = tf.keras.datasets.mnist.load_data(
    "MNIST-data-%d" % smp.rank()
)
x_train, x_test = x_train / 255.0, x_test / 255.0

# Add a channels dimension
x_train = x_train[..., tf.newaxis]
x_test = x_test[..., tf.newaxis]

train_ds = (
    tf.data.Dataset.from_tensor_slices((x_train, y_train))
    .shuffle(10000, seed=123 + smp.dp_rank())
    .batch(32)
)


class MyModel(smp.DistributedModel):
    def __init__(self):
        super(MyModel, self).__init__()
        self.conv1 = Conv2D(
            32, 3, activation="relu", kernel_initializer=tf.keras.initializers.GlorotNormal(seed=12)
        )
        self.conv0 = Conv2D(
            32, 3, activation="relu", kernel_initializer=tf.keras.initializers.GlorotNormal(seed=12)
        )
        self.flatten = Flatten()
        self.d1 = Dense(
            128, activation="relu", kernel_initializer=tf.keras.initializers.GlorotNormal(seed=192)
        )
        self.d2 = Dense(10, kernel_initializer=tf.keras.initializers.GlorotNormal(seed=126))
        self.bn = BatchNormalization()

    def first(self, x):
        with tf.name_scope("first"):
            x = self.conv1(x)
            # x = self.bn(x)
            return self.flatten(x)

    def second(self, x):
        with tf.name_scope("second"):
            x = self.d1(x)
            return self.d2(x)

    def call(self, x):
        x = self.first(x)
        return self.second(x)


# Create an instance of the model
model = MyModel()

# Profile the model for auto-partition
step = 0
for images, labels in train_ds:
    model.profile(images)
    step += 1
    if step == 2:
        break

loss_object = tf.keras.losses.SparseCategoricalCrossentropy(from_logits=True)

optimizer = tf.keras.optimizers.Adam()

train_loss = tf.keras.metrics.Mean(name="train_loss")


train_accuracy = tf.keras.metrics.SparseCategoricalAccuracy(name="train_accuracy")


@smp.step(
    input_signature=[
        tf.TensorSpec(shape=[32, 28, 28, 1], dtype=tf.float64),
        tf.TensorSpec(shape=[32], dtype=tf.uint8),
        tf.TensorSpec(shape=[], dtype=tf.bool),
    ],
    non_split_inputs=["first_batch"],
)
def get_grads(images, labels, first_batch):
    predictions = model(images, training=True)
    loss = loss_object(labels, predictions)

    gradients = optimizer.get_gradients(loss, model.trainable_variables)

    return gradients, predictions, loss


@tf.function
def train_step(images, labels, first_batch):
    gradients, predictions, loss = get_grads(images, labels, first_batch)
    gradients = [hvd.allreduce(g.reduce_mean()) for g in gradients]
    optimizer.apply_gradients(zip(gradients, model.trainable_variables))

    if first_batch:
        hvd.broadcast_variables(model.variables, root_rank=0)
        hvd.broadcast_variables(optimizer.variables(), root_rank=0)

    train_loss(loss.reduce_mean())
    train_accuracy(labels, predictions.merge())
    return loss.reduce_mean()


t0 = None
step = 0
for epoch in range(5):
    # Reset the metrics at the start of the next epoch
    train_loss.reset_states()
    train_accuracy.reset_states()

    for batch, (images, labels) in enumerate(train_ds):
        if step == 1:
            t0 = time.time()
        train_step(images, labels, tf.constant(batch == 0))
        step += 1

    print(
        "Epoch {}, Accuracy: {}, Loss: {}".format(
            epoch + 1, train_accuracy.result(), train_loss.result()
        )
    )

t1 = time.time()
log_result("Time-to-train", t1 - t0)
<<<<<<< HEAD
assert t1 - t0 < 200
=======
# increased timeout as some runs take ~250
assert t1 - t0 < 250
>>>>>>> 0644b9ba

save_path = "./hvd2_conv_saved_model"
model.save_model(save_path)

if smp.mp_rank() == 1:
    loss_np = train_loss.result().numpy()
    try:
        loss_scalar = loss_np.item()  # numpy >= 1.16
    except:
        loss_scalar = loss_np.asscalar()  # numpy < 1.16

    log_result("Training loss", loss_scalar)
    assert loss_scalar < 0.01


if smp.dp_rank() == 0 and smp.mp_rank() == 0:
    # testing saved model.
    assert os.path.exists(save_path) == True, save_path + " does not exist."
    loaded = tf.keras.models.load_model(save_path)
    infer = loaded.signatures["serving_default"]
    pred = None
    for images, labels in train_ds.take(1):
        pred = infer(images)
        res = pred["output_0"]

    result = np.argmax(res, axis=1)
    expected_result = labels.numpy()
    match = expected_result == result
    assert (
        match.tolist().count(True) / match.shape[0] > 0.9
    ), f"Accuracy less than 0.9 \n Expected: {expected_result} \n Got:      {result}"

    if os.path.exists(save_path):
        shutil.rmtree(save_path)<|MERGE_RESOLUTION|>--- conflicted
+++ resolved
@@ -160,12 +160,8 @@
 
 t1 = time.time()
 log_result("Time-to-train", t1 - t0)
-<<<<<<< HEAD
-assert t1 - t0 < 200
-=======
 # increased timeout as some runs take ~250
 assert t1 - t0 < 250
->>>>>>> 0644b9ba
 
 save_path = "./hvd2_conv_saved_model"
 model.save_model(save_path)
