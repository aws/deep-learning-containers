# Copyright 2017-2020 Amazon.com, Inc. or its affiliates. All Rights Reserved.
#
# Licensed under the Apache License, Version 2.0 (the "License"). You
# may not use this file except in compliance with the License. A copy of
# the License is located at
#
#     http://aws.amazon.com/apache2.0/
#
# or in the "license" file accompanying this file. This file is
# distributed on an "AS IS" BASIS, WITHOUT WARRANTIES OR CONDITIONS OF
# ANY KIND, either express or implied. See the License for the specific
# language governing permissions and limitations under the License.
from __future__ import absolute_import

import os
import re
import boto3
import pytest
from packaging.specifiers import SpecifierSet
from sagemaker.tensorflow import TensorFlow
from sagemaker.tuner import HyperparameterTuner, IntegerParameter
from six.moves.urllib.parse import urlparse
from packaging.version import Version

from ..... import invoke_sm_helper_function
from test.test_utils import is_pr_context, SKIP_PR_REASON
from test.test_utils import get_framework_and_version_from_tag, get_cuda_version_from_tag
from integration.utils import processor, py_version, unique_name_from_base  # noqa: F401
from .timeout import timeout

def can_run_mnist_estimator(ecr_image):
    _, image_framework_version = get_framework_and_version_from_tag(ecr_image)
    return Version(image_framework_version) in SpecifierSet("<2.6")


def validate_or_skip_test(ecr_image):
    if not can_run_mnist_estimator(ecr_image):
        pytest.skip("Mnist Estimator related scripts can only run for versions < 2.6")

RESOURCE_PATH = os.path.join(os.path.dirname(__file__), '..', '..', 'resources')


@pytest.mark.skipif(is_pr_context(), reason=SKIP_PR_REASON)
@pytest.mark.model("mnist")
@pytest.mark.deploy_test
<<<<<<< HEAD
@pytest.mark.release_test
def test_mnist(sagemaker_session, ecr_image, instance_type, framework_version):
=======
def test_mnist(ecr_image, sagemaker_regions, instance_type, framework_version):
    invoke_sm_helper_function(ecr_image, sagemaker_regions, _test_mnist_function,
                              instance_type, framework_version)


def _test_mnist_function(ecr_image, sagemaker_session, instance_type, framework_version):
>>>>>>> a1eb48c6
    resource_path = os.path.join(os.path.dirname(__file__), '..', '..', 'resources')
    script = os.path.join(resource_path, 'mnist', 'mnist.py')
    estimator = TensorFlow(entry_point=script,
                           role='SageMakerRole',
                           instance_type=instance_type,
                           instance_count=1,
                           sagemaker_session=sagemaker_session,
                           image_uri=ecr_image,
                           framework_version=framework_version)

    estimator = _disable_sm_profiler(sagemaker_session.boto_region_name, estimator)

    inputs = estimator.sagemaker_session.upload_data(
        path=os.path.join(resource_path, 'mnist', 'data'),
        key_prefix='scriptmode/mnist')
    estimator.fit(inputs, job_name=unique_name_from_base('test-sagemaker-mnist'))
    _assert_s3_file_exists(sagemaker_session.boto_region_name, estimator.model_data)


@pytest.mark.skipif(is_pr_context(), reason=SKIP_PR_REASON)
@pytest.mark.model("mnist")
@pytest.mark.multinode(2)
@pytest.mark.integration("no parameter server")
def test_distributed_mnist_no_ps(ecr_image, sagemaker_regions, instance_type, framework_version):
    invoke_sm_helper_function(ecr_image, sagemaker_regions, _test_distributed_mnist_no_ps_function,
                              instance_type, framework_version)


def _test_distributed_mnist_no_ps_function(ecr_image, sagemaker_session, instance_type, framework_version):
    resource_path = os.path.join(os.path.dirname(__file__), '..', '..', 'resources')
    script = os.path.join(resource_path, 'mnist', 'mnist.py')
    estimator = TensorFlow(entry_point=script,
                           role='SageMakerRole',
                           instance_count=2,
                           instance_type=instance_type,
                           sagemaker_session=sagemaker_session,
                           image_uri=ecr_image,
                           framework_version=framework_version)
    inputs = estimator.sagemaker_session.upload_data(
        path=os.path.join(resource_path, 'mnist', 'data'),
        key_prefix='scriptmode/mnist')
    estimator.fit(inputs, job_name=unique_name_from_base('test-tf-sm-distributed-mnist'))
    _assert_s3_file_exists(sagemaker_session.boto_region_name, estimator.model_data)


@pytest.mark.model("mnist")
@pytest.mark.multinode(2)
@pytest.mark.integration("parameter server")
def test_distributed_mnist_ps(ecr_image, sagemaker_regions, instance_type, framework_version):
    validate_or_skip_test(ecr_image=ecr_image)
    print('ecr image used for training', ecr_image)
    invoke_sm_helper_function(ecr_image, sagemaker_regions, _test_distributed_mnist_ps_function,
                              instance_type, framework_version)


def _test_distributed_mnist_ps_function(ecr_image, sagemaker_session, instance_type, framework_version):
    resource_path = os.path.join(os.path.dirname(__file__), '..', '..', 'resources')
    script = os.path.join(resource_path, 'mnist', 'mnist_estimator.py')
    estimator = TensorFlow(entry_point=script,
                           role='SageMakerRole',
                           hyperparameters={'sagemaker_parameter_server_enabled': True},
                           instance_count=2,
                           instance_type=instance_type,
                           sagemaker_session=sagemaker_session,
                           image_uri=ecr_image,
                           framework_version=framework_version)
    inputs = estimator.sagemaker_session.upload_data(
        path=os.path.join(resource_path, 'mnist', 'data-distributed'),
        key_prefix='scriptmode/mnist-distributed')
    estimator.fit(inputs, job_name=unique_name_from_base('test-tf-sm-distributed-mnist'))
    _assert_checkpoint_exists(sagemaker_session.boto_region_name, estimator.model_dir, 0)

@pytest.mark.model("mnist")
@pytest.mark.multinode(2)
@pytest.mark.integration("parameter server")
def test_distributed_mnist_custom_ps(sagemaker_session, ecr_image, instance_type, framework_version):
    print('ecr image used for training', ecr_image)
    resource_path = os.path.join(os.path.dirname(__file__), '..', '..', 'resources')
    script = os.path.join(resource_path, 'mnist', 'mnist_custom.py')
    estimator = TensorFlow(entry_point=script,
                           role='SageMakerRole',
                           hyperparameters={'sagemaker_parameter_server_enabled': True},
                           instance_count=2,
                           instance_type=instance_type,
                           sagemaker_session=sagemaker_session,
                           image_uri=ecr_image,
                           framework_version=framework_version)
    inputs = estimator.sagemaker_session.upload_data(
        path=os.path.join(resource_path, 'mnist', 'data-distributed'),
        key_prefix='scriptmode/mnist-distributed')
    estimator.fit(inputs, job_name=unique_name_from_base('test-tf-sm-distributed-mnist'))
    _assert_checkpoint_exists_v2(sagemaker_session.boto_region_name, estimator.model_dir, 10)


@pytest.mark.skipif(is_pr_context(), reason=SKIP_PR_REASON)
@pytest.mark.model("mnist")
@pytest.mark.integration("s3 plugin")
def test_s3_plugin(ecr_image, sagemaker_regions, instance_type, framework_version):
    invoke_sm_helper_function(ecr_image, sagemaker_regions, _test_s3_plugin_function,
                              instance_type, framework_version)


def _test_s3_plugin_function(ecr_image, sagemaker_session, instance_type, framework_version):
    resource_path = os.path.join(os.path.dirname(__file__), '..', '..', 'resources')
    script = os.path.join(resource_path, 'mnist', 'mnist_custom.py')
    estimator = TensorFlow(entry_point=script,
                           role='SageMakerRole',
                           hyperparameters={
                               # Saving a checkpoint after every 5 steps to hammer the S3 plugin
                               'save-checkpoint-steps': 10,
                               # Reducing throttling for checkpoint and model saving
                               'throttle-secs': 1,
                               # Without the patch training jobs would fail around 100th to
                               # 150th step
                               'max-steps': 200,
                               # Large batch size would result in a larger checkpoint file
                               'batch-size': 1024,
                               # This makes the training job exporting model during training.
                               # Stale model garbage collection will also be performed.
                               'export-model-during-training': True
                           },
                           instance_count=1,
                           instance_type=instance_type,
                           sagemaker_session=sagemaker_session,
                           image_uri=ecr_image,
                           framework_version=framework_version)

    inputs = estimator.sagemaker_session.upload_data(
        path=os.path.join(resource_path, 'mnist', 'data-distributed'),
        key_prefix='scriptmode/mnist-distributed')
    estimator.fit(inputs,job_name=unique_name_from_base('test-tf-sm-s3-mnist'))
    print("=========== Model data location ===============")
    print(estimator.model_data)
    print("=========== Model dir           ===============")
    print(estimator.model_dir)
    _assert_checkpoint_exists_v2(sagemaker_session.boto_region_name, estimator.model_dir, 10)

@pytest.mark.skipif(is_pr_context(), reason=SKIP_PR_REASON)
@pytest.mark.model("mnist")
@pytest.mark.integration("hpo")
def test_tuning(ecr_image, sagemaker_regions, instance_type, framework_version):
    invoke_sm_helper_function(ecr_image, sagemaker_regions, _test_tuning_function,
                              instance_type, framework_version)


def _test_tuning_function(ecr_image, sagemaker_session, instance_type, framework_version):
    resource_path = os.path.join(os.path.dirname(__file__), '..', '..', 'resources')
    script = os.path.join(resource_path, 'mnist', 'mnist.py')

    estimator = TensorFlow(entry_point=script,
                           role='SageMakerRole',
                           instance_type=instance_type,
                           instance_count=1,
                           sagemaker_session=sagemaker_session,
                           image_uri=ecr_image,
                           framework_version=framework_version)

    hyperparameter_ranges = {'epochs': IntegerParameter(1, 2)}
    objective_metric_name = 'accuracy'
    metric_definitions = [{'Name': objective_metric_name, 'Regex': 'accuracy = ([0-9\\.]+)'}]

    tuner = HyperparameterTuner(estimator,
                                objective_metric_name,
                                hyperparameter_ranges,
                                metric_definitions,
                                max_jobs=2,
                                max_parallel_jobs=2)

    with timeout(minutes=20):
        inputs = estimator.sagemaker_session.upload_data(
            path=os.path.join(resource_path, 'mnist', 'data'),
            key_prefix='scriptmode/mnist')

        tuning_job_name = unique_name_from_base('test-tf-sm-tuning', max_length=32)
        tuner.fit(inputs, job_name=tuning_job_name)
        tuner.wait()


@pytest.mark.skip(reason="skip the test temporarily due to timeout issue")
@pytest.mark.model("mnist")
@pytest.mark.integration("smdebug")
@pytest.mark.skip_py2_containers
def test_smdebug(ecr_image, sagemaker_regions, instance_type, framework_version):
    invoke_sm_helper_function(ecr_image, sagemaker_regions, _test_smdebug_function,
                              instance_type, framework_version)


def _test_smdebug_function(ecr_image, sagemaker_session, instance_type, framework_version):
    resource_path = os.path.join(os.path.dirname(__file__), '..', '..', 'resources')
    script = os.path.join(resource_path, 'mnist', 'mnist_smdebug.py')
    hyperparameters = {'smdebug_path': '/tmp/ml/output/tensors'}
    estimator = TensorFlow(entry_point=script,
                           role='SageMakerRole',
                           instance_type=instance_type,
                           instance_count=1,
                           sagemaker_session=sagemaker_session,
                           image_uri=ecr_image,
                           framework_version=framework_version,
                           hyperparameters=hyperparameters)
    inputs = estimator.sagemaker_session.upload_data(
        path=os.path.join(resource_path, 'mnist', 'data'),
        key_prefix='scriptmode/mnist_smdebug')
    estimator.fit(inputs, job_name=unique_name_from_base('test-sagemaker-mnist-smdebug'))
    _assert_s3_file_exists(sagemaker_session.boto_region_name, estimator.model_data)


@pytest.mark.integration("smdataparallel_smmodelparallel")
@pytest.mark.processor("gpu")
@pytest.mark.model("mnist")
@pytest.mark.skip_cpu
@pytest.mark.skip_py2_containers
<<<<<<< HEAD
@pytest.mark.release_test
def test_smdataparallel_smmodelparallel_mnist(sagemaker_session, instance_type, ecr_image, tmpdir, framework_version):
=======
def test_smdataparallel_smmodelparallel_mnist(ecr_image, sagemaker_regions, instance_type, tmpdir, framework_version):
>>>>>>> a1eb48c6
    """
    Tests SM Distributed DataParallel and ModelParallel single-node via script mode
    This test has been added for SM DataParallelism and ModelParallelism tests for re:invent.
    TODO: Consider reworking these tests after re:Invent releases are done
    """
    invoke_sm_helper_function(ecr_image, sagemaker_regions, _test_smdataparallel_smmodelparallel_mnist_function,
                              instance_type, tmpdir, framework_version)


def _test_smdataparallel_smmodelparallel_mnist_function(ecr_image, sagemaker_session, instance_type, tmpdir,
                                                        framework_version):
    instance_type = "ml.p3.16xlarge"
    _, image_framework_version = get_framework_and_version_from_tag(ecr_image)
    image_cuda_version = get_cuda_version_from_tag(ecr_image)
    if Version(image_framework_version) < Version("2.3.1") or image_cuda_version != "cu110":
        pytest.skip("SMD Model and Data Parallelism are only supported on CUDA 11, and on TensorFlow 2.3.1 or higher")
    smmodelparallel_path = os.path.join(RESOURCE_PATH, 'smmodelparallel')
    test_script = "smdataparallel_smmodelparallel_mnist_script_mode.sh"
    estimator = TensorFlow(entry_point=test_script,
                           role='SageMakerRole',
                           instance_count=1,
                           instance_type=instance_type,
                           source_dir=smmodelparallel_path,
                           sagemaker_session=sagemaker_session,
                           image_uri=ecr_image,
                           framework_version=framework_version,
                           py_version='py3')

    estimator = _disable_sm_profiler(sagemaker_session.boto_region_name, estimator)

    estimator.fit()


def _assert_checkpoint_exists_v2(region, model_dir, checkpoint_number):
    """
    Checking for v2 style checkpoints i.e. checkpoint and .index files
    """
    _assert_s3_file_exists(region, os.path.join(model_dir, 'checkpoint'))
    _assert_s3_file_exists(region,
                           os.path.join(model_dir, 'model.ckpt-{}.index'.format(checkpoint_number)))


def _assert_checkpoint_exists(region, model_dir, checkpoint_number):
    """
    Checking for v1 style checkpoints i.e. graph.pbtxt, .index files and meta
    """
    _assert_s3_file_exists(region, os.path.join(model_dir, 'graph.pbtxt'))
    _assert_s3_file_exists(region,
                           os.path.join(model_dir, 'model.ckpt-{}.index'.format(checkpoint_number)))
    _assert_s3_file_exists(region,
                           os.path.join(model_dir, 'model.ckpt-{}.meta'.format(checkpoint_number)))


def _assert_s3_file_exists(region, s3_url):
    parsed_url = urlparse(s3_url)
    s3 = boto3.resource('s3', region_name=region)
    s3.Object(parsed_url.netloc, parsed_url.path.lstrip('/')).load()


def _disable_sm_profiler(region, estimator):
    """Disable SMProfiler feature for China regions
    """

    if region in ('cn-north-1', 'cn-northwest-1'):
        estimator.disable_profiler = True
    return estimator<|MERGE_RESOLUTION|>--- conflicted
+++ resolved
@@ -43,17 +43,12 @@
 @pytest.mark.skipif(is_pr_context(), reason=SKIP_PR_REASON)
 @pytest.mark.model("mnist")
 @pytest.mark.deploy_test
-<<<<<<< HEAD
-@pytest.mark.release_test
-def test_mnist(sagemaker_session, ecr_image, instance_type, framework_version):
-=======
 def test_mnist(ecr_image, sagemaker_regions, instance_type, framework_version):
     invoke_sm_helper_function(ecr_image, sagemaker_regions, _test_mnist_function,
                               instance_type, framework_version)
 
 
 def _test_mnist_function(ecr_image, sagemaker_session, instance_type, framework_version):
->>>>>>> a1eb48c6
     resource_path = os.path.join(os.path.dirname(__file__), '..', '..', 'resources')
     script = os.path.join(resource_path, 'mnist', 'mnist.py')
     estimator = TensorFlow(entry_point=script,
@@ -265,12 +260,8 @@
 @pytest.mark.model("mnist")
 @pytest.mark.skip_cpu
 @pytest.mark.skip_py2_containers
-<<<<<<< HEAD
 @pytest.mark.release_test
 def test_smdataparallel_smmodelparallel_mnist(sagemaker_session, instance_type, ecr_image, tmpdir, framework_version):
-=======
-def test_smdataparallel_smmodelparallel_mnist(ecr_image, sagemaker_regions, instance_type, tmpdir, framework_version):
->>>>>>> a1eb48c6
     """
     Tests SM Distributed DataParallel and ModelParallel single-node via script mode
     This test has been added for SM DataParallelism and ModelParallelism tests for re:invent.
