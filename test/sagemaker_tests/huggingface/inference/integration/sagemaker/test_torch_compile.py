# Copyright 2019-2020 Amazon.com, Inc. or its affiliates. All Rights Reserved.
#
# Licensed under the Apache License, Version 2.0 (the "License"). You
# may not use this file except in compliance with the License. A copy of
# the License is located at
#
#     http://aws.amazon.com/apache2.0/
#
# or in the "license" file accompanying this file. This file is
# distributed on an "AS IS" BASIS, WITHOUT WARRANTIES OR CONDITIONS OF
# ANY KIND, either express or implied. See the License for the specific
# language governing permissions and limitations under the License.
from __future__ import absolute_import

import pytest
from packaging.version import Version
import sagemaker
from sagemaker.huggingface import HuggingFaceModel

from test.test_utils import get_framework_and_version_from_tag
from ...integration import (
    model_dir,
    pt_model,
    script_dir,
    pt_compile_script,
    dump_logs_from_cloudwatch,
)
from ...integration.sagemaker.timeout import timeout_and_delete_endpoint
from ..... import invoke_sm_endpoint_helper_function


@pytest.mark.model("tiny-distilbert")
@pytest.mark.processor("cpu")
@pytest.mark.cpu_test
def test_torch_compile_cpu_hosting(
    framework_version, ecr_image, instance_type, sagemaker_regions, py_version
):
<<<<<<< HEAD
    framework, _ = get_framework_and_version_from_tag(ecr_image)
    if "pytorch" not in framework:
        pytest.skip(f"Skipping test for non-pytorch image - {ecr_image}")
=======
    if "pytorch" in ecr_image and Version(framework_version) < Version("2.0"):
        pytest.skip("Skipping torch compile tests for PT 1.X")

>>>>>>> b394f6bd
    instance_type = instance_type or "ml.m5.xlarge"
    invoke_sm_endpoint_helper_function(
        ecr_image=ecr_image,
        sagemaker_regions=sagemaker_regions,
        test_function=_test_pt_compile,
        framework_version=framework_version,
        instance_type=instance_type,
        model_dir=model_dir,
        script_dir=script_dir,
        py_version=py_version,
        dump_logs_from_cloudwatch=dump_logs_from_cloudwatch,
    )


@pytest.mark.model("tiny-distilbert")
@pytest.mark.processor("gpu")
@pytest.mark.gpu_test
def test_torch_compile_gpu_hosting(
    framework_version, ecr_image, instance_type, sagemaker_regions, py_version
):
<<<<<<< HEAD
    framework, _ = get_framework_and_version_from_tag(ecr_image)
    if "pytorch" not in framework:
        pytest.skip(f"Skipping test for non-pytorch image - {ecr_image}")
=======
    if "pytorch" in ecr_image and Version(framework_version) < Version("2.0"):
        pytest.skip("Skipping torch compile tests for PT 1.X")

>>>>>>> b394f6bd
    instance_type = instance_type or "ml.p3.2xlarge"
    invoke_sm_endpoint_helper_function(
        ecr_image=ecr_image,
        sagemaker_regions=sagemaker_regions,
        test_function=_test_pt_compile,
        framework_version=framework_version,
        instance_type=instance_type,
        model_dir=model_dir,
        script_dir=script_dir,
        py_version=py_version,
        dump_logs_from_cloudwatch=dump_logs_from_cloudwatch,
    )


def _test_pt_compile(
    sagemaker_session,
    framework_version,
    image_uri,
    instance_type,
    model_dir,
    script_dir,
    py_version,
    accelerator_type=None,
    **kwargs,
):
    endpoint_name = sagemaker.utils.unique_name_from_base(
        "sagemaker-huggingface-inference-torch-compile-serving"
    )

    model_data = sagemaker_session.upload_data(
        path=model_dir,
        key_prefix="sagemaker-huggingface-inference-torch-compile-serving/models",
    )

    model_file = pt_model
    entry_point = pt_compile_script

    hf_model = HuggingFaceModel(
        model_data=f"{model_data}/{model_file}",
        role="SageMakerRole",
        image_uri=image_uri,
        sagemaker_session=sagemaker_session,
        entry_point=entry_point,
        source_dir=script_dir,
        py_version=py_version,
        model_server_workers=1,
    )
    hf_model._is_compiled_model = True

    with timeout_and_delete_endpoint(endpoint_name, sagemaker_session, minutes=30):
        predictor = hf_model.deploy(
            initial_instance_count=1,
            instance_type=instance_type,
            endpoint_name=endpoint_name,
        )

        data = {
            "inputs": "Camera - You are awarded a SiPix Digital Camera! call 09061221066 fromm landline. Delivery within 28 days."
        }
        output = predictor.predict(data)

        assert "score" in output[0]<|MERGE_RESOLUTION|>--- conflicted
+++ resolved
@@ -35,15 +35,11 @@
 def test_torch_compile_cpu_hosting(
     framework_version, ecr_image, instance_type, sagemaker_regions, py_version
 ):
-<<<<<<< HEAD
     framework, _ = get_framework_and_version_from_tag(ecr_image)
     if "pytorch" not in framework:
         pytest.skip(f"Skipping test for non-pytorch image - {ecr_image}")
-=======
-    if "pytorch" in ecr_image and Version(framework_version) < Version("2.0"):
+    if Version(framework_version) < Version("2.0"):
         pytest.skip("Skipping torch compile tests for PT 1.X")
-
->>>>>>> b394f6bd
     instance_type = instance_type or "ml.m5.xlarge"
     invoke_sm_endpoint_helper_function(
         ecr_image=ecr_image,
@@ -64,15 +60,11 @@
 def test_torch_compile_gpu_hosting(
     framework_version, ecr_image, instance_type, sagemaker_regions, py_version
 ):
-<<<<<<< HEAD
     framework, _ = get_framework_and_version_from_tag(ecr_image)
     if "pytorch" not in framework:
         pytest.skip(f"Skipping test for non-pytorch image - {ecr_image}")
-=======
-    if "pytorch" in ecr_image and Version(framework_version) < Version("2.0"):
+    if Version(framework_version) < Version("2.0"):
         pytest.skip("Skipping torch compile tests for PT 1.X")
-
->>>>>>> b394f6bd
     instance_type = instance_type or "ml.p3.2xlarge"
     invoke_sm_endpoint_helper_function(
         ecr_image=ecr_image,
