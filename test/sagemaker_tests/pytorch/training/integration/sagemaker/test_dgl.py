# Copyright 2018-2020 Amazon.com, Inc. or its affiliates. All Rights Reserved.
#
# Licensed under the Apache License, Version 2.0 (the "License").
# You may not use this file except in compliance with the License.
# A copy of the License is located at
#
#     http://www.apache.org/licenses/LICENSE-2.0
#
# or in the "license" file accompanying this file. This file is distributed
# on an "AS IS" BASIS, WITHOUT WARRANTIES OR CONDITIONS OF ANY KIND, either
# express or implied. See the License for the specific language governing
# permissions and limitations under the License.
from __future__ import absolute_import

import os

import pytest
from sagemaker import utils
from sagemaker.pytorch import PyTorch

from ...integration import resources_path, DEFAULT_TIMEOUT
from ...integration.sagemaker.timeout import timeout

from test.test_utils import get_framework_and_version_from_tag, get_cuda_version_from_tag
from packaging.version import Version


DGL_DATA_PATH = os.path.join(resources_path, 'dgl-gcn')
DGL_SCRIPT_PATH = os.path.join(DGL_DATA_PATH, 'gcn.py')


@pytest.mark.integration("dgl")
@pytest.mark.processor("cpu")
@pytest.mark.model("gcn")
@pytest.mark.skip_gpu
@pytest.mark.skip_py2_containers
def test_dgl_gcn_training_cpu(sagemaker_session, ecr_image, instance_type):
    instance_type = instance_type or 'ml.c4.xlarge'
    _test_dgl_training(sagemaker_session, ecr_image, instance_type)


@pytest.mark.integration("dgl")
@pytest.mark.processor("gpu")
@pytest.mark.model("gcn")
@pytest.mark.skip_cpu
@pytest.mark.skip_py2_containers
def test_dgl_gcn_training_gpu(sagemaker_session, ecr_image, instance_type):

    _, image_framework_version = get_framework_and_version_from_tag(ecr_image)
    image_cuda_version = get_cuda_version_from_tag(ecr_image)
<<<<<<< HEAD
    if image_cuda_version == "cu110":
        pytest.skip("DGL does not suport CUDA 11.0 yet")
=======
    if Version(image_framework_version) == Version("1.6") and image_cuda_version == "cu110":
        pytest.skip("DGL does not support CUDA 11 for PyTorch 1.6")
>>>>>>> 1d7ae6a1

    instance_type = instance_type or 'ml.p2.xlarge'
    _test_dgl_training(sagemaker_session, ecr_image, instance_type)


def _test_dgl_training(sagemaker_session, ecr_image, instance_type):
    dgl = PyTorch(
        entry_point=DGL_SCRIPT_PATH,
        role='SageMakerRole',
        instance_count=1,
        instance_type=instance_type,
        sagemaker_session=sagemaker_session,
        image_uri=ecr_image,
    )
    with timeout(minutes=DEFAULT_TIMEOUT):
        job_name = utils.unique_name_from_base('test-pytorch-dgl-image')
        dgl.fit(job_name=job_name)<|MERGE_RESOLUTION|>--- conflicted
+++ resolved
@@ -48,13 +48,8 @@
 
     _, image_framework_version = get_framework_and_version_from_tag(ecr_image)
     image_cuda_version = get_cuda_version_from_tag(ecr_image)
-<<<<<<< HEAD
     if image_cuda_version == "cu110":
         pytest.skip("DGL does not suport CUDA 11.0 yet")
-=======
-    if Version(image_framework_version) == Version("1.6") and image_cuda_version == "cu110":
-        pytest.skip("DGL does not support CUDA 11 for PyTorch 1.6")
->>>>>>> 1d7ae6a1
 
     instance_type = instance_type or 'ml.p2.xlarge'
     _test_dgl_training(sagemaker_session, ecr_image, instance_type)
