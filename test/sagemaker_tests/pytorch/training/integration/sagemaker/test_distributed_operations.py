--- conflicted
+++ resolved
@@ -284,10 +284,7 @@
                        'microbatches': 1, 'tensor_parallel_degree': 4, 'pipeline_parallel_degree': 2,
                        'activation_checkpointing': 1, 'activation_strategy': "group_2",
                        'manual_partition': 1, 'smp_version': smp_version,
-<<<<<<< HEAD
-=======
                        'query_key_layer_scaling': 0,
->>>>>>> a3d0163c
                        'assert_flash_attn': 1,
                        }
     train = sagemaker.session.s3_input(
