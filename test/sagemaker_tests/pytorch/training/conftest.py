--- conflicted
+++ resolved
@@ -549,11 +549,7 @@
     For each currency release, we can skip SMDDP tests if the binary does not exist.
     However, when the SMDDP binaries are added, be sure to fix the test logic such that the tests are not skipped.
     """
-<<<<<<< HEAD
-    skip_dict = {"==2.0.*": ["cu121"], ">=2.3": ["cpu", "cu121"]}
-=======
-    skip_dict = {"==2.0.*": ["cu121"], "==2.2": ["cpu", "cu121"]}
->>>>>>> 9733d981
+    skip_dict = {"==2.0.*": ["cu121"]}
     if _validate_pytorch_framework_version(
         request, processor, ecr_image, "skip_smddataparallel_test", skip_dict
     ):
