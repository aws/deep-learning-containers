--- conflicted
+++ resolved
@@ -117,10 +117,7 @@
     parser.addoption(
         "--efa", action="store_true", default=False, help="Run only efa tests",
     )
-<<<<<<< HEAD
-=======
     parser.addoption('--sagemaker-regions', default="us-west-2")
->>>>>>> a1eb48c6
 
 
 def pytest_configure(config):
@@ -167,13 +164,8 @@
     return request.config.getoption('--processor')
 
 @pytest.fixture(scope='session', name='sagemaker_regions')
-<<<<<<< HEAD
-def fixture_sagemaker_region(request):
-    sagemaker_regions = request.config.getoption('--region')
-=======
 def fixture_sagemaker_regions(request):
     sagemaker_regions = request.config.getoption('--sagemaker-regions')
->>>>>>> a1eb48c6
     return sagemaker_regions.split(",")
 
 @pytest.fixture(scope='session', name='tag')
