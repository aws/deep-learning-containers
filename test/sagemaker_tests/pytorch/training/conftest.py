--- conflicted
+++ resolved
@@ -402,10 +402,6 @@
             )
 
 
-<<<<<<< HEAD
-@pytest.fixture(scope="session")
-def skip_inductor_test(request, framework_version):
-=======
 @pytest.fixture(autouse=True)
 def skip_inductor_test(request):
     if "framework_version" in request.fixturenames:
@@ -414,7 +410,6 @@
         fw_ver = request.getfixturevalue("ecr_image")
     else:
         return
->>>>>>> 368bc47e
     if request.node.get_closest_marker("skip_inductor_test"):
         if Version(fw_ver) < Version("2.0.0"):
             pytest.skip(
@@ -422,10 +417,6 @@
             )
 
 
-<<<<<<< HEAD
-@pytest.fixture(scope="session")
-def skip_s3plugin_test(request, framework_version):
-=======
 @pytest.fixture(autouse=True)
 def skip_s3plugin_test(request):
     if "framework_version" in request.fixturenames:
@@ -434,7 +425,6 @@
         fw_ver = request.getfixturevalue("ecr_image")
     else:
         return
->>>>>>> 368bc47e
     if request.node.get_closest_marker("skip_s3plugin_test"):
         if Version(fw_ver) not in SpecifierSet("<=1.12.1,>=1.6.0"):
             pytest.skip(
