--- conflicted
+++ resolved
@@ -49,30 +49,23 @@
 
 
 @pytest.mark.model("mnist")
-<<<<<<< HEAD
+@pytest.mark.skip("Skipping flaky test. Will need to be run manually.")
 def test_serve_json_npy(test_loader, use_gpu, docker_image, framework_version, sagemaker_local_session, instance_type):
-=======
-@pytest.mark.skip("Skipping flaky test. Will need to be run manually.")
-def test_serve_json_npy(test_loader, use_gpu, docker_image, sagemaker_local_session, instance_type):
->>>>>>> 0a98ad39
     model_dir = model_gpu_dir if use_gpu else model_cpu_dir
-    with _predictor(model_dir, mnist_script, docker_image, framework_version, sagemaker_local_session,
-                    instance_type) as predictor:
+    with _predictor(
+            model_dir, mnist_script, docker_image, framework_version, sagemaker_local_session, instance_type
+    ) as predictor:
         for content_type in (content_types.JSON, content_types.NPY):
             for accept in (content_types.JSON, content_types.CSV, content_types.NPY):
                 _assert_prediction_npy_json(predictor, test_loader, content_type, accept)
 
 
 @pytest.mark.model("mnist")
-<<<<<<< HEAD
+@pytest.mark.skip("Skipping flaky test. Will need to be run manually.")
 def test_serve_csv(test_loader, use_gpu, docker_image, framework_version, sagemaker_local_session, instance_type):
-    with _predictor(model_cpu_1d_dir, mnist_1d_script, docker_image, framework_version, sagemaker_local_session,
-=======
-@pytest.mark.skip("Skipping flaky test. Will need to be run manually.")
-def test_serve_csv(test_loader, use_gpu, docker_image, sagemaker_local_session, instance_type):
-    with _predictor(model_cpu_1d_dir, mnist_1d_script, docker_image, sagemaker_local_session,
->>>>>>> 0a98ad39
-                    instance_type) as predictor:
+    with _predictor(
+            model_cpu_1d_dir, mnist_1d_script, docker_image, framework_version, sagemaker_local_session, instance_type
+    ) as predictor:
         for accept in (content_types.JSON, content_types.CSV, content_types.NPY):
             _assert_prediction_csv(predictor, test_loader, accept)
 
@@ -80,30 +73,28 @@
 @pytest.mark.model("mnist")
 @pytest.mark.processor("gpu")
 @pytest.mark.skip_cpu
-<<<<<<< HEAD
+@pytest.mark.skip("Skipping flaky test. Will need to be run manually.")
 def test_serve_cpu_model_on_gpu(test_loader, docker_image, framework_version, sagemaker_local_session, instance_type):
-    with _predictor(model_cpu_1d_dir, mnist_1d_script, docker_image, framework_version, sagemaker_local_session,
-=======
-@pytest.mark.skip("Skipping flaky test. Will need to be run manually.")
-def test_serve_cpu_model_on_gpu(test_loader, docker_image, sagemaker_local_session, instance_type):
-    with _predictor(model_cpu_1d_dir, mnist_1d_script, docker_image, sagemaker_local_session,
->>>>>>> 0a98ad39
-                    instance_type) as predictor:
+    with _predictor(
+            model_cpu_1d_dir, mnist_1d_script, docker_image, framework_version, sagemaker_local_session, instance_type
+    ) as predictor:
         _assert_prediction_npy_json(predictor, test_loader, content_types.NPY, content_types.JSON)
 
 
 @pytest.mark.model("mnist")
 @pytest.mark.processor("cpu")
 @pytest.mark.skip_gpu_py2
-<<<<<<< HEAD
+@pytest.mark.skip("Skipping flaky test. Will need to be run manually.")
 def test_serving_calls_model_fn_once(docker_image, framework_version, sagemaker_local_session, instance_type):
-    with _predictor(model_cpu_dir, call_model_fn_once_script, docker_image, framework_version, sagemaker_local_session,
-=======
-@pytest.mark.skip("Skipping flaky test. Will need to be run manually.")
-def test_serving_calls_model_fn_once(docker_image, sagemaker_local_session, instance_type):
-    with _predictor(model_cpu_dir, call_model_fn_once_script, docker_image, sagemaker_local_session,
->>>>>>> 0a98ad39
-                    instance_type, model_server_workers=2) as predictor:
+    with _predictor(
+            model_cpu_dir,
+            call_model_fn_once_script,
+            docker_image,
+            framework_version,
+            sagemaker_local_session,
+            instance_type,
+            model_server_workers=2,
+    ) as predictor:
         predictor.deserializer = deserializers.BytesDeserializer()
 
         # call enough times to ensure multiple requests to a worker
