--- conflicted
+++ resolved
@@ -169,7 +169,6 @@
             pytest.skip('Skipping eia container with tag {}'.format(docker_base_name))
 
 
-<<<<<<< HEAD
 @pytest.fixture(autouse=True)
 def log_current_test():
     """
@@ -180,7 +179,8 @@
         logger.info(f"============================= Executing test :: {test_name} :: =============================")
     except Exception:
         logger.error("Pytest env variable PYTEST_CURRENT_TEST not set")
-=======
+
+
 def _get_remote_override_flags():
     try:
         s3_client = boto3.client('s3')
@@ -230,5 +230,4 @@
     version = os.getenv("CODEBUILD_RESOLVED_SOURCE_VERSION")
 
     if build_name and version and _is_test_disabled(test_name, build_name, version):
-        pytest.skip(f"Skipping {test_name} test because it has been disabled.")
->>>>>>> 25ad6255
+        pytest.skip(f"Skipping {test_name} test because it has been disabled.")