--- conflicted
+++ resolved
@@ -79,12 +79,8 @@
         echo "SMDebug tests failed for $FRAMEWORK"
         exit $exit_code
     fi
-<<<<<<< HEAD
-else
-=======
 elif [[ $FRAMEWORK == "tensorflow2" ]]; then
     tf_version=$(python -c "import tensorflow as tf; print(tf.__version__)")
->>>>>>> 8f4ee63e
     for test_file in tests/${FRAMEWORK}/*
     do
         if [[ "$tf_version" == *"2.7."* && "$test_file" == *"test_keras_mirrored.py" ]]; then
@@ -100,7 +96,7 @@
                 echo "SMDebug test failed: $test_file"
                 exit $exit_code
             fi
-        fi 
+        fi
     done
 else
     for test_file in tests/${FRAMEWORK}/*
