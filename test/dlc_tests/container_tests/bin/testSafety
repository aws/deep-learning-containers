#!/bin/bash
IGNORE_LIST=()
for arg in "$@"; do
    IGNORE_LIST+=("-i $arg")
done

HOME_DIR=/test
BIN_DIR=${HOME_DIR}/bin
LOG_DIR=${HOME_DIR}/log_testSafety

<<<<<<< HEAD

=======
>>>>>>> 2584c41a
yes | pip install -qq 'safety<2.0.0' || exit 1
safety check --full-report && exit 0  # print out all vulnerabilities even if they are meant to be ignored
safety check --bare ${IGNORE_LIST[*]} &> /dev/null || exit 1  # exit with err code 1 if not all vulnerabilities handled<|MERGE_RESOLUTION|>--- conflicted
+++ resolved
@@ -8,10 +8,6 @@
 BIN_DIR=${HOME_DIR}/bin
 LOG_DIR=${HOME_DIR}/log_testSafety
 
-<<<<<<< HEAD
-
-=======
->>>>>>> 2584c41a
 yes | pip install -qq 'safety<2.0.0' || exit 1
 safety check --full-report && exit 0  # print out all vulnerabilities even if they are meant to be ignored
 safety check --bare ${IGNORE_LIST[*]} &> /dev/null || exit 1  # exit with err code 1 if not all vulnerabilities handled