--- conflicted
+++ resolved
@@ -49,15 +49,11 @@
 loss = tf.losses.SparseCategoricalCrossentropy()
 
 # Horovod: adjust learning rate based on number of GPUs.
-<<<<<<< HEAD
-opt = tf.optimizers.legacy.Adam(0.001 * hvd.size())
-=======
 if Version(tf.__version__) in SpecifierSet("<2.11.0"):
     opt = tf.optimizers.Adam(0.001)
 else:
     opt = tf.optimizers.legacy.Adam(0.001)
     
->>>>>>> 7b7e8d37
 
 checkpoint_dir = './checkpoints'
 checkpoint = tf.train.Checkpoint(model=mnist_model, optimizer=opt)
