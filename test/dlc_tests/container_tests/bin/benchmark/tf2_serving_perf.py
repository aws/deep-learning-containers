# Copyright 2016 Google Inc. All Rights Reserved.
#
# Licensed under the Apache License, Version 2.0 (the "License");
# you may not use this file except in compliance with the License.
# You may obtain a copy of the License at
#
#     http://www.apache.org/licenses/LICENSE-2.0
#
# Unless required by applicable law or agreed to in writing, software
# distributed under the License is distributed on an "AS IS" BASIS,
# WITHOUT WARRANTIES OR CONDITIONS OF ANY KIND, either express or implied.
# See the License for the specific language governing permissions and
# limitations under the License.
# ==============================================================================

# !/usr/bin/env python2.7
"""Tests for tensorflow_model_server."""

import atexit
import os
import shlex
import socket
import subprocess
import sys
import time
import pickle
import shutil
import boto3
import botocore
import marshal
import argparse
import logging
import pprint
from multiprocessing.dummy import Pool

# This is a placeholder for a Google-internal import.

import grpc
from grpc.beta import implementations
from grpc.beta import interfaces as beta_interfaces
from grpc.framework.interfaces.face import face
import tensorflow as tf
import numpy as np

from tensorflow.core.framework import types_pb2
from tensorflow.python.platform import flags
from tensorflow_serving.apis import classification_pb2

# from tensorflow_serving.apis import get_model_status_pb2
# from tensorflow_serving.apis import model_service_pb2_grpc
from tensorflow_serving.apis import predict_pb2
from tensorflow_serving.apis import prediction_service_pb2_grpc
from tensorflow_serving.apis import regression_pb2
from tensorflow_serving.apis import inference_pb2
from tensorflow.python.saved_model import signature_constants
from tensorflow.python.estimator import model_fn as model_fn_lib

FLAGS = flags.FLAGS

RPC_TIMEOUT = 600.0
CHANNEL_WAIT_TIMEOUT = 5.0
WAIT_FOR_SERVER_READY_INT_SECS = 600
NUM_PREDICTIONS = 5

SERVING_OUPUT_LOG = "serving_output.log"

DOCKER_NAME = "tensorflow_inference_container"


def print_helper(cmd):
    print("****************************************")
    print(cmd)
    print("****************************************")


def download_test_image():
    if not os.path.isfile("/tmp/data/angeldog.jpg"):
        os.system("wget https://upload.wikimedia.org/wikipedia/commons/7/75/Cute_grey_kitten.jpg")
        os.system("mkdir -p /tmp/data")
        os.system("mv Cute_grey_kitten.jpg /tmp/data/angeldog.jpg")


def PickUnusedPort():
    s = socket.socket(socket.AF_INET6, socket.SOCK_STREAM)
    s.bind(("", 0))
    port = s.getsockname()[1]
    s.close()
    return port


def WaitForServerReady(port):
    """Waits for a server on the localhost to become ready."""
    for _ in range(0, WAIT_FOR_SERVER_READY_INT_SECS):
        time.sleep(1)
        request = predict_pb2.PredictRequest()
        request.model_spec.name = "intentionally_missing_model"

        try:
            # Send empty request to missing model
            channel = grpc.insecure_channel("localhost:{}".format(port))
            stub = prediction_service_pb2_grpc.PredictionServiceStub(channel)
            stub.Predict(request, RPC_TIMEOUT)
        except grpc.RpcError as error:
            # Missing model error will have details containing 'Servable'
            if "Servable" in error.details():
                print("Server is ready")
                break


class TensorflowModelServerTester(object):
    """This class defines integration test cases for tensorflow_model_server."""

    def __init__(self, ServingInput, model_server=None, concurrent=1):
        """ServingInput is a 4 item tuple.
        0: Model Name
        1: Model Path
        2: Signature Name
        3: Predict_Input_fn
        """
        self.Predict_Input_fn = ServingInput[3]
        self.model_name = ServingInput[0]
        self.model_path = ServingInput[1]
        self.sig_name = ServingInput[2]
        self.server_proc = None
        self.concurrent = concurrent
        self.open_procs = []

    def TerminateProcs(self):
        """Terminate all processes."""
        print("Terminating all processes...")
        if self.server_proc is not None:
            print(self.server_proc)
            self.output_file.close()
            self.server_proc.terminate()

    def RunServer(
        self,
        port,
        model_name,
        model_path,
        batching_parameters_file="",
        grpc_channel_arguments="",
        wait_for_server_ready=True,
    ):
        """Run tensorflow_model_server using test config."""
        print("Starting test server...")

        command = "docker" if processor == "cpu" else "nvidia-docker"

        env_command = (
            " -e TENSORFLOW_INTER_OP_PARALLELISM=2 -e TENSORFLOW_INTRA_OP_PARALLELISM=72 -e KMP_AFFINITY='granularity=fine,verbose,compact,1,0' -e OMP_NUM_THREADS=36 -e TENSORFLOW_SESSION_PARALLELISM=9 -e KMP_BLOCKTIME=1 -e KMP_SETTINGS=0 "
            if processor == "cpu"
            else ""
        )

        command += (
            " run --rm --name "
            + DOCKER_NAME
            + env_command
            + " -p 8500:8500 -v /home/ubuntu/src/container_tests:/test --mount type=bind,source="
            + model_path
            + ",target=/models/"
            + model_name
            + " -e MODEL_NAME="
            + model_name
            + " -itd "
            + docker_image_name
        )
        port = 8500

        print_helper(command)
        my_env = os.environ.copy()
        self.output_file = open(SERVING_OUPUT_LOG, "w")
        self.server_proc = subprocess.Popen(
            shlex.split(command), env=my_env, stdout=self.output_file
        )
        self.open_procs.append(self.server_proc)
        print("Server started")
        if wait_for_server_ready:
            WaitForServerReady(port)
        return "localhost:" + str(port)

    def _Predict(self, model_server_address, request_timeout=30, iterations=NUM_PREDICTIONS):
        """Helper method to call predict on models we want to test
        input_fn: This will return 4 lists
        [input_names], [input_data], [input_shapes], [input_types]
        model_name = name of model testing
        signature_name = default to SERVING
        """
        print("Sending Predict request...")
        host, port = model_server_address.split(":")
        request = predict_pb2.PredictRequest()
        request.model_spec.name = self.model_name
        request.model_spec.signature_name = self.sig_name
        input_names, input_data, input_shapes, input_types = self.Predict_Input_fn()

        # input_names, input_data, input_shapes, input_types = self.convert_to_proto_artifacts(self.Predict_Input_fn())

        for ii in range(len(input_names)):  # Goverened by the input_names'
            print(input_shapes)
            if input_types[ii] != None:
                request.inputs[input_names[ii]].CopyFrom(
                    tf.compat.v1.make_tensor_proto(
                        input_data[ii], shape=input_shapes[ii], dtype=input_types[ii]
                    )
                )
            else:
                request.inputs[input_names[ii]].CopyFrom(
                    tf.compat.v1.make_tensor_proto(input_data[ii], shape=input_shapes[ii])
                )

        # Create the stub and channel
        channel = grpc.insecure_channel("localhost:{}".format(port))
        timing = []
        stub = prediction_service_pb2_grpc.PredictionServiceStub(channel)
        p = Pool(self.concurrent)

        def do_pred(x):
            start = time.time()
            result = stub.Predict(request, request_timeout)
            end = time.time()
            return (result, end - start)

        for each in range(iterations):
            res = p.map(do_pred, range(self.concurrent))
            result = res[-1][0]
            times = [x[1] for x in res]
            timing.append((np.min(times), np.mean(times), np.max(times)))
        results = {}

        for output in result.outputs:
            results[output] = tf.compat.v1.make_ndarray(result.outputs[output])

        return results, timing

    def testServing(self, iterations=2):
        """ServingInput is a 4 item tuple.
        0: Model Name
        1: Model Path
        2: Signature Name
        3: Predict_Input_fn
        """
        # atexit.register(self.TerminateProcs)

        model_server_address = self.RunServer(
            PickUnusedPort(),
            self.model_name,
            self.model_path,
        )
        result = self._Predict(model_server_address, RPC_TIMEOUT, iterations)
        print("Terminating Proc")
        self.server_proc.terminate()
        self.server_proc.wait()
        os.system("docker rm -f {}".format(DOCKER_NAME))
        return result


def test_serving(ServingTests, binary=None, concurrent=1, exclude_list=[], iterations=2):
    results = {}
    for each in ServingTests:
        if type(each) == list:
            if each[0] not in exclude_list:
                results[each[0]] = {}
                tester = TensorflowModelServerTester(each, binary, concurrent)
                res = tester.testServing(iterations=iterations)
                results[each[0]]["values"] = res[0]
                results[each[0]]["timing"] = res[1]
        else:
            if ServingTests[0] not in exclude_list:
                results[ServingTests[0]] = {}
                tester = TensorflowModelServerTester(ServingTests, binary, concurrent)
                res = tester.testServing(iterations=iterations)
                results[ServingTests[0]]["values"] = res[0]
                results[ServingTests[0]]["timing"] = res[1]
            break

    return results


def download_file(bucket_name, s3, key):
    working_dir = "/tmp/test_eia_serving_"
    if not os.path.isdir(working_dir):
        os.mkdir(working_dir)

    fname = key + ".zip"

    working_dir = working_dir + "/" + key  # WORKING PLUS KEY
    print(key)

    if os.path.isdir(working_dir):
        shutil.rmtree(working_dir)
    os.mkdir(working_dir)

    destfile = working_dir + "/" + fname
    print("destfile", destfile)
    try:
        s3.Bucket(bucket_name).download_file(fname, destfile)

    except botocore.exceptions.ClientError as e:
        if e.response["Error"]["Code"] == "404":
            print("Object does not exist")
        else:
            raise

    if destfile.endswith(".zip"):
        os.system("unzip " + destfile + " -d /tmp/test_eia_serving_/")

    with open("%s/metadata.pkl" % (working_dir), "rb") as f2:
        metadata_read = f2.read()

        # First check python version
    if sys.version_info >= (3, 0):
        metadata = pickle.loads(metadata_read, encoding="latin1")
    else:
        metadata = pickle.loads(metadata_read)

    # Process input fn
    from types import FunctionType

    input_fn = metadata["input_fn"]

    exec(input_fn[0])
    id2 = eval(input_fn[1])

    metadata["input_fn"] = id2

    model_path = ""

    if os.path.isdir(working_dir + "/" + key):
        model_path = working_dir + "/" + key
    else:
        model_path = working_dir + "/" + key + ".pb"

    if not model_path:
        sys.exit("No model found in directory")
    output = [metadata["Test name"], model_path, metadata["sig_name"], metadata["input_fn"]]
    return output


def upload_files(ServingTests, bucket_name):
    for each in ServingTests:
        print(each)
        upload_file(each, bucket_name)


def upload_file(ServingTest, bucket_name):
    # holds metadata i.e. classes, input names, output names
    working_dir = "/tmp/test_eia_serving_"
    # If clean up hasn't happened
    if os.path.isdir(working_dir):
        shutil.rmtree(working_dir)
    os.mkdir(working_dir)
    pickle_dict = {}
    zip_filename = ServingTest[0]
    model_file = ServingTest[1]
    working_dir = working_dir + "/" + zip_filename
    os.mkdir(working_dir)

    def is_pb_in_dir(dir_name):
        for versions in os.listdir(dir_name):
            for fname in os.listdir(dir_name + "/" + versions):
                if fname.endswith(".pb"):
                    print("Found pb")

                    return True and "variables" in os.listdir(dir_name + "/" + versions)
        return False

    if not os.path.isfile(model_file):
        if not (os.path.isdir(model_file) or is_pb_in_dir(model_file)):
            sys.exit("Invalid model file name")

    input_fn = ServingTest[3]

    pickle_dict["Test name"] = ServingTest[0]
    pickle_dict["sig_name"] = ServingTest[2]
    # Need to modify the pickling of a function.
    # Process input_fn
    import inspect

    funcdetails = [
        inspect.getsource(input_fn),
        input_fn.__name__,
    ]
    input_fn = funcdetails
    pickle_dict["input_fn"] = input_fn

    def copyfile(file_or_dir):
        if os.path.isdir(working_dir):
            shutil.copytree(file_or_dir, working_dir + "/" + zip_filename)
        else:
            shutil.copyfile(file_or_dir, working_dir + "/" + zip_filename + ".pb")

    # Copy in the model file or directory
    if model_file.endswith("/"):
        model_file = model_file[:-1]
    copyfile(model_file)

    pickle.dump(pickle_dict, open(working_dir + "/metadata.pkl", "wb"), 2)

    # zips file together
    os.chdir("/tmp/test_eia_serving_")
    os.system("zip -r " + zip_filename + " " + zip_filename)
    # uploads zip file to s3
    os.system("aws s3 cp " + zip_filename + ".zip" + " s3://" + bucket_name)


def mnist_input_fn():
    input_names = ["images"]
    np.random.seed(0)
    input_data = np.random.rand(1, 784)
    input_shapes = [[1, 784]]
    input_types = [(tf.float32)]
    return input_names, input_data, input_shapes, input_types


def saved_model_half_plus_two_input_fn():
    input_names = ["x"]
    np.random.seed(0)
    input_data = np.random.rand(1, 1)
    input_shapes = [[1, 1]]
    input_types = [(tf.float32)]
    return input_names, input_data, input_shapes, input_types


def Inception_input_fn():
    f = open("/tmp/data/angeldog.jpg", "rb")
    input_names = ["images"]
    input_shapes = [[1]]
    input_data = [f.read()]
    input_types = [None]
    f.close()
    return input_names, input_data, input_shapes, input_types


def Resnet_50_v1_input_fn():
    input_names = ["input"]
    np.random.seed(0)
    input_data = np.random.rand(1, 224, 224, 3)
    input_shapes = [(1, 224, 224, 3)]
    input_types = [tf.float32]
    return input_names, input_data, input_shapes, input_types


def Resnet_input_fn():
    input_names = ["input"]
    np.random.seed(0)
    input_data = np.random.rand(128, 224, 224, 3)
    input_shapes = [(128, 224, 224, 3)]
    input_types = [tf.float32]
    return input_names, input_data, input_shapes, input_types


def Resnet101_input_fn():
    input_names = ["inputs"]
    np.random.seed(0)
    input_data = np.random.rand(1, 224, 224, 3)
    input_shapes = [(1, 224, 224, 3)]
    input_types = [tf.uint8]
    return input_names, input_data, input_shapes, input_types


def resnet50v2_taehoon_input_fn():
    input_names = ["Placeholder:0"]
    np.random.seed(0)
    input_data = np.random.rand(1, 224, 224, 3)
    input_shapes = [(1, 224, 224, 3)]
    input_types = [tf.float32]
    return input_names, input_data, input_shapes, input_types


def main():
    parser = argparse.ArgumentParser()
    parser.add_argument("--run", help="Run a particular model locally first then s3")
    parser.add_argument("--run_s3", help="Run a particular model from s3")
    parser.add_argument("--upload", help="Upload to S3, will invoke interactive mode")
    parser.add_argument("--run_all_s3", help="Run all models defined by Keys", action="store_true")
    parser.add_argument(
        "--upload_all", help="Upload all models in model_info definition", action="store_true"
    )
    parser.add_argument(
        "--binary", default="/usr/bin/tensorflow_model_server", help="Where tensorflow_model_server"
    )
    parser.add_argument(
        "--concurrent", help="Number of concurrent threads (GIL limited)", default=1, type=int
    )
    parser.add_argument("--get_perf", help="Get Performance statistics", action="store_true")
    parser.add_argument("--iterations", help="Run iterations", type=int, default=2)
    parser.add_argument(
        "--validate_gpu_binary",
        help="Run GPU Test to validate binary is a GPU binary",
        action="store_true",
    )
    parser.add_argument(
        "--validate_mkl_binary",
        help="Run MKL Test to validate binary is a MKL binary",
        action="store_true",
    )
    parser.add_argument(
        "--docker_image_name", help="The docker image name used to create a container"
    )
    parser.add_argument("--processor", help="Run on gpu or cpu", default="gpu")
    parser.add_argument(
        "--exclude", help="Exclude certain models when running all s3 models", nargs="+"
    )

    # name of S3 bucket to be accessed
    bucket_name = "tf-test-models"
    s3 = boto3.resource("s3")
    args = parser.parse_args()
    download_test_image()

    ServingTests = []
    # ServingTests.append(["saved_model_half_plus_two_gpu", "/home/ubuntu/saved_model_half_plus_two_gpu/", 'serving_default', saved_model_half_plus_two_input_fn])
    ServingTests.append(
        [
            "saved_model_half_plus_two_cpu",
            "/home/ubuntu/saved_model_half_plus_two_cpu/",
            "serving_default",
            saved_model_half_plus_two_input_fn,
        ]
    )

    ServingTests.append(
        [
            "INCEPTION",
            "/home/ubuntu/s3model/serving/SERVING_INCEPTION/SERVING_INCEPTION",
            "predict_images",
            Inception_input_fn,
        ]
    )
    ServingTests.append(
        [
            "MNIST",
            "/home/ubuntu/s3model/serving/SERVING_MNIST/SERVING_MNIST",
            "predict_images",
            mnist_input_fn,
        ]
    )
    ServingTests.append(
        [
            "Resnet50v2",
            "/home/ubuntu/s3model/serving/SERVING_Resnet-50-v2/SERVING_Resnet-50-v2/",
            "serving_default",
            Resnet_50_v1_input_fn,
        ]
    )
    ServingTests.append(
        [
            "RCNN-Resnet101-kitti",
            "/home/ubuntu/s3model/serving/SERVING_RCNN-Resnet101/SERVING_RCNN-Resnet101",
            "serving_default",
            Resnet101_input_fn,
        ]
    )
    ServingTests.append(
        [
            "SSDResnet50Coco",
            "/home/ubuntu/s3model/serving/SERVING_ssd_resnet50_v1_coco/SERVING_ssd_resnet50_v1_coco",
            "serving_default",
            Resnet101_input_fn,
        ]
    )
    ServingTests.append(
        [
            "resnet50v2-taehoon",
            "/home/ubuntu/s3model/serving/resnet50-taehoon/",
            "serving_default",
            resnet50v2_taehoon_input_fn,
        ]
    )

    keys = [
        # "saved_model_half_plus_two_cpu",
        "INCEPTION",
        "MNIST",
        "Resnet50v2",
        "RCNN-Resnet101-kitti",
        "SSDResnet50Coco",
    ]
    if args.exclude:
        keys = [x for x in keys if x not in args.exclude]

    if os.path.isdir("/tmp/downloads"):
        os.system("rm -rf /tmp/downloads/*")
    else:
        os.system("mkdir /tmp/downloads")

    if args.docker_image_name:
        global docker_image_name
        docker_image_name = args.docker_image_name

    global processor
    processor = args.processor

    if not args.binary:
        print("No binary specified, Using Default binary in PATH")
        args.binary = None

    keynames = [x[0] for x in ServingTests]
    if args.upload:
        if args.upload in keynames:
            print("Uploading %s" % (args.upload))
            upload_file(ServingTests[keynames.index(args.upload)], bucket_name)
            print("finished Uploading %s" % (args.upload))
        return
    elif args.run:
        dir_path = None
        if args.run in keynames:
            dir_path = ServingTests[keynames.index(args.run)][1]
        if args.run in keynames and (os.path.isdir(dir_path)):
            ServingTests = [ServingTests[keynames.index(args.run)]]
            print("Found a local Model for %s" % (args.run))
        else:
            print("Downloading S3 Model [%s]" % (args.run))
            output = download_file(bucket_name, s3, args.run)
            ServingTests = []
            ServingTests.append(output)
    elif args.run_s3:
        print("Downloading S3 Model [%s]" % (args.run_s3))
        output = download_file(bucket_name, s3, args.run_s3)
        ServingTests = []
        ServingTests.append(output)
    elif args.upload_all:
        upload_files(ServingTests, bucket_name)
        print("Finished uploading models [%s]" % (", ".join(keynames)))
        return
    elif args.validate_gpu_binary:
        # If there are more models that need to be added for DLAMI, it should be added here.
        keys = ["saved_model_half_plus_two_gpu"]
        ServingTests = []
        for key in keys:
            print("Downloading %s" % (key))
            output = download_file(bucket_name, s3, key)
            ServingTests.append(output)
            print(output)
    elif args.validate_mkl_binary:
        # If there are more models that need to be added for DLAMI, it should be added here.

        os.environ["MKL_VERBOSE"] = str(1)
        keys = ["INCEPTION"]
        ServingTests = []
        for key in keys:
            print("Downloading %s" % (key))
            output = download_file(bucket_name, s3, key)
            ServingTests.append(output)
            print(output)

    elif args.run_all_s3:
        if len(keys) > 0:
            print("Running models [%s]" % (", ".join(keys)))
        else:
            print("No models to run, exiting")
            return
        ServingTests = []
        for key in keys:
            print("Downloading %s" % (key))
            output = download_file(bucket_name, s3, key)
            ServingTests.append(output)
            print(output)
    else:
        # elif(args.run_all): This is the DEFAULT
        # input names of files to download
        parser.print_help()
        exit()

    if args.iterations:
        iterations = args.iterations
    else:
        iterations = 2
    server_results = {}
    server_results = test_serving(ServingTests, args.binary, args.concurrent, iterations=iterations)
    if args.get_perf:
        server_results = get_perf(server_results)

    print("Printing server timing")
    printresults(server_results)

    if args.validate_mkl_binary:
        fp = open(SERVING_OUPUT_LOG)
        for line in fp.readlines():
            if "MKL_VERBOSE Intel" in line:
                print("This is an MKL Binary")
                print("Proof: ", line)
                break
        else:
            raise ModuleNotFoundError("This isn't an MKL binary")


def get_perf(results):
    for model in results:
        stats = {}
        min_results = []
        mean_results = []
        max_results = []
        for each in results[model]["timing"]:
            min_results.append(each[0])
            mean_results.append(each[1])
            max_results.append(each[2])

        if len(mean_results) > 1:
            mean_results = mean_results[1:]  # REmove the first inference
<<<<<<< HEAD

=======
        # "interpolation" is being deprecated and throws warnings when used.
        # "method" is the replacement.
>>>>>>> 0c275012
        stats["p50"] = np.percentile(mean_results, 50, method="nearest")
        stats["p90"] = np.percentile(mean_results, 90, method="nearest")
        stats["p99"] = np.percentile(mean_results, 99, method="nearest")
        stats["mean"] = np.mean(mean_results)
        stats["min"] = np.min(mean_results)
        stats["max"] = np.max(mean_results)
        results[model]["timing"] = stats
    return results


def printresults(results):
    for model in results:
        line = "%20s : " % (model)
        if type(results[model]["timing"]) == dict:
            for stat in results[model]["timing"]:
                line += "%s : %6.4f ," % (stat, results[model]["timing"][stat])
        else:
            for each in results[model]["timing"]:
                line += "[%6.4f,%6.4f,%6.4f]," % (each)
        print(line)


if __name__ == "__main__":
    main()<|MERGE_RESOLUTION|>--- conflicted
+++ resolved
@@ -699,12 +699,8 @@
 
         if len(mean_results) > 1:
             mean_results = mean_results[1:]  # REmove the first inference
-<<<<<<< HEAD
-
-=======
         # "interpolation" is being deprecated and throws warnings when used.
         # "method" is the replacement.
->>>>>>> 0c275012
         stats["p50"] = np.percentile(mean_results, 50, method="nearest")
         stats["p90"] = np.percentile(mean_results, 90, method="nearest")
         stats["p99"] = np.percentile(mean_results, 99, method="nearest")
