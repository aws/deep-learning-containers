--- conflicted
+++ resolved
@@ -34,11 +34,7 @@
 
     yaml_path = os.path.join(os.sep, "tmp", f"pytorch_single_node_training_{rand_int}.yaml")
     pod_name = f"pytorch-single-node-training-{rand_int}"
-<<<<<<< HEAD
-
-=======
     # Workaround for https://github.com/pytorch/vision/issues/1938 and https://github.com/pytorch/vision/issues/3549
->>>>>>> 29d8fa9e
     mnist_dataset_download_config = '''
       FILE=new_main.py &&
       echo "from __future__ import print_function" > $FILE &&
@@ -49,16 +45,12 @@
       sed -i '1d' examples/mnist/main.py &&
       cat examples/mnist/main.py >> $FILE &&
       rm examples/mnist/main.py &&
-<<<<<<< HEAD
-      mv $FILE examples/mnist/main.py
-=======
       mv $FILE examples/mnist/main.py &&
       sed -i -e "13 a datasets.MNIST.resources = [\
       ('https://ossci-datasets.s3.amazonaws.com/mnist/train-images-idx3-ubyte.gz', 'f68b3c2dcbeaaa9fbdd348bbdeb94873'), \
       ('https://ossci-datasets.s3.amazonaws.com/mnist/train-labels-idx1-ubyte.gz', 'd53e105ee54ea40749a09fcbcd1e9432'), \
       ('https://ossci-datasets.s3.amazonaws.com/mnist/t10k-images-idx3-ubyte.gz', '9fb629c4189551a2d022fa330f9573f3'), \
       ('https://ossci-datasets.s3.amazonaws.com/mnist/t10k-labels-idx1-ubyte.gz', 'ec29112dd5afa0611ce80d1b7f02629c')]" examples/mnist/main.py
->>>>>>> 29d8fa9e
     '''
 
     args = f"git clone https://github.com/pytorch/examples.git && {mnist_dataset_download_config}  && python examples/mnist/main.py"
