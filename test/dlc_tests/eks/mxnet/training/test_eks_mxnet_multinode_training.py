import json
import os
import random
import datetime

import pytest
import yaml

from invoke import run
from invoke.context import Context
from retrying import retry

import test.test_utils.eks as eks_utils
import test.test_utils.ec2 as ec2_utils

LOGGER = eks_utils.LOGGER

<<<<<<< HEAD
#Skip these test for temporary basis
#TODO : unskip this test and find a fix for this
@pytest.mark.skip(reason="Skipping the EKS Multinode Test for temporary basis. It passes manually, but fails in the pipeline currently")
@pytest.mark.integration("horovod")
@pytest.mark.model("mnist")
@pytest.mark.multinode("multinode(3)")
=======
@pytest.mark.skipif(is_pr_context(), reason=SKIP_PR_REASON)
>>>>>>> 39511631
def test_eks_mxnet_multi_node_training_horovod_mnist(mxnet_training, example_only):
    """Run MXNet distributed training on EKS using docker images with MNIST dataset"""

    eks_cluster_size = "3"
    ec2_instance_type = "p3.16xlarge"

    eks_gpus_per_worker = ec2_utils.get_instance_num_gpus(instance_type=ec2_instance_type)
    _run_eks_mxnet_multinode_training_horovod_mpijob(mxnet_training, eks_cluster_size, eks_gpus_per_worker)

def _run_eks_mxnet_multinode_training_horovod_mpijob(example_image_uri, cluster_size, eks_gpus_per_worker):
    
    LOGGER.info("Starting run_eks_mxnet_multi_node_training on MNIST dataset using horovod")
    LOGGER.info("The test will run on an example image %s", example_image_uri)

    user = Context().run("echo $USER").stdout.strip("\n")
    random.seed(f"{example_image_uri}-{datetime.datetime.now().strftime('%Y%m%d%H%M%S%f')}")
    unique_tag = f"{user}-{random.randint(1, 10000)}"

    namespace = f"mx-multi-node-train-{'py2' if 'py2' in example_image_uri else 'py3'}-{unique_tag}"
    job_name = f"mxnet-mnist-horovod-job-{unique_tag}"

    LOGGER.debug(f"Namespace: {namespace}")

    local_template_file_path = os.path.join(
        "eks",
        "eks_manifest_templates",
        "mxnet",
        "training",
        "multi_node_training_horovod_mnist.yaml"
    )

    remote_yaml_file_path = os.path.join(os.sep, "tmp", f"tensorflow_multi_node_training_{unique_tag}.yaml")

    replace_dict = {
        "<JOB_NAME>": job_name,
        "<NUM_WORKERS>": cluster_size,
        "<CONTAINER_IMAGE>": example_image_uri,
        "<GPUS>": str(eks_gpus_per_worker)
    }

    eks_utils.write_eks_yaml_file_from_template(local_template_file_path, remote_yaml_file_path, replace_dict)

<<<<<<< HEAD
#Skip these test for temporary basis
#TODO : unskip this test and find a fix for this
@pytest.mark.skip(reason="Skipping the EKS Multinode Test for temporary basis. It passes manually, but fails in the pipeline currently")
@pytest.mark.integration("parameter_server")
@pytest.mark.model("mnist")
@pytest.mark.multinode("multinode")
=======
    _run_eks_multi_node_training_mpijob(namespace, job_name, remote_yaml_file_path)

@pytest.mark.skipif(is_pr_context(), reason=SKIP_PR_REASON)
>>>>>>> 39511631
def test_eks_mxnet_multinode_training(mxnet_training, example_only):
    """Run MXNet distributed training on EKS using docker images with MNIST dataset"""
    random.seed(f"{mxnet_training}-{datetime.datetime.now().strftime('%Y%m%d%H%M%S%f')}")
    unique_id = random.randint(1, 6000)
    namespace = f"mxnet-multi-node-training-{unique_id}"
    job_name = f"kubeflow-mxnet-gpu-dist-job-{unique_id}"

    # TODO: This should either be dynamic or at least global variables
    num_workers = 3
    num_servers = 2
    gpu_limit = 1
    epochs = 20
    layers = 2
    gpus = 0

    local_template_file_path = os.path.join(
        "eks",
        "eks_manifest_templates",
        "mxnet",
        "training",
        "multi_node_gpu_training.yaml"
    )

    remote_yaml_file_path = os.path.join(os.sep, "tmp", f"mxnet_multi_node_training_{unique_id}.yaml")

    replace_dict = {
        "<JOB_NAME>": job_name,
        "<NUM_SERVERS>": num_servers,
        "<NUM_WORKERS>": num_workers,
        "<CONTAINER_IMAGE>": mxnet_training,
        "<EPOCHS>": epochs,
        "<LAYERS>": layers,
        "<GPUS>": gpus,
        "<GPU_LIMIT>": gpu_limit
    }

    eks_utils.write_eks_yaml_file_from_template(local_template_file_path, remote_yaml_file_path, replace_dict)
    

    training_result = _run_eks_mxnet_multi_node_training(namespace, job_name, remote_yaml_file_path)
    assert training_result, "EKS multinode training failed"

def _run_eks_mxnet_multi_node_training(namespace, app_name, job_name, remote_yaml_file_path):
    """Run MXNet distributed training on EKS using MXNet Operator
    Args:
    namespace, job_name, remote_yaml_file_path
    """

    training_result = False

    # Namespaces will allow parallel runs on the same cluster. Create namespace if it doesnt exist.
    does_namespace_exist = run(f"kubectl get namespace | grep {namespace}", warn=True)
    if not does_namespace_exist:
        run(f"kubectl create namespace {namespace}")

    try:
        
        # Delete old job with same name if exists
        run(f"kubectl delete -f {remote_yaml_file_path}", warn=True)
        run(f"kubectl create -f {remote_yaml_file_path} -n {namespace}")
        if is_mxnet_eks_multinode_training_complete(job_name, namespace):
            training_result = True
    finally:
        eks_utils.eks_multinode_cleanup(remote_yaml_file_path, namespace)

    return training_result


@retry(stop_max_attempt_number=60, wait_fixed=12000, retry_on_exception=eks_utils.retry_if_value_error)
def is_mxnet_eks_multinode_training_complete(job_name, namespace):
    """Function to check job and pod status for multinode training.
    A separate method is required because kubectl commands for logs and status are different with namespaces.
    Args:
        job_name: str, remote_yaml_file_path: str
    """
    run_out = run(f"kubectl get mxjobs -n {namespace} {job_name} -o json", warn=True)
    if run_out.stdout is not None or run_out.stdout != "":
        job_info = json.loads(run_out.stdout)
        LOGGER.debug(f"Job info: {job_info}")

    if 'status' not in job_info:
        raise ValueError("Waiting for job to launch...")
    job_status = job_info['status']
    if 'conditions' not in job_status:
        raise ValueError("Waiting for job to launch...")
    job_conditions = job_status['conditions']
    if len(job_conditions) == 0:
        raise ValueError("Waiting for job to launch...")
    else:
        # job_conditions at least with length 1
        if 'status' in job_conditions[0]:
            job_created = job_conditions[0]['status']
            if 'message' in job_conditions[0] and len(job_conditions) == 1:
                LOGGER.info(job_conditions[0]['message'])
            if not job_created:
                raise ValueError("Waiting for job to be created...")
            if len(job_conditions) == 1:
                raise ValueError("Waiting for job to run...")
            # job_conditions at least with length 2
            if 'status' in job_conditions[1]:
                job_running = job_conditions[1]['status']
                if 'message' in job_conditions[1] and len(job_conditions) == 2:
                    LOGGER.info(job_conditions[1]['message'])
                if not job_running:
                    raise ValueError("Waiting for job to run...")
                if len(job_conditions) == 2:
                    raise ValueError("Waiting for job to complete...")
                # job_conditions at least with length 3
                if 'status' in job_conditions[2]:
                    job_succeed = job_conditions[2]['status']
                    if 'message' in job_conditions[2]:
                        LOGGER.info(job_conditions[2]['message'])
                    if not job_succeed:
                        if job_running:
                            raise ValueError("Waiting for job to complete...")
                        else:
                            return False
                    return True
            else:
                raise ValueError("Waiting for job to run...")
        else:
            raise ValueError("Waiting for job to launch...")
    return False


def _run_eks_multi_node_training_mpijob(namespace, job_name, remote_yaml_file_path):
    """
    Function to run eks multinode training MPI job
    """

    run(f"kubectl create namespace {namespace}")

    try:
        training_job_start = run(f"kubectl create -f {remote_yaml_file_path} -n {namespace}", warn=True)
        if training_job_start.return_code:
            raise RuntimeError(f"Failed to start {job_name}:\n{training_job_start.stderr}")

        LOGGER.info("Check pods")
        run(f"kubectl get pods -n {namespace} -o wide")

        complete_pod_name = eks_utils.is_mpijob_launcher_pod_ready(namespace, job_name)

        _, pod_name = complete_pod_name.split("/")
        LOGGER.info(f"The Pods have been created and the name of the launcher pod is {pod_name}")

        LOGGER.info(f"Wait for the {job_name} job to complete")
        if eks_utils.is_eks_multinode_training_complete(remote_yaml_file_path, namespace, pod_name, job_name):
            LOGGER.info(f"Wait for the {pod_name} pod to reach completion")
            distributed_out = run(f"kubectl logs -n {namespace} -f {complete_pod_name}").stdout
            LOGGER.info(distributed_out)
    finally:
        eks_utils.eks_multinode_cleanup(remote_yaml_file_path, namespace)<|MERGE_RESOLUTION|>--- conflicted
+++ resolved
@@ -15,24 +15,22 @@
 
 LOGGER = eks_utils.LOGGER
 
-<<<<<<< HEAD
-#Skip these test for temporary basis
-#TODO : unskip this test and find a fix for this
-@pytest.mark.skip(reason="Skipping the EKS Multinode Test for temporary basis. It passes manually, but fails in the pipeline currently")
+
+@pytest.mark.skipif(is_pr_context(), reason=SKIP_PR_REASON)
 @pytest.mark.integration("horovod")
 @pytest.mark.model("mnist")
 @pytest.mark.multinode("multinode(3)")
-=======
-@pytest.mark.skipif(is_pr_context(), reason=SKIP_PR_REASON)
->>>>>>> 39511631
 def test_eks_mxnet_multi_node_training_horovod_mnist(mxnet_training, example_only):
-    """Run MXNet distributed training on EKS using docker images with MNIST dataset"""
-
+    """
+    Run MXNet distributed training on EKS using docker images with MNIST dataset (horovod)
+    """
     eks_cluster_size = "3"
     ec2_instance_type = "p3.16xlarge"
 
     eks_gpus_per_worker = ec2_utils.get_instance_num_gpus(instance_type=ec2_instance_type)
-    _run_eks_mxnet_multinode_training_horovod_mpijob(mxnet_training, eks_cluster_size, eks_gpus_per_worker)
+    
+    _mxnet_multinode_training_horovod_mpijob(mxnet_training, eks_cluster_size, eks_gpus_per_worker)
+
 
 def _run_eks_mxnet_multinode_training_horovod_mpijob(example_image_uri, cluster_size, eks_gpus_per_worker):
     
@@ -67,20 +65,17 @@
 
     eks_utils.write_eks_yaml_file_from_template(local_template_file_path, remote_yaml_file_path, replace_dict)
 
-<<<<<<< HEAD
-#Skip these test for temporary basis
-#TODO : unskip this test and find a fix for this
-@pytest.mark.skip(reason="Skipping the EKS Multinode Test for temporary basis. It passes manually, but fails in the pipeline currently")
-@pytest.mark.integration("parameter_server")
+    _run_eks_multi_node_training_mpijob(namespace, job_name, remote_yaml_file_path)
+
+
+@pytest.mark.skipif(is_pr_context(), reason=SKIP_PR_REASON)
+@pytest.mark.integration("parameter server")
 @pytest.mark.model("mnist")
 @pytest.mark.multinode("multinode")
-=======
-    _run_eks_multi_node_training_mpijob(namespace, job_name, remote_yaml_file_path)
-
-@pytest.mark.skipif(is_pr_context(), reason=SKIP_PR_REASON)
->>>>>>> 39511631
 def test_eks_mxnet_multinode_training(mxnet_training, example_only):
-    """Run MXNet distributed training on EKS using docker images with MNIST dataset"""
+    """
+    Run MXNet distributed training on EKS using docker images with MNIST dataset (parameter server)
+    """
     random.seed(f"{mxnet_training}-{datetime.datetime.now().strftime('%Y%m%d%H%M%S%f')}")
     unique_id = random.randint(1, 6000)
     namespace = f"mxnet-multi-node-training-{unique_id}"
