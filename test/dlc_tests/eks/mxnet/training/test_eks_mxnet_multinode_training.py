--- conflicted
+++ resolved
@@ -17,13 +17,6 @@
 LOGGER = eks_utils.LOGGER
 
 
-<<<<<<< HEAD
-@pytest.mark.skipif(is_pr_context(), reason=SKIP_PR_REASON)
-=======
-#Skip these test for temporary basis
-#TODO : unskip this test and find a fix for this
-@pytest.mark.skip(reason="Skipping the EKS Multinode Test for temporary basis. It passes manually, but fails in the pipeline currently")
->>>>>>> 11e55fdd
 def test_eks_mxnet_multi_node_training_horovod_mnist(mxnet_training, example_only):
     """Run MXNet distributed training on EKS using docker images with MNIST dataset"""
 
@@ -32,6 +25,7 @@
 
     eks_gpus_per_worker = ec2_utils.get_instance_num_gpus(instance_type=ec2_instance_type)
     _run_eks_mxnet_multinode_training_horovod_mpijob(mxnet_training, eks_cluster_size, eks_gpus_per_worker)
+
 
 def _run_eks_mxnet_multinode_training_horovod_mpijob(example_image_uri, cluster_size, eks_gpus_per_worker):
     
@@ -68,9 +62,7 @@
 
     _run_eks_multi_node_training_mpijob(namespace, job_name, remote_yaml_file_path)
 
-#Skip these test for temporary basis
-#TODO : unskip this test and find a fix for this
-@pytest.mark.skip(reason="Skipping the EKS Multinode Test for temporary basis. It passes manually, but fails in the pipeline currently")
+
 def test_eks_mxnet_multinode_training(mxnet_training, example_only):
     """Run MXNet distributed training on EKS using docker images with MNIST dataset"""
     random.seed(f"{mxnet_training}-{datetime.datetime.now().strftime('%Y%m%d%H%M%S%f')}")
@@ -112,6 +104,7 @@
 
     training_result = _run_eks_mxnet_multi_node_training(namespace, job_name, remote_yaml_file_path)
     assert training_result, "EKS multinode training failed"
+
 
 def _run_eks_mxnet_multi_node_training(namespace, job_name, remote_yaml_file_path):
     """Run MXNet distributed training on EKS using MXNet Operator
