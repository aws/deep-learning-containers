import time

import pytest
import boto3

from botocore.exceptions import ClientError
from tenacity import retry, stop_after_delay, wait_random_exponential

import test.test_utils.ecs as ecs_utils

from test import test_utils
from test.test_utils import ec2 as ec2_utils


@pytest.fixture(scope="session")
def ecs_client(region):
    return boto3.client("ecs", region_name=region)


@pytest.fixture(scope="function")
def ecs_cluster_name(request):
    return request.param


@pytest.mark.timeout(300)
@pytest.fixture(scope="function")
def ecs_cluster(request, ecs_client, ecs_cluster_name, region):
    """
    Fixture to handle spin up and tear down of ecs cluster

    :param request:
    :param ecs_client:
    :param ecs_cluster_name:
    :param region:
    :return:
    """
    cluster_name = ecs_cluster_name
    cluster_arn = ecs_utils.create_ecs_cluster(cluster_name, region=region)

    # Finalizer to delete the ecs cluster
    def delete_ecs_cluster():
        ecs_utils.delete_ecs_cluster(cluster_arn, region=region)

    request.addfinalizer(delete_ecs_cluster)

    # Wait for cluster status to be active
    if ecs_utils.check_ecs_cluster_status(cluster_arn, "ACTIVE"):
        return cluster_arn
    raise ecs_utils.ECSClusterCreationException(f'Failed to create ECS cluster - {cluster_name}')


@pytest.fixture(scope="function")
def training_script(request):
    """
    Path that container is expecting training script to be in

    i.e. /test/bin/testTensorFlow
    """
    return request.param


@pytest.fixture(scope="function")
def training_cmd(request, ecs_cluster_name, training_script):
    artifact_folder = f"{ecs_cluster_name}-folder"
    s3_test_artifact_location = test_utils.upload_tests_to_s3(artifact_folder)

    def delete_s3_artifact_copy():
        test_utils.delete_uploaded_tests_from_s3(s3_test_artifact_location)

    request.addfinalizer(delete_s3_artifact_copy)

    return ecs_utils.build_ecs_training_command(s3_test_artifact_location, training_script)


@pytest.fixture(scope="session")
def ecs_ami(request):
    return request.param


@pytest.fixture(scope="session")
def ecs_instance_type(request):
    return request.param


<<<<<<< HEAD
=======
@pytest.fixture(scope="session")
def ecs_num_neurons(request, ecs_instance_type):
    # Set the num neurons based on instance_type
    if ecs_instance_type == "trn1.2xlarge":
        return 1
    elif ecs_instance_type == "trn1.32xlarge":
        return 16

    return None

@pytest.mark.timeout(300)
>>>>>>> 5b6a03c6
@pytest.fixture(scope="function")
def ecs_container_instance(
    request, ecs_cluster, ec2_client, ecs_client, ecs_instance_type, ecs_ami, region, ei_accelerator_type
):
    """
    Fixture to handle spin up and tear down of ECS container instance

    :param request: pytest request object
    :param ecs_cluster: ecs cluster fixture
    :param ec2_client: boto3 ec2 client
    :param ecs_client: boto3 ecs client
    :param ecs_instance_type: eventually to be used
    :param ecs_ami: eventually to be used
    :param region: region in which to launch instance
    :param ei_accelerator_type: ei accelerator type to attach to instance
    :return: tuple (ec2_instance_id, ecs_cluster_name)
    """
    # Get these from params on the test
    instance_type = ecs_instance_type
    image_id = ecs_ami
    cluster_name = ecs_utils.get_ecs_cluster_name(ecs_cluster)

    user_data = f"#!/bin/bash\necho ECS_CLUSTER={ecs_cluster} >> /etc/ecs/ecs.config"

    params = {
        "KeyName": "pytest.pem",
        "ImageId": image_id,
        "InstanceType": instance_type,
        "UserData": user_data,
        "IamInstanceProfile": {"Name": "ecsInstanceRole"},
        "TagSpecifications": [
            {"ResourceType": "instance", "Tags": [{"Key": "Name", "Value": f"CI-CD ecs worker {cluster_name}"}]},
        ],
        "MaxCount": 1,
        "MinCount": 1,
    }
    if ei_accelerator_type:
        params["ElasticInferenceAccelerators"] = [
            {
                'Type': ei_accelerator_type,
                'Count': 1
            }
        ]
        availability_zones = {"us-west-2": ["us-west-2a", "us-west-2b", "us-west-2c"],
                              "us-east-1": ["us-east-1a", "us-east-1b", "us-east-1c"]}
        for a_zone in availability_zones[region]:
            params["Placement"] = {
                'AvailabilityZone': a_zone
            }
            try:
                instances = _run_instances(ec2_client, params)
                if instances:
                    break
            except ClientError as e:
                print(f"Failed to launch in {a_zone} with Error: {e}")
                continue
    else:
        instances = _run_instances(ec2_client, params)
    instance_id = instances.get("Instances")[0].get("InstanceId")

    # Define finalizer to terminate instance after this fixture completes
    def terminate_ec2_instance():
        ec2_client.terminate_instances(InstanceIds=[instance_id])
        terminate_waiter = ec2_client.get_waiter("instance_terminated")
        terminate_waiter.wait(InstanceIds=[instance_id])

    request.addfinalizer(terminate_ec2_instance)

    waiter = ec2_client.get_waiter("instance_running")
    waiter.wait(InstanceIds=[instance_id])
    is_attached = False

    # Check to see if instance is attached
    while not is_attached:
        # Add sleep to avoid throttling limit
        time.sleep(12)
        response = ecs_client.describe_clusters(clusters=[ecs_cluster])
        if response.get("clusters", [{}])[0].get("registeredContainerInstancesCount"):
            is_attached = True

    return instance_id, ecs_cluster


@retry(
    reraise=True,
    stop=stop_after_delay(ec2_utils.INSTANCE_CREATE_MAX_WAIT_SECONDS),
    wait=wait_random_exponential(multiplier=0.001, max=ec2_utils.INSTANCE_CREATE_MAX_RETRY_PERIOD_SECONDS),
)
def _run_instances(ec2_client, params):
    """
    Helper function that can be independently retried without re-creating resources such as key-pairs.

    :param ec2_client: boto3.Client object for EC2
    :param params: dict Keyword Parameters to be passed to the run_instances function
    :return: dict object returned by run_instances function
    """
    try:
        response = ec2_client.run_instances(**params)
        ec2_utils.instance_launch_successful_metric(params["InstanceType"], "us-west-2")
        return response
    except Exception:
        ec2_utils.instance_launch_failed_attempt_metric(params["InstanceType"], "us-west-2")
        raise<|MERGE_RESOLUTION|>--- conflicted
+++ resolved
@@ -82,8 +82,6 @@
     return request.param
 
 
-<<<<<<< HEAD
-=======
 @pytest.fixture(scope="session")
 def ecs_num_neurons(request, ecs_instance_type):
     # Set the num neurons based on instance_type
@@ -94,8 +92,7 @@
 
     return None
 
-@pytest.mark.timeout(300)
->>>>>>> 5b6a03c6
+
 @pytest.fixture(scope="function")
 def ecs_container_instance(
     request, ecs_cluster, ec2_client, ecs_client, ecs_instance_type, ecs_ami, region, ei_accelerator_type
