--- conflicted
+++ resolved
@@ -47,12 +47,8 @@
         service_name, task_family, revision = ecs_utils.setup_ecs_inference_service(
             pytorch_inference_eia, "pytorch", ecs_cluster_arn, model_name, worker_instance_id, ei_accelerator_type, region=region
         )
-<<<<<<< HEAD
         server_type = get_inference_server_type(pytorch_inference_eia)
-        inference_result = request_pytorch_inference_densenet(public_ip_address, server_type=server_type)
-=======
-        inference_result = request_pytorch_inference_densenet(public_ip_address, model_name=model_name)
->>>>>>> b0027e58
+        inference_result = request_pytorch_inference_densenet(public_ip_address, model_name=model_name, server_type=server_type)
         assert inference_result, f"Failed to perform inference at IP address: {public_ip_address}"
 
     finally:
