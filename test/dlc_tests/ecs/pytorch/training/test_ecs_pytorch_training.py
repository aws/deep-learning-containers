import os

import pytest

from test.test_utils import ECS_AML2_CPU_USWEST2, ECS_AML2_GPU_USWEST2, CONTAINER_TESTS_PREFIX
from test.test_utils import ecs as ecs_utils
from test.test_utils import ec2 as ec2_utils

from test.test_utils import get_framework_and_version_from_tag, get_cuda_version_from_tag
from packaging.version import Version


PT_MNIST_TRAINING_SCRIPT = os.path.join(CONTAINER_TESTS_PREFIX, "pytorch_tests", "testPyTorch")
PT_DGL_TRAINING_SCRIPT = os.path.join(CONTAINER_TESTS_PREFIX, "dgl_tests", "testPyTorchDGL")
PT_S3_PLUGIN_CMD = os.path.join(CONTAINER_TESTS_PREFIX, "pytorch_tests", "testPyTorchS3Plugin")


@pytest.mark.model("mnist")
@pytest.mark.parametrize("training_script", [PT_MNIST_TRAINING_SCRIPT], indirect=True)
@pytest.mark.parametrize("ecs_instance_type", ["c5.9xlarge"], indirect=True)
@pytest.mark.parametrize("ecs_ami", [ECS_AML2_CPU_USWEST2], indirect=True)
def test_ecs_pytorch_training_mnist_cpu(
    cpu_only, ecs_container_instance, pytorch_training, training_cmd, ecs_cluster_name
):
    """
    CPU mnist test for PyTorch Training

    Instance Type - c5.9xlarge

    Given above parameters, registers a task with family named after this test, runs the task, and waits for
    the task to be stopped before doing teardown operations of instance and cluster.
    """
    instance_id, cluster_arn = ecs_container_instance

    ecs_utils.ecs_training_test_executor(ecs_cluster_name, cluster_arn, training_cmd, pytorch_training, instance_id)


@pytest.mark.model("mnist")
@pytest.mark.parametrize("training_script", [PT_MNIST_TRAINING_SCRIPT], indirect=True)
@pytest.mark.parametrize("ecs_instance_type", ["p3.8xlarge"], indirect=True)
@pytest.mark.parametrize("ecs_ami", [ECS_AML2_GPU_USWEST2], indirect=True)
def test_ecs_pytorch_training_mnist_gpu(
    gpu_only, ecs_container_instance, pytorch_training, training_cmd, ecs_cluster_name
):
    """
    GPU mnist test for PyTorch Training

    Instance Type - p3.8xlarge

    Given above parameters, registers a task with family named after this test, runs the task, and waits for
    the task to be stopped before doing teardown operations of instance and cluster.
    """
    instance_id, cluster_arn = ecs_container_instance

    num_gpus = ec2_utils.get_instance_num_gpus(instance_id)

    ecs_utils.ecs_training_test_executor(
        ecs_cluster_name, cluster_arn, training_cmd, pytorch_training, instance_id, num_gpus=num_gpus
    )


@pytest.mark.model("resnet18")
@pytest.mark.integration("pt_s3_plugin")
@pytest.mark.parametrize("training_script", [PT_S3_PLUGIN_CMD], indirect=True)
@pytest.mark.parametrize("ecs_instance_type", ["c5.9xlarge"], indirect=True)
@pytest.mark.parametrize("ecs_ami", [ECS_AML2_CPU_USWEST2], indirect=True)
def test_ecs_pytorch_s3_plugin_training_cpu(
    cpu_only, ecs_container_instance, pytorch_training, training_cmd, ecs_cluster_name, pt17_and_above_only
):
    """
    CPU resnet18 test for PyTorch Training using S3 plugin

    Instance Type - c5.9xlarge

    Given above parameters, registers a task with family named after this test, runs the task, and waits for
    the task to be stopped before doing teardown operations of instance and cluster.
    """
    _, image_framework_version = get_framework_and_version_from_tag(pytorch_training)
    if Version(image_framework_version) < Version("1.8"):
        pytest.skip("S3 plugin is supported on PyTorch version >=1.8")
    instance_id, cluster_arn = ecs_container_instance

    ecs_utils.ecs_training_test_executor(ecs_cluster_name, cluster_arn, training_cmd, pytorch_training, instance_id)


@pytest.mark.model("resnet18")
@pytest.mark.integration("pt_s3_plugin")
@pytest.mark.parametrize("training_script", [PT_S3_PLUGIN_CMD], indirect=True)
@pytest.mark.parametrize("ecs_instance_type", ["p3.8xlarge"], indirect=True)
@pytest.mark.parametrize("ecs_ami", [ECS_AML2_GPU_USWEST2], indirect=True)
def test_ecs_pytorch_s3_plugin_training_gpu(
    gpu_only, ecs_container_instance, pytorch_training, training_cmd, ecs_cluster_name, pt17_and_above_only
):
    """
    GPU resnet18 test for PyTorch Training using S3 plugin

    Instance Type - p3.8xlarge

    Given above parameters, registers a task with family named after this test, runs the task, and waits for
    the task to be stopped before doing teardown operations of instance and cluster.
    """
    _, image_framework_version = get_framework_and_version_from_tag(pytorch_training)
    if Version(image_framework_version) < Version("1.8"):
        pytest.skip("S3 plugin is supported on PyTorch version >=1.8")
    instance_id, cluster_arn = ecs_container_instance

    num_gpus = ec2_utils.get_instance_num_gpus(instance_id)

    ecs_utils.ecs_training_test_executor(
        ecs_cluster_name, cluster_arn, training_cmd, pytorch_training, instance_id, num_gpus=num_gpus
    )


@pytest.mark.integration("dgl")
@pytest.mark.model("gcn")
@pytest.mark.parametrize("training_script", [PT_DGL_TRAINING_SCRIPT], indirect=True)
@pytest.mark.parametrize("ecs_instance_type", ["c5.12xlarge"], indirect=True)
@pytest.mark.parametrize("ecs_ami", [ECS_AML2_CPU_USWEST2], indirect=True)
def test_ecs_pytorch_training_dgl_cpu(
    cpu_only, py3_only, ecs_container_instance, pytorch_training, training_cmd, ecs_cluster_name
):
    """
    CPU DGL test for PyTorch Training

    Instance Type - c5.12xlarge

    DGL is only supported in py3, hence we have used the "py3_only" fixture to ensure py2 images don't run
    on this function.

    Given above parameters, registers a task with family named after this test, runs the task, and waits for
    the task to be stopped before doing teardown operations of instance and cluster.
    """
    _, image_framework_version = get_framework_and_version_from_tag(pytorch_training)
    # TODO: Remove when DGL gpu test on ecs get fixed
    if Version(image_framework_version) == Version("1.10"):
        pytest.skip("ecs test for DGL gpu fails for pt 1.10")
    instance_id, cluster_arn = ecs_container_instance

    ecs_utils.ecs_training_test_executor(ecs_cluster_name, cluster_arn, training_cmd, pytorch_training, instance_id)


@pytest.mark.integration("dgl")
@pytest.mark.model("gcn")
@pytest.mark.parametrize("training_script", [PT_DGL_TRAINING_SCRIPT], indirect=True)
@pytest.mark.parametrize("ecs_instance_type", ["p3.8xlarge"], indirect=True)
@pytest.mark.parametrize("ecs_ami", [ECS_AML2_GPU_USWEST2], indirect=True)
def test_ecs_pytorch_training_dgl_gpu(
    gpu_only, py3_only, ecs_container_instance, pytorch_training, training_cmd, ecs_cluster_name
):
    """
    GPU DGL test for PyTorch Training

    Instance Type - p3.8xlarge

    DGL is only supported in py3, hence we have used the "py3_only" fixture to ensure py2 images don't run
    on this function.

    Given above parameters, registers a task with family named after this test, runs the task, and waits for
    the task to be stopped before doing teardown operations of instance and cluster.
    """
    _, image_framework_version = get_framework_and_version_from_tag(pytorch_training)
    image_cuda_version = get_cuda_version_from_tag(pytorch_training)
    if Version(image_framework_version) == Version("1.6") and image_cuda_version == "cu110":
        pytest.skip("DGL does not suport CUDA 11 for PyTorch 1.6")
    # TODO: Remove when DGL gpu test on ecs get fixed
<<<<<<< HEAD
    if image_cuda_version == "cu115":
        pytest.skip("DGL doesn't support cuda11.5 yet")
    if Version(image_framework_version) >= Version("1.10") and image_cuda_version == "cu113":
        pytest.skip("ecs test for DGL gpu fails since pt 1.10")
=======
    if Version(image_framework_version) == Version("1.10") and image_cuda_version == "cu113":
        pytest.skip("ecs test for DGL gpu fails for pt 1.10")
>>>>>>> 24cfba3a

    instance_id, cluster_arn = ecs_container_instance

    num_gpus = ec2_utils.get_instance_num_gpus(instance_id)

    ecs_utils.ecs_training_test_executor(
        ecs_cluster_name, cluster_arn, training_cmd, pytorch_training, instance_id, num_gpus=num_gpus
    )<|MERGE_RESOLUTION|>--- conflicted
+++ resolved
@@ -163,15 +163,8 @@
     if Version(image_framework_version) == Version("1.6") and image_cuda_version == "cu110":
         pytest.skip("DGL does not suport CUDA 11 for PyTorch 1.6")
     # TODO: Remove when DGL gpu test on ecs get fixed
-<<<<<<< HEAD
-    if image_cuda_version == "cu115":
-        pytest.skip("DGL doesn't support cuda11.5 yet")
-    if Version(image_framework_version) >= Version("1.10") and image_cuda_version == "cu113":
-        pytest.skip("ecs test for DGL gpu fails since pt 1.10")
-=======
     if Version(image_framework_version) == Version("1.10") and image_cuda_version == "cu113":
         pytest.skip("ecs test for DGL gpu fails for pt 1.10")
->>>>>>> 24cfba3a
 
     instance_id, cluster_arn = ecs_container_instance
 
