import os

import pytest

from test.test_utils import ECS_AML2_CPU_USWEST2, ECS_AML2_GPU_USWEST2, CONTAINER_TESTS_PREFIX, is_nightly_context
from test.test_utils import ecs as ecs_utils
from test.test_utils import ec2 as ec2_utils


TF_MNIST_TRAINING_SCRIPT = os.path.join(CONTAINER_TESTS_PREFIX, "testTensorFlow")
TF_FasterRCNN_TRAINING_SCRIPT = os.path.join(CONTAINER_TESTS_PREFIX, "testFasterRCNN")


@pytest.mark.model("mnist")
@pytest.mark.parametrize("training_script", [TF_MNIST_TRAINING_SCRIPT], indirect=True)
@pytest.mark.parametrize("ecs_instance_type", ["c5.4xlarge"], indirect=True)
@pytest.mark.parametrize("ecs_ami", [ECS_AML2_CPU_USWEST2], indirect=True)
def test_ecs_tensorflow_training_mnist_cpu(cpu_only, ecs_container_instance, tensorflow_training, training_cmd,
                                           ecs_cluster_name):
    """
    CPU mnist test for TF Training

    Instance Type - c5.4xlarge

    Given above parameters, registers a task with family named after this test, runs the task, and waits for
    the task to be stopped before doing teardown operations of instance and cluster.
    """
    instance_id, cluster_arn = ecs_container_instance

    ecs_utils.ecs_training_test_executor(ecs_cluster_name, cluster_arn, training_cmd, tensorflow_training, instance_id)


@pytest.mark.model("mnist")
@pytest.mark.parametrize("training_script", [TF_MNIST_TRAINING_SCRIPT], indirect=True)
@pytest.mark.parametrize("ecs_instance_type", ["p2.8xlarge"], indirect=True)
@pytest.mark.parametrize("ecs_ami", [ECS_AML2_GPU_USWEST2], indirect=True)
def test_ecs_tensorflow_training_mnist_gpu(gpu_only, ecs_container_instance, tensorflow_training, training_cmd,
                                           ecs_cluster_name):
    """
    GPU mnist test for TF Training
    Instance Type - p3.2xlarge
    Given above parameters, registers a task with family named after this test, runs the task, and waits for
    the task to be stopped before doing teardown operations of instance and cluster.
    """
    instance_id, cluster_arn = ecs_container_instance

    num_gpus = ec2_utils.get_instance_num_gpus(instance_id)

    ecs_utils.ecs_training_test_executor(ecs_cluster_name, cluster_arn, training_cmd, tensorflow_training, instance_id,
                                         num_gpus=num_gpus)


<<<<<<< HEAD
@pytest.mark.skip(reason="Skip this test on PR and Mainline")
=======
@pytest.mark.skipif(not is_nightly_context(), reason="Running additional model in nightly context only")
>>>>>>> 52db9977
@pytest.mark.model("FasterRCNN")
@pytest.mark.parametrize("training_script", [TF_FasterRCNN_TRAINING_SCRIPT], indirect=True)
@pytest.mark.parametrize("ecs_instance_type", ["g3.8xlarge"], indirect=True)
@pytest.mark.parametrize("ecs_ami", [ECS_AML2_GPU_USWEST2], indirect=True)
def test_ecs_tensorflow_training_fasterrcnn_gpu(gpu_only, ecs_container_instance, tensorflow_training, training_cmd,
                                           ecs_cluster_name):
    """
    GPU Faster RCNN test for TF Training

    Instance Type - g3.8xlarge

    Given above parameters, registers a task with family named after this test, runs the task, and waits for
    the task to be stopped before doing teardown operations of instance and cluster.
    """
    instance_id, cluster_arn = ecs_container_instance

    num_gpus = ec2_utils.get_instance_num_gpus(instance_id)

    ecs_utils.ecs_training_test_executor(ecs_cluster_name, cluster_arn, training_cmd, tensorflow_training, instance_id,
                                         num_gpus=num_gpus)<|MERGE_RESOLUTION|>--- conflicted
+++ resolved
@@ -50,11 +50,7 @@
                                          num_gpus=num_gpus)
 
 
-<<<<<<< HEAD
-@pytest.mark.skip(reason="Skip this test on PR and Mainline")
-=======
 @pytest.mark.skipif(not is_nightly_context(), reason="Running additional model in nightly context only")
->>>>>>> 52db9977
 @pytest.mark.model("FasterRCNN")
 @pytest.mark.parametrize("training_script", [TF_FasterRCNN_TRAINING_SCRIPT], indirect=True)
 @pytest.mark.parametrize("ecs_instance_type", ["g3.8xlarge"], indirect=True)
