<<<<<<< HEAD
def test_gpu_dummy(mxnet_inference, gpu_only):
    print(mxnet_inference)


def test_cpu_dummy(mxnet_inference, cpu_only):
    print(mxnet_inference)
=======
import datetime
import pytest

import test.test_utils.ecs as ecs_utils
import test.test_utils.ec2 as ec2_utils
from test.test_utils import request_mxnet_inference_squeezenet
from test.test_utils import ECS_AML2_CPU_USWEST2, ECS_AML2_GPU_USWEST2


def test_ecs_mxnet_inference(mxnet_inference, region):
    processor = "gpu" if "gpu" in mxnet_inference else "cpu"
    framework = "mxnet"
    job = "inference"
    python_version = "py2" if "py2" in mxnet_inference else "py3"
    worker_ami_id = ECS_AML2_GPU_USWEST2 if processor == 'gpu' else ECS_AML2_CPU_USWEST2
    worker_instance_type = 'p3.8xlarge' if processor == 'gpu' else 'c5.18xlarge'
    cluster_arn = worker_instance_id = None
    service_name = task_family = revision = None
    try:
        datetime_suffix = datetime.datetime.now().strftime("%Y%m%d-%H-%M-%S")
        ecs_cluster_name = f'mxnet-inference-{processor}-{python_version}-test-cluster-{datetime_suffix}'

        cluster_arn = ecs_utils.create_ecs_cluster(ecs_cluster_name, region=region)
        worker_instance_id, public_ip_address = ecs_utils.attach_ecs_worker_node(
            worker_instance_type, worker_ami_id, ecs_cluster_name, cluster_arn, region=region
        )

        model_names = ["squeezenet"]
        num_cpus = ec2_utils.get_instance_num_cpus(worker_instance_id, region=region)
        num_gpus = (str(ec2_utils.get_instance_num_gpus(worker_instance_id, region=region)) if processor == "gpu"
                    else None)
        # We assume that about 80% of RAM is free on the instance, since we are not directly querying it to find out
        # what the memory utilization is.
        memory = int(ec2_utils.get_instance_memory(worker_instance_id, region=region) * 0.8)

        service_name, task_family, revision = ecs_utils.setup_ecs_inference_service(
            mxnet_inference,
            framework,
            job,
            processor,
            ecs_cluster_name,
            cluster_arn,
            datetime_suffix,
            model_names,
            num_cpus,
            memory,
            num_gpus,
        )
        assert service_name is not None, f"Failed to setup ECS service on cluster {ecs_cluster_name}"
        inference_result = request_mxnet_inference_squeezenet(public_ip_address)
        assert inference_result, f"Failed to perform inference at IP address: {public_ip_address}"
    finally:
        ecs_utils.tear_down_ecs_inference_service(cluster_arn, service_name, task_family, revision)
        ecs_utils.cleanup_worker_node_cluster(worker_instance_id, cluster_arn)
>>>>>>> 329f0b96
<|MERGE_RESOLUTION|>--- conflicted
+++ resolved
@@ -1,11 +1,3 @@
-<<<<<<< HEAD
-def test_gpu_dummy(mxnet_inference, gpu_only):
-    print(mxnet_inference)
-
-
-def test_cpu_dummy(mxnet_inference, cpu_only):
-    print(mxnet_inference)
-=======
 import datetime
 import pytest
 
@@ -13,6 +5,14 @@
 import test.test_utils.ec2 as ec2_utils
 from test.test_utils import request_mxnet_inference_squeezenet
 from test.test_utils import ECS_AML2_CPU_USWEST2, ECS_AML2_GPU_USWEST2
+
+
+def test_gpu_dummy(mxnet_inference, gpu_only):
+    print(mxnet_inference)
+
+
+def test_cpu_dummy(mxnet_inference, cpu_only):
+    print(mxnet_inference)
 
 
 def test_ecs_mxnet_inference(mxnet_inference, region):
@@ -59,5 +59,4 @@
         assert inference_result, f"Failed to perform inference at IP address: {public_ip_address}"
     finally:
         ecs_utils.tear_down_ecs_inference_service(cluster_arn, service_name, task_family, revision)
-        ecs_utils.cleanup_worker_node_cluster(worker_instance_id, cluster_arn)
->>>>>>> 329f0b96
+        ecs_utils.cleanup_worker_node_cluster(worker_instance_id, cluster_arn)