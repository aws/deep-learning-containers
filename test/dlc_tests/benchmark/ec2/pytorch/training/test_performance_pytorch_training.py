--- conflicted
+++ resolved
@@ -9,13 +9,8 @@
     CONTAINER_TESTS_PREFIX,
     PT_GPU_PY3_BENCHMARK_IMAGENET_AMI_US_WEST_2,
     DEFAULT_REGION,
-<<<<<<< HEAD
-    is_pr_context,
-    get_framework_and_version_from_tag,
-=======
     get_framework_and_version_from_tag,
     is_pr_context,
->>>>>>> ea236012
 )
 from test.test_utils.ec2 import (
     execute_ec2_training_performance_test,
