import os
import re
import pytest

from test.test_utils import CONTAINER_TESTS_PREFIX
from test.test_utils.ec2 import execute_ec2_training_performance_test
from src.benchmark_metrics import MXNET_TRAINING_CPU_CIFAR_THRESHOLD, MXNET_TRAINING_GPU_IMAGENET_THRESHOLD


MX_PERFORMANCE_TRAINING_GPU_CMD = os.path.join(CONTAINER_TESTS_PREFIX, "benchmark", "run_mxnet_training_performance_gpu")
MX_PERFORMANCE_TRAINING_CPU_CMD = os.path.join(CONTAINER_TESTS_PREFIX, "benchmark", "run_mxnet_training_performance_cpu")

MX_EC2_GPU_INSTANCE_TYPE = "p3.16xlarge"
MX_EC2_CPU_INSTANCE_TYPE = "c5.18xlarge"


@pytest.mark.integration("imagenet dataset")
@pytest.mark.model("resnet50_v2")
@pytest.mark.parametrize("ec2_instance_type", [MX_EC2_GPU_INSTANCE_TYPE], indirect=True)
def test_performance_ec2_mxnet_training_gpu(mxnet_training, ec2_connection, gpu_only, py3_only):
<<<<<<< HEAD
    execute_ec2_training_performance_test(ec2_connection, mxnet_training, MX_PERFORMANCE_TRAINING_GPU_CMD,
                                          post_process=post_process_mxnet_ec2_performance,
                                          data_source="imagenet",
                                          threshold={"Throughput": MXNET_TRAINING_GPU_IMAGENET_THRESHOLD})
=======
    execute_ec2_training_performance_test(ec2_connection, mxnet_training, MX_PERFORMANCE_TRAINING_GPU_CMD)
>>>>>>> 95e4d9c9


@pytest.mark.integration("cifar10 dataset")
@pytest.mark.model("resnet18_v2")
@pytest.mark.parametrize("ec2_instance_type", [MX_EC2_CPU_INSTANCE_TYPE], indirect=True)
def test_performance_ec2_mxnet_training_cpu(mxnet_training, ec2_connection, cpu_only):
    execute_ec2_training_performance_test(ec2_connection, mxnet_training, MX_PERFORMANCE_TRAINING_CPU_CMD,
                                          post_process=post_process_mxnet_ec2_performance,
                                          data_source="cifar10",
                                          threshold={"Throughput": MXNET_TRAINING_CPU_CIFAR_THRESHOLD})


def post_process_mxnet_ec2_performance(connection, log_location):
    log_content = connection.run(f"cat {log_location}").stdout.split("\n")
    total = 0.0
    n = 0
    for line in log_content:
        if "samples/sec" in line:
            throughput = re.search(r'((?P<throughput>[0-9]+\.?[0-9]+)[ ]+samples/sec)', line).group("throughput")
            total += float(throughput)
            n += 1
    if total and n:
        return {"Throughput": total / n}
    else:
        raise ValueError("total: {}; n: {} -- something went wrong".format(total, n))<|MERGE_RESOLUTION|>--- conflicted
+++ resolved
@@ -18,14 +18,11 @@
 @pytest.mark.model("resnet50_v2")
 @pytest.mark.parametrize("ec2_instance_type", [MX_EC2_GPU_INSTANCE_TYPE], indirect=True)
 def test_performance_ec2_mxnet_training_gpu(mxnet_training, ec2_connection, gpu_only, py3_only):
-<<<<<<< HEAD
     execute_ec2_training_performance_test(ec2_connection, mxnet_training, MX_PERFORMANCE_TRAINING_GPU_CMD,
                                           post_process=post_process_mxnet_ec2_performance,
                                           data_source="imagenet",
                                           threshold={"Throughput": MXNET_TRAINING_GPU_IMAGENET_THRESHOLD})
-=======
-    execute_ec2_training_performance_test(ec2_connection, mxnet_training, MX_PERFORMANCE_TRAINING_GPU_CMD)
->>>>>>> 95e4d9c9
+
 
 
 @pytest.mark.integration("cifar10 dataset")
