--- conflicted
+++ resolved
@@ -5,11 +5,8 @@
 import sys
 
 import boto3
-<<<<<<< HEAD
 from botocore.config import Config
 from botocore.exceptions import ClientError
-=======
->>>>>>> 387908cd
 import docker
 import pytest
 
