--- conflicted
+++ resolved
@@ -33,13 +33,10 @@
     "inference",
     "gpu",
     "cpu",
-<<<<<<< HEAD
     "eia",
     "pytorch_inference_eia",
     "mxnet_inference_eia",
     "tensorflow_inference_eia"
-=======
->>>>>>> efae27a4
 )
 
 # Tests with these substrings will be allowed to run on single gpu instances
@@ -118,12 +115,8 @@
 @pytest.mark.timeout(300)
 @pytest.fixture(scope="function")
 def ec2_instance(
-<<<<<<< HEAD
         request, ec2_client, ec2_resource, ec2_instance_type, ec2_key_name, ec2_instance_role_name, ec2_instance_ami,
         region,ei_accelerator_type
-=======
-    request, ec2_client, ec2_resource, ec2_instance_type, ec2_key_name, ec2_instance_role_name, ec2_instance_ami, region
->>>>>>> efae27a4
 ):
     print(f"Creating instance: CI-CD {ec2_key_name}")
     key_filename = test_utils.generate_ssh_keypair(ec2_client, ec2_key_name)
