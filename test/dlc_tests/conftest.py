import datetime
import os
import logging
import random
import sys
import re

import boto3
from botocore.exceptions import ClientError
import docker
import pytest

from botocore.config import Config
from fabric import Connection

import test.test_utils.ec2 as ec2_utils

from test import test_utils
from test.test_utils import (
    is_benchmark_dev_context,
    get_framework_and_version_from_tag,
    get_job_type_from_image,
    is_tf_version,
    is_below_framework_version,
    is_e3_image,
    is_sagemaker_image,
    DEFAULT_REGION,
    P3DN_REGION,
    UBUNTU_18_BASE_DLAMI_US_EAST_1,
    UBUNTU_18_BASE_DLAMI_US_WEST_2,
    PT_GPU_PY3_BENCHMARK_IMAGENET_AMI_US_EAST_1,
    AML2_GPU_DLAMI_US_WEST_2,
    AML2_GPU_DLAMI_US_EAST_1,
    KEYS_TO_DESTROY_FILE,
    are_efa_tests_disabled,
    get_ecr_repo_name
)
from test.test_utils.test_reporting import TestReportGenerator

LOGGER = logging.getLogger(__name__)
LOGGER.setLevel(logging.INFO)
LOGGER.addHandler(logging.StreamHandler(sys.stderr))

# Immutable constant for framework specific image fixtures
FRAMEWORK_FIXTURES = (
    # ECR repo name fixtures
    # PyTorch
    "pytorch_training",
    "pytorch_training_habana",
    "pytorch_inference",
    "pytorch_inference_eia",
    "pytorch_inference_neuron",
    "pytorch_inference_graviton",
    # TensorFlow
    "tensorflow_training",
    "tensorflow_inference",
    "tensorflow_inference_eia",
    "tensorflow_inference_neuron",
    "tensorflow_training_habana",
    # MxNET
    "mxnet_training",
    "mxnet_inference",
    "mxnet_inference_eia",
    "mxnet_inference_neuron",
    # HuggingFace
    "huggingface_tensorflow_training",
    "huggingface_pytorch_training",
    "huggingface_mxnet_training",
    "huggingface_tensorflow_inference",
    "huggingface_pytorch_inference",
    "huggingface_mxnet_inference",
    # Autogluon
    "autogluon_training",
    # Processor fixtures
    "gpu",
    "cpu",
    "eia",
    "neuron",
    "graviton",
    "hpu",
    # Job Type fixtures
    "training",
    "inference",
)

# Ignore container_tests collection, as they will be called separately from test functions
collect_ignore = [os.path.join("container_tests")]


def pytest_addoption(parser):
    default_images = test_utils.get_dlc_images()
    parser.addoption(
        "--images", default=default_images.split(" "), nargs="+", help="Specify image(s) to run",
    )
    parser.addoption(
        "--canary", action="store_true", default=False, help="Run canary tests",
    )
    parser.addoption(
        "--generate-coverage-doc", action="store_true", default=False, help="Generate a test coverage doc",
    )
    parser.addoption(
        "--multinode", action="store_true", default=False, help="Run only multi-node tests",
    )
    parser.addoption(
        "--efa", action="store_true", default=False, help="Run only efa tests",
    )
    parser.addoption(
        "--quick_checks", action="store_true", default=False, help="Run quick check tests",
    )


@pytest.fixture(scope="function")
def num_nodes(request):
    return request.param


@pytest.fixture(scope="function")
def ec2_key_name(request):
    return request.param


@pytest.fixture(scope="function")
def ec2_key_file_name(request):
    return request.param


@pytest.fixture(scope="function")
def ec2_user_name(request):
    return request.param


@pytest.fixture(scope="function")
def ec2_public_ip(request):
    return request.param


@pytest.fixture(scope="session")
def region():
    return os.getenv("AWS_REGION", DEFAULT_REGION)


@pytest.fixture(scope="session")
def docker_client(region):
    test_utils.run_subprocess_cmd(
        f"$(aws ecr get-login --no-include-email --region {region})", failure="Failed to log into ECR.",
    )
    return docker.from_env()


@pytest.fixture(scope="session")
def ecr_client(region):
    return boto3.client("ecr", region_name=region)


@pytest.fixture(scope="session")
def sts_client(region):
    return boto3.client("sts", region_name=region)


@pytest.fixture(scope="session")
def ec2_client(region):
    return boto3.client("ec2", region_name=region, config=Config(retries={"max_attempts": 10}))


@pytest.fixture(scope="session")
def ec2_resource(region):
    return boto3.resource("ec2", region_name=region, config=Config(retries={"max_attempts": 10}))


@pytest.fixture(scope="function")
def ec2_instance_type(request):
    return request.param if hasattr(request, "param") else "g4dn.xlarge"


@pytest.fixture(scope="function")
def ec2_instance_role_name(request):
    return request.param if hasattr(request, "param") else ec2_utils.EC2_INSTANCE_ROLE_NAME


@pytest.fixture(scope="function")
def ec2_instance_ami(request):
    return request.param if hasattr(request, "param") else UBUNTU_18_BASE_DLAMI_US_WEST_2


@pytest.fixture(scope="function")
def ei_accelerator_type(request):
    return request.param if hasattr(request, "param") else None


@pytest.mark.timeout(300)
@pytest.fixture(scope="function")
def ec2_instance(
    request,
    ec2_client,
    ec2_resource,
    ec2_instance_type,
    ec2_key_name,
    ec2_instance_role_name,
    ec2_instance_ami,
    region,
    ei_accelerator_type,
):
    if ec2_instance_type == "p3dn.24xlarge":
        region = P3DN_REGION
        ec2_client = boto3.client("ec2", region_name=region, config=Config(retries={"max_attempts": 10}))
        ec2_resource = boto3.resource("ec2", region_name=region, config=Config(retries={"max_attempts": 10}))
        if ec2_instance_ami != PT_GPU_PY3_BENCHMARK_IMAGENET_AMI_US_EAST_1:
            ec2_instance_ami = (
                AML2_GPU_DLAMI_US_EAST_1
                if ec2_instance_ami == AML2_GPU_DLAMI_US_WEST_2
                else UBUNTU_18_BASE_DLAMI_US_EAST_1
            )

    print(f"Creating instance: CI-CD {ec2_key_name}")
    key_filename = test_utils.generate_ssh_keypair(ec2_client, ec2_key_name)

    def delete_ssh_keypair():
        if test_utils.is_pr_context():
            test_utils.destroy_ssh_keypair(ec2_client, key_filename)
        else:
            with open(KEYS_TO_DESTROY_FILE, "a") as destroy_keys:
                destroy_keys.write(f"{key_filename}\n")

    request.addfinalizer(delete_ssh_keypair)

    params = {
        "KeyName": ec2_key_name,
        "ImageId": ec2_instance_ami,
        "InstanceType": ec2_instance_type,
        "IamInstanceProfile": {"Name": ec2_instance_role_name},
        "TagSpecifications": [
            {"ResourceType": "instance", "Tags": [{"Key": "Name", "Value": f"CI-CD {ec2_key_name}"}]},
        ],
        "MaxCount": 1,
        "MinCount": 1,
    }

    volume_name = "/dev/sda1" if ec2_instance_ami in test_utils.UL_AMI_LIST else "/dev/xvda"

    if (
        (
            ("benchmark" in os.getenv("TEST_TYPE") or is_benchmark_dev_context())
            and (
                ("mxnet_training" in request.fixturenames and "gpu_only" in request.fixturenames)
                or "mxnet_inference" in request.fixturenames
            )
        )
        or (is_neuron_image)
        or (
            "tensorflow_training" in request.fixturenames
            and "gpu_only" in request.fixturenames
            and "horovod" in ec2_key_name
        )
<<<<<<< HEAD
    ) or (
        "neuron_only" in request.fixturenames
    ) or (
        ("tensorflow_inference" in request.fixturenames and "graviton_only" in request.fixturenames)
    ) or (
        "graviton" in request.fixturenames
    )or (
        "tensorflow_training" in request.fixturenames
        and "gpu_only" in request.fixturenames
        and "horovod" in ec2_key_name
=======
>>>>>>> 46630f03
    ):
        params["BlockDeviceMappings"] = [{"DeviceName": volume_name, "Ebs": {"VolumeSize": 300,},}]
    else:
        # Using private AMI, the EBS volume size is reduced to 28GB as opposed to 50GB from public AMI. This leads to space issues on test instances
        # TODO: Revert the configuration once DLAMI is public
        params["BlockDeviceMappings"] = [{"DeviceName": volume_name, "Ebs": {"VolumeSize": 90,},}]
    if ei_accelerator_type:
        params["ElasticInferenceAccelerators"] = [{"Type": ei_accelerator_type, "Count": 1}]
        availability_zones = {
            "us-west-2": ["us-west-2a", "us-west-2b", "us-west-2c"],
            "us-east-1": ["us-east-1a", "us-east-1b", "us-east-1c"],
        }
        for a_zone in availability_zones[region]:
            params["Placement"] = {"AvailabilityZone": a_zone}
            try:
                instances = ec2_resource.create_instances(**params)
                if instances:
                    break
            except ClientError as e:
                LOGGER.error(f"Failed to launch in {a_zone} due to {e}")
                continue
    else:
        try:
            instances = ec2_resource.create_instances(**params)
        except ClientError as e:
            if e.response["Error"]["Code"] == "InsufficientInstanceCapacity":
                LOGGER.warning(f"Failed to launch {ec2_instance_type} in {region} because of insufficient capacity")
                if ec2_instance_type in ec2_utils.ICE_SKIP_INSTANCE_LIST:
                    pytest.skip(f"Skipping test because {ec2_instance_type} instance could not be launched.")
            raise
    instance_id = instances[0].id

    # Define finalizer to terminate instance after this fixture completes
    def terminate_ec2_instance():
        ec2_client.terminate_instances(InstanceIds=[instance_id])

    request.addfinalizer(terminate_ec2_instance)

    ec2_utils.check_instance_state(instance_id, state="running", region=region)
    ec2_utils.check_system_state(instance_id, system_status="ok", instance_status="ok", region=region)
    return instance_id, key_filename

def is_neuron_image(fixtures):
    """
    Returns true if a neuron fixture is present in request.fixturenames
    :param request.fixturenames: active fixtures in the request
    :return: bool
    """
    neuron_fixtures = ["tensorflow_inference_neuron", "mxnet_inference_neuron", "pytorch_inference_neuron"]

    for fixture in neuron_fixtures:
        if fixture in fixtures:
            return True
    return False

@pytest.fixture(scope="function")
def ec2_connection(request, ec2_instance, ec2_key_name, ec2_instance_type, region):
    """
    Fixture to establish connection with EC2 instance if necessary
    :param request: pytest test request
    :param ec2_instance: ec2_instance pytest fixture
    :param ec2_key_name: unique key name
    :param ec2_instance_type: ec2_instance_type pytest fixture
    :param region: Region where ec2 instance is launched
    :return: Fabric connection object
    """
    instance_id, instance_pem_file = ec2_instance
    region = P3DN_REGION if ec2_instance_type == "p3dn.24xlarge" else region
    ip_address = ec2_utils.get_public_ip(instance_id, region=region)
    LOGGER.info(f"Instance ip_address: {ip_address}")
    user = ec2_utils.get_instance_user(instance_id, region=region)
    LOGGER.info(f"Connecting to {user}@{ip_address}")
    conn = Connection(user=user, host=ip_address, connect_kwargs={"key_filename": [instance_pem_file]},)

    random.seed(f"{datetime.datetime.now().strftime('%Y%m%d%H%M%S%f')}")
    unique_id = random.randint(1, 100000)

    artifact_folder = f"{ec2_key_name}-{unique_id}-folder"
    s3_test_artifact_location = test_utils.upload_tests_to_s3(artifact_folder)

    def delete_s3_artifact_copy():
        test_utils.delete_uploaded_tests_from_s3(s3_test_artifact_location)

    request.addfinalizer(delete_s3_artifact_copy)

    conn.run(f"aws s3 cp --recursive {test_utils.TEST_TRANSFER_S3_BUCKET}/{artifact_folder} $HOME/container_tests")
    conn.run(f"mkdir -p $HOME/container_tests/logs && chmod -R +x $HOME/container_tests/*")

    # Log into ECR if we are in canary context
    if test_utils.is_canary_context():
        public_registry = test_utils.PUBLIC_DLC_REGISTRY
        test_utils.login_to_ecr_registry(conn, public_registry, region)

    return conn


@pytest.fixture(scope="function")
def existing_ec2_instance_connection(request, ec2_key_file_name, ec2_user_name, ec2_public_ip):
    """
    Fixture to establish connection with EC2 instance if necessary
    :param request: pytest test request
    :param ec2_key_file_name: ec2 key file name
    :param ec2_user_name: username of the ec2 instance to login
    :param ec2_public_ip: public ip address of the instance
    :return: Fabric connection object
    """
    conn = Connection(user=ec2_user_name, host=ec2_public_ip, connect_kwargs={"key_filename": [ec2_key_file_name]},)

    random.seed(f"{datetime.datetime.now().strftime('%Y%m%d%H%M%S%f')}")
    unique_id = random.randint(1, 100000)
    ec2_key_name = ec2_public_ip.split(".")[0]
    artifact_folder = f"{ec2_key_name}-{unique_id}-folder"
    s3_test_artifact_location = test_utils.upload_tests_to_s3(artifact_folder)

    def delete_s3_artifact_copy():
        test_utils.delete_uploaded_tests_from_s3(s3_test_artifact_location)

    request.addfinalizer(delete_s3_artifact_copy)

    conn.run(f"aws s3 cp --recursive {test_utils.TEST_TRANSFER_S3_BUCKET}/{artifact_folder} $HOME/container_tests")
    conn.run(f"mkdir -p $HOME/container_tests/logs && chmod -R +x $HOME/container_tests/*")

    return conn


@pytest.fixture(scope="session")
def dlc_images(request):
    return request.config.getoption("--images")


@pytest.fixture(scope="session")
def pull_images(docker_client, dlc_images):
    for image in dlc_images:
        docker_client.images.pull(image)


@pytest.fixture(scope="session")
def non_huggingface_only():
    pass


@pytest.fixture(scope="session")
def non_autogluon_only():
    pass


@pytest.fixture(scope="session")
def cpu_only():
    pass


@pytest.fixture(scope="session")
def gpu_only():
    pass


@pytest.fixture(scope="session")
def sagemaker():
    pass


@pytest.fixture(scope="session")
def sagemaker_only():
    pass


@pytest.fixture(scope="session")
def graviton_only():
    pass


@pytest.fixture(scope="session")
def py3_only():
    pass


@pytest.fixture(scope="session")
def example_only():
    pass


@pytest.fixture(scope="session")
def huggingface_only():
    pass


@pytest.fixture(scope="session")
def huggingface():
    pass


@pytest.fixture(scope="session")
def tf2_only():
    pass


@pytest.fixture(scope="session")
def tf23_and_above_only():
    pass


@pytest.fixture(scope="session")
def tf24_and_above_only():
    pass


@pytest.fixture(scope="session")
def tf25_and_above_only():
    pass


@pytest.fixture(scope="session")
def tf21_and_above_only():
    pass


@pytest.fixture(scope="session")
def mx18_and_above_only():
    pass


@pytest.fixture(scope="session")
def pt17_and_above_only():
    pass


@pytest.fixture(scope="session")
def pt16_and_above_only():
    pass


@pytest.fixture(scope="session")
def pt15_and_above_only():
    pass


@pytest.fixture(scope="session")
def pt14_and_above_only():
    pass


def framework_version_within_limit(metafunc_obj, image):
    """
    Test all pytest fixtures for TensorFlow version limits, and return True if all requirements are satisfied

    :param metafunc_obj: pytest metafunc object from which fixture names used by test function will be obtained
    :param image: Image URI for which the validation must be performed
    :return: True if all validation succeeds, else False
    """
    image_framework_name, _ = get_framework_and_version_from_tag(image)
    if image_framework_name == "tensorflow":
        tf2_requirement_failed = "tf2_only" in metafunc_obj.fixturenames and not is_tf_version("2", image)
        tf25_requirement_failed = "tf25_and_above_only" in metafunc_obj.fixturenames and is_below_framework_version(
            "2.5", image, "tensorflow"
        )
        tf24_requirement_failed = "tf24_and_above_only" in metafunc_obj.fixturenames and is_below_framework_version(
            "2.4", image, "tensorflow"
        )
        tf23_requirement_failed = "tf23_and_above_only" in metafunc_obj.fixturenames and is_below_framework_version(
            "2.3", image, "tensorflow"
        )
        tf21_requirement_failed = "tf21_and_above_only" in metafunc_obj.fixturenames and is_below_framework_version(
            "2.1", image, "tensorflow"
        )
        if (
            tf2_requirement_failed
            or tf21_requirement_failed
            or tf24_requirement_failed
            or tf25_requirement_failed
            or tf23_requirement_failed
        ):
            return False
    if image_framework_name == "mxnet":
        mx18_requirement_failed = "mx18_and_above_only" in metafunc_obj.fixturenames and is_below_framework_version(
            "1.8", image, "mxnet"
        )
        if mx18_requirement_failed:
            return False
    if image_framework_name == "pytorch":
        pt17_requirement_failed = "pt17_and_above_only" in metafunc_obj.fixturenames and is_below_framework_version(
            "1.7", image, "pytorch"
        )
        pt16_requirement_failed = "pt16_and_above_only" in metafunc_obj.fixturenames and is_below_framework_version(
            "1.6", image, "pytorch"
        )
        pt15_requirement_failed = "pt15_and_above_only" in metafunc_obj.fixturenames and is_below_framework_version(
            "1.5", image, "pytorch"
        )
        pt14_requirement_failed = "pt14_and_above_only" in metafunc_obj.fixturenames and is_below_framework_version(
            "1.4", image, "pytorch"
        )
        if pt17_requirement_failed or pt16_requirement_failed or pt15_requirement_failed or pt14_requirement_failed:
            return False
    return True


def pytest_configure(config):
    # register canary marker
    config.addinivalue_line("markers", "canary(message): mark test to run as a part of canary tests.")
    config.addinivalue_line("markers", "quick_check(message): mark test to run as a part of quick check tests.")
    config.addinivalue_line("markers", "integration(ml_integration): mark what the test is testing.")
    config.addinivalue_line("markers", "model(model_name): name of the model being tested")
    config.addinivalue_line("markers", "multinode(num_instances): number of instances the test is run on, if not 1")
    config.addinivalue_line("markers", "processor(cpu/gpu/eia/hpu/graviton): explicitly mark which processor is used")
    config.addinivalue_line("markers", "efa(): explicitly mark to run efa tests")


def pytest_runtest_setup(item):
    """
    Handle custom markers and options
    """
    # Handle quick check tests
    quick_checks_opts = [mark for mark in item.iter_markers(name="quick_checks")]
    # On PR, skip quick check tests unless we are on quick_checks job
    test_type = os.getenv("TEST_TYPE", "UNDEFINED")
    quick_checks_test_type = "quick_checks"
    if test_type != quick_checks_test_type and test_utils.is_pr_context():
        if quick_checks_opts:
            pytest.skip(
                f"Skipping quick check tests on PR, since test type is {test_type}, and not {quick_checks_test_type}"
            )

    # If we have enabled the quick_checks flag, we expect to only run tests marked as quick_check
    if item.config.getoption("--quick_checks"):
        if not quick_checks_opts:
            pytest.skip("Skipping non-quick-check tests")

    # Handle canary test conditional skipping
    if item.config.getoption("--canary"):
        canary_opts = [mark for mark in item.iter_markers(name="canary")]
        if not canary_opts:
            pytest.skip("Skipping non-canary tests")

    # Handle multinode conditional skipping
    if item.config.getoption("--multinode"):
        multinode_opts = [mark for mark in item.iter_markers(name="multinode")]
        if not multinode_opts:
            pytest.skip("Skipping non-multinode tests")

    # Handle efa conditional skipping
    if item.config.getoption("--efa"):
        efa_tests = [mark for mark in item.iter_markers(name="efa")]
        if not efa_tests:
            pytest.skip("Skipping non-efa tests")


def pytest_collection_modifyitems(session, config, items):
    if config.getoption("--generate-coverage-doc"):
        report_generator = TestReportGenerator(items)
        report_generator.generate_coverage_doc()
        report_generator.generate_sagemaker_reports()


def generate_unique_values_for_fixtures(metafunc_obj, images_to_parametrize, values_to_generate_for_fixture):
    """
    Take a dictionary (values_to_generate_for_fixture), that maps a fixture name used in a test function to another
    fixture that needs to be parametrized, and parametrize to create unique resources for a test.

    :param metafunc_obj: pytest metafunc object
    :param images_to_parametrize: <list> list of image URIs which are used in a test
    :param values_to_generate_for_fixture: <dict> Mapping of "Fixture used" -> "Fixture to be parametrized"
    :return: <dict> Mapping of "Fixture to be parametrized" -> "Unique values for fixture to be parametrized"
    """
    job_type_map = {"training": "tr", "inference": "inf"}
    framework_name_map = {
        "tensorflow": "tf",
        "mxnet": "mx",
        "pytorch": "pt",
        "huggingface_pytorch": "hf-pt",
        "huggingface_tensorflow": "hf-tf",
        "autogluon": "ag",
    }
    fixtures_parametrized = {}

    if images_to_parametrize:
        for key, new_fixture_name in values_to_generate_for_fixture.items():
            if key in metafunc_obj.fixturenames:
                fixtures_parametrized[new_fixture_name] = []
                for index, image in enumerate(images_to_parametrize):

                    # Tag fixtures with EC2 instance types if env variable is present
                    allowed_processors = ("gpu", "cpu", "eia", "neuron", "graviton", "hpu")
                    instance_tag = ""
                    for processor in allowed_processors:
                        if processor in image:
                            instance_type = os.getenv(f"EC2_{processor.upper()}_INSTANCE_TYPE")
                            if instance_type:
                                instance_tag = f"-{instance_type.replace('.', '-')}"
                                break

                    image_tag = image.split(":")[-1].replace(".", "-")

                    framework, _ = get_framework_and_version_from_tag(image)

                    job_type = get_job_type_from_image(image)

                    fixtures_parametrized[new_fixture_name].append(
                        (
                            image,
                            f"{metafunc_obj.function.__name__}-{framework_name_map.get(framework)}-"
                            f"{job_type_map.get(job_type)}-{image_tag}-"
                            f"{os.getenv('CODEBUILD_RESOLVED_SOURCE_VERSION')}-{index}{instance_tag}",
                        )
                    )
    return fixtures_parametrized


def lookup_condition(lookup, image):
    """
    Return true if the ECR repo name ends with the lookup or lookup contains job type or device type part of the image uri.
    """
    # Extract ecr repo name from the image and check if it exactly matches the lookup (fixture name)
    repo_name = get_ecr_repo_name(image)

    job_types = (
        "training",
        "inference",
    )
    device_types = ("cpu", "gpu", "eia", "neuron", "hpu")

    if not repo_name.endswith(lookup):
        if (lookup in job_types or lookup in device_types) and lookup in image:
            return True
        else:
            return False
    else:
        return True


def pytest_generate_tests(metafunc):
    images = metafunc.config.getoption("--images")

    # Don't parametrize if there are no images to parametrize
    if not images:
        return

    # Parametrize framework specific tests
    for fixture in FRAMEWORK_FIXTURES:
        if fixture in metafunc.fixturenames:
            lookup = fixture.replace("_", "-")
            images_to_parametrize = []
            for image in images:
                if lookup_condition(lookup, image):
                    is_example_lookup = "example_only" in metafunc.fixturenames and "example" in image
                    is_huggingface_lookup = (
                        "huggingface_only" in metafunc.fixturenames or "huggingface" in metafunc.fixturenames
                    ) and "huggingface" in image
                    is_standard_lookup = all(
                        fixture_name not in metafunc.fixturenames
                        for fixture_name in ["example_only", "huggingface_only"]
                    ) and all(keyword not in image for keyword in ["example", "huggingface"])
                    if "sagemaker_only" in metafunc.fixturenames and is_e3_image(image):
                        LOGGER.info(f"Not running E3 image {image} on sagemaker_only test")
                        continue
                    if is_sagemaker_image(image):
                        if "sagemaker_only" not in metafunc.fixturenames and "sagemaker" not in metafunc.fixturenames:
                            LOGGER.info(
                                f"Skipping test, as this function is not marked as 'sagemaker_only' or 'sagemaker'"
                            )
                            continue
                    if not framework_version_within_limit(metafunc, image):
                        continue
                    if "non_huggingface_only" in metafunc.fixturenames and "huggingface" in image:
                        continue
                    if "non_autogluon_only" in metafunc.fixturenames and "autogluon" in image:
                        continue
                    if is_example_lookup or is_huggingface_lookup or is_standard_lookup:
                        if "cpu_only" in metafunc.fixturenames and "cpu" in image and "eia" not in image:
                            images_to_parametrize.append(image)
                        elif "gpu_only" in metafunc.fixturenames and "gpu" in image:
                            images_to_parametrize.append(image)
                        elif "graviton_only" in metafunc.fixturenames and "graviton" in image:
                            images_to_parametrize.append(image)
                        elif (
                            "cpu_only" not in metafunc.fixturenames
                            and "gpu_only" not in metafunc.fixturenames
                            and "graviton_only" not in metafunc.fixturenames
                        ):
                            images_to_parametrize.append(image)

            # Remove all images tagged as "py2" if py3_only is a fixture
            if images_to_parametrize and "py3_only" in metafunc.fixturenames:
                images_to_parametrize = [py3_image for py3_image in images_to_parametrize if "py2" not in py3_image]

            # Parametrize tests that spin up an ecs cluster or tests that spin up an EC2 instance with a unique name
            values_to_generate_for_fixture = {
                "ecs_container_instance": "ecs_cluster_name",
                "ec2_connection": "ec2_key_name",
            }

            fixtures_parametrized = generate_unique_values_for_fixtures(
                metafunc, images_to_parametrize, values_to_generate_for_fixture
            )
            if fixtures_parametrized:
                for new_fixture_name, test_parametrization in fixtures_parametrized.items():
                    metafunc.parametrize(f"{fixture},{new_fixture_name}", test_parametrization)
            else:
                metafunc.parametrize(fixture, images_to_parametrize)

    # Parametrize for framework agnostic tests, i.e. sanity
    if "image" in metafunc.fixturenames:
        metafunc.parametrize("image", images)


@pytest.fixture(autouse=True)
def skip_efa_tests(request):
    efa_tests = [mark for mark in request.node.iter_markers(name="efa")]

    if efa_tests and are_efa_tests_disabled():
        pytest.skip("Skipping EFA tests as EFA tests are disabled.")


@pytest.fixture(autouse=True)
def disable_test(request):
    test_name = request.node.name
    # We do not have a regex pattern to find CB name, which means we must resort to string splitting
    build_arn = os.getenv("CODEBUILD_BUILD_ARN")
    build_name = build_arn.split("/")[-1].split(":")[0] if build_arn else None
    version = os.getenv("CODEBUILD_RESOLVED_SOURCE_VERSION")

    if test_utils.is_test_disabled(test_name, build_name, version):
        pytest.skip(f"Skipping {test_name} test because it has been disabled.")<|MERGE_RESOLUTION|>--- conflicted
+++ resolved
@@ -33,7 +33,7 @@
     AML2_GPU_DLAMI_US_EAST_1,
     KEYS_TO_DESTROY_FILE,
     are_efa_tests_disabled,
-    get_ecr_repo_name
+    get_ecr_repo_name,
 )
 from test.test_utils.test_reporting import TestReportGenerator
 
@@ -251,19 +251,8 @@
             and "gpu_only" in request.fixturenames
             and "horovod" in ec2_key_name
         )
-<<<<<<< HEAD
-    ) or (
-        "neuron_only" in request.fixturenames
-    ) or (
-        ("tensorflow_inference" in request.fixturenames and "graviton_only" in request.fixturenames)
-    ) or (
-        "graviton" in request.fixturenames
-    )or (
-        "tensorflow_training" in request.fixturenames
-        and "gpu_only" in request.fixturenames
-        and "horovod" in ec2_key_name
-=======
->>>>>>> 46630f03
+        or ("tensorflow_inference" in request.fixturenames and "graviton_only" in request.fixturenames)
+        or ("graviton" in request.fixturenames)
     ):
         params["BlockDeviceMappings"] = [{"DeviceName": volume_name, "Ebs": {"VolumeSize": 300,},}]
     else:
@@ -306,6 +295,7 @@
     ec2_utils.check_system_state(instance_id, system_status="ok", instance_status="ok", region=region)
     return instance_id, key_filename
 
+
 def is_neuron_image(fixtures):
     """
     Returns true if a neuron fixture is present in request.fixturenames
@@ -318,6 +308,7 @@
         if fixture in fixtures:
             return True
     return False
+
 
 @pytest.fixture(scope="function")
 def ec2_connection(request, ec2_instance, ec2_key_name, ec2_instance_type, region):
