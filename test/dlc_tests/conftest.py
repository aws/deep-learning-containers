import datetime
import os
import logging
import random
import sys
import re
import time
import uuid
import boto3
import pytest

from packaging.version import Version
from packaging.specifiers import SpecifierSet
from botocore.config import Config
from fabric import Connection

import test.test_utils.ec2 as ec2_utils

from test import test_utils
from test.test_utils import (
    get_framework_and_version_from_tag,
    get_cuda_version_from_tag,
    get_job_type_from_image,
    get_processor_from_image_uri,
    is_tf_version,
    is_above_framework_version,
    is_below_framework_version,
    is_equal_to_framework_version,
    is_ec2_image,
    is_sagemaker_image,
    is_nightly_context,
    DEFAULT_REGION,
    PT_GPU_PY3_BENCHMARK_IMAGENET_AMI_US_EAST_1,
    KEYS_TO_DESTROY_FILE,
    are_efa_tests_disabled,
    get_repository_and_tag_from_image_uri,
    get_ecr_repo_name,
    AL2023_HOME_DIR,
    NightlyFeatureLabel,
    is_mainline_context,
    is_pr_context,
)
from test.test_utils.imageutils import are_image_labels_matched, are_fixture_labels_enabled
from test.test_utils.test_reporting import TestReportGenerator

LOGGER = logging.getLogger(__name__)
LOGGER.setLevel(logging.INFO)
LOGGER.addHandler(logging.StreamHandler(sys.stderr))

# Immutable constant for framework specific image fixtures
FRAMEWORK_FIXTURES = (
    # ECR repo name fixtures
    # PyTorch
    "pytorch_training",
    "pytorch_training___2__7",
    "pytorch_training___2__6",
    "pytorch_training___2__5",
    "pytorch_training___2__4",
    "pytorch_training___2__3",
    "pytorch_training___2__2",
    "pytorch_training___2__1",
    "pytorch_training___2__0",
    "pytorch_training___1__13",
    "pytorch_training_habana",
    "pytorch_training_arm64",
    "pytorch_training_arm64___2__7",
    "pytorch_inference",
    "pytorch_inference_eia",
    "pytorch_inference_neuron",
    "pytorch_inference_neuronx",
    "pytorch_training_neuronx",
    "pytorch_inference_graviton",
    "pytorch_inference_arm64",
    # TensorFlow
    "tensorflow_training",
    "tensorflow_inference",
    "tensorflow_inference_eia",
    "tensorflow_inference_neuron",
    "tensorflow_inference_neuronx",
    "tensorflow_training_neuron",
    "tensorflow_training_habana",
    "tensorflow_inference_graviton",
    "tensorflow_inference_arm64",
    # MxNET
    "mxnet_training",
    "mxnet_inference",
    "mxnet_inference_eia",
    "mxnet_inference_neuron",
    "mxnet_training_neuron",
    "mxnet_inference_graviton",
    # HuggingFace
    "huggingface_tensorflow_training",
    "huggingface_pytorch_training",
    "huggingface_mxnet_training",
    "huggingface_tensorflow_inference",
    "huggingface_pytorch_inference",
    "huggingface_mxnet_inference",
    "huggingface_tensorflow_trcomp_training",
    "huggingface_pytorch_trcomp_training",
    # Stability
    "stabilityai_pytorch_inference",
    "stabilityai_pytorch_training",
    # PyTorch trcomp
    "pytorch_trcomp_training",
    # Autogluon
    "autogluon_training",
    # Processor fixtures
    "gpu",
    "cpu",
    "eia",
    "neuron",
    "hpu",
    # Architecture
    "graviton",
    "arm64",
    # Job Type fixtures
    "training",
    "inference",
)

# Nightly image fixture dictionary, maps nightly fixtures to set of image labels
NIGHTLY_FIXTURES = {
    "feature_smdebug_present": {
        NightlyFeatureLabel.AWS_FRAMEWORK_INSTALLED.value,
        NightlyFeatureLabel.AWS_SMDEBUG_INSTALLED.value,
    },
    "feature_smddp_present": {
        NightlyFeatureLabel.AWS_FRAMEWORK_INSTALLED.value,
        NightlyFeatureLabel.AWS_SMDDP_INSTALLED.value,
    },
    "feature_smmp_present": {NightlyFeatureLabel.AWS_SMMP_INSTALLED.value},
    "feature_aws_framework_present": {NightlyFeatureLabel.AWS_FRAMEWORK_INSTALLED.value},
    "feature_torchaudio_present": {
        NightlyFeatureLabel.PYTORCH_INSTALLED.value,
        NightlyFeatureLabel.TORCHAUDIO_INSTALLED.value,
    },
    "feature_torchvision_present": {
        NightlyFeatureLabel.PYTORCH_INSTALLED.value,
        NightlyFeatureLabel.TORCHVISION_INSTALLED.value,
    },
    "feature_torchdata_present": {
        NightlyFeatureLabel.PYTORCH_INSTALLED.value,
        NightlyFeatureLabel.TORCHDATA_INSTALLED.value,
    },
    "feature_s3_plugin_present": {NightlyFeatureLabel.AWS_S3_PLUGIN_INSTALLED.value},
}

# Skip telemetry tests for specific versions
TELEMETRY_SKIP_VERSIONS = {
<<<<<<< HEAD
    "entrypoint": {"pytorch": ["2.4.0", "2.5.1", "2.6.0"], "tensorflow": ["2.18.0", "2.19.0"]},
    "bashrc": {"pytorch": ["2.4.0", "2.5.1", "2.6.0"], "tensorflow": ["2.18.0", "2.19.0"]},
    "framework": {"pytorch": [""], "tensorflow": [""]},
=======
    "entrypoint": {"pytorch": ["2.4.0", "2.5.1", "2.6.0"], "tensorflow": ["2.18.0"]},
    "bashrc": {"pytorch": ["2.4.0", "2.5.1", "2.6.0"], "tensorflow": ["2.18.0"]},
    "framework": {"pytorch": [""], "tensorflow": ["2.19.0"]},
>>>>>>> ee5db799
}


# Nightly fixtures
@pytest.fixture(scope="session")
def feature_smdebug_present():
    pass


@pytest.fixture(scope="session")
def feature_smddp_present():
    pass


@pytest.fixture(scope="session")
def feature_smmp_present():
    pass


@pytest.fixture(scope="session")
def feature_aws_framework_present():
    pass


@pytest.fixture(scope="session")
def feature_torchaudio_present():
    pass


@pytest.fixture(scope="session")
def feature_torchvision_present():
    pass


@pytest.fixture(scope="session")
def feature_torchdata_present():
    pass


@pytest.fixture(scope="session")
def feature_s3_plugin_present():
    pass


# Ignore container_tests collection, as they will be called separately from test functions
collect_ignore = [os.path.join("container_tests")]


def pytest_addoption(parser):
    default_images = test_utils.get_dlc_images()
    images = default_images.split(" ") if default_images else []
    parser.addoption(
        "--images",
        default=images,
        nargs="+",
        help="Specify image(s) to run",
    )
    parser.addoption(
        "--canary",
        action="store_true",
        default=False,
        help="Run canary tests",
    )
    parser.addoption(
        "--deep-canary",
        action="store_true",
        default=False,
        help="Run Deep Canary tests",
    )
    parser.addoption(
        "--generate-coverage-doc",
        action="store_true",
        default=False,
        help="Generate a test coverage doc",
    )
    parser.addoption(
        "--multinode",
        action="store_true",
        default=False,
        help="Run only multi-node tests",
    )
    parser.addoption(
        "--efa",
        action="store_true",
        default=False,
        help="Run only efa tests",
    )
    parser.addoption(
        "--quick_checks",
        action="store_true",
        default=False,
        help="Run quick check tests",
    )


@pytest.fixture(scope="function")
def num_nodes(request):
    return request.param


@pytest.fixture(scope="function")
def ec2_key_name(request):
    return request.param


@pytest.fixture(scope="function")
def ec2_key_file_name(request):
    return request.param


@pytest.fixture(scope="function")
def ec2_user_name(request):
    return request.param


@pytest.fixture(scope="function")
def ec2_public_ip(request):
    return request.param


@pytest.fixture(scope="function")
def region(request):
    return request.param if hasattr(request, "param") else os.getenv("AWS_REGION", DEFAULT_REGION)


@pytest.fixture(scope="function")
def availability_zone_options(ec2_client, ec2_instance_type, region):
    """
    Parametrize with a reduced list of availability zones for particular instance types for which
    capacity has been reserved in that AZ. For other instance types, parametrize with list of all
    AZs in the region.
    :param ec2_client: boto3 Client for EC2
    :param ec2_instance_type: str instance type for which AZs must be determined
    :param region: str region in which instance must be created
    :return: list of str AZ names
    """
    allowed_availability_zones = None
    if ec2_instance_type in ["p4de.24xlarge"]:
        if region == "us-east-1":
            allowed_availability_zones = ["us-east-1d", "us-east-1c"]
    if ec2_instance_type in ["p4d.24xlarge"]:
        if region == "us-west-2":
            allowed_availability_zones = ["us-west-2b", "us-west-2c"]
    if not allowed_availability_zones:
        allowed_availability_zones = ec2_utils.get_availability_zone_ids(ec2_client)
    return allowed_availability_zones


@pytest.fixture(scope="function")
def ecr_client(region):
    return boto3.client("ecr", region_name=region)


@pytest.fixture(scope="function")
def sts_client(region):
    return boto3.client("sts", region_name=region)


@pytest.fixture(scope="function")
def ec2_client(region):
    return boto3.client("ec2", region_name=region, config=Config(retries={"max_attempts": 10}))


@pytest.fixture(scope="function")
def ec2_resource(region):
    return boto3.resource("ec2", region_name=region, config=Config(retries={"max_attempts": 10}))


def _validate_p4de_usage(request, instance_type):
    if instance_type in ["p4de.24xlarge"]:
        if not request.node.get_closest_marker("allow_p4de_use"):
            pytest.skip("Skip test because p4de instance usage is not allowed for this test")
    return


def _restrict_instance_usage(instance_type):
    restricted_instances = {"c": ["c4"], "m": ["m4"], "p": ["p2"]}

    for instance_serie, instance_list in restricted_instances.items():
        for instance_family in instance_list:
            if f"{instance_family}." in instance_type:
                raise RuntimeError(
                    f"{instance_family.upper()}-family instances are no longer supported in our system."
                    f"Please use a different instance type (i.e. another {instance_serie.upper()} series instance type)."
                )
    return


@pytest.fixture(scope="function")
def ec2_instance_type(request):
    instance_type = request.param if hasattr(request, "param") else "g4dn.xlarge"
    _restrict_instance_usage(instance_type)
    return instance_type


@pytest.fixture(scope="function")
def instance_type(request):
    return request.param if hasattr(request, "param") else "ml.g5.8xlarge"


@pytest.fixture(scope="function")
def ec2_instance_role_name(request):
    return request.param if hasattr(request, "param") else ec2_utils.EC2_INSTANCE_ROLE_NAME


@pytest.fixture(scope="function")
def ec2_instance_ami(request, region):
    return request.param if hasattr(request, "param") else test_utils.get_dlami_id(region)


@pytest.fixture(scope="function")
def ei_accelerator_type(request):
    return request.param if hasattr(request, "param") else None


@pytest.mark.timeout(300)
@pytest.fixture(scope="function")
def efa_ec2_instances(
    request,
    ec2_client,
    ec2_instance_type,
    ec2_instance_role_name,
    ec2_key_name,
    ec2_instance_ami,
    region,
    availability_zone_options,
):
    _validate_p4de_usage(request, ec2_instance_type)
    ec2_key_name = f"{ec2_key_name}-{str(uuid.uuid4())}"
    print(f"Creating instance: CI-CD {ec2_key_name}")
    key_filename = test_utils.generate_ssh_keypair(ec2_client, ec2_key_name)
    print(f"Using AMI for EFA EC2 {ec2_instance_ami}")

    def delete_ssh_keypair():
        if test_utils.is_pr_context():
            test_utils.destroy_ssh_keypair(ec2_client, key_filename)
        else:
            with open(KEYS_TO_DESTROY_FILE, "a") as destroy_keys:
                destroy_keys.write(f"{key_filename}\n")

    request.addfinalizer(delete_ssh_keypair)
    volume_name = "/dev/sda1" if ec2_instance_ami in test_utils.UL_AMI_LIST else "/dev/xvda"

    instance_name_prefix = f"CI-CD {ec2_key_name}"
    ec2_run_instances_definition = {
        "BlockDeviceMappings": [
            {
                "DeviceName": volume_name,
                "Ebs": {
                    "DeleteOnTermination": True,
                    "VolumeSize": 150,
                    "VolumeType": "gp3",
                    "Iops": 3000,
                    "Throughput": 125,
                },
            },
        ],
        "ImageId": ec2_instance_ami,
        "InstanceType": ec2_instance_type,
        "IamInstanceProfile": {"Name": ec2_instance_role_name},
        "KeyName": ec2_key_name,
        "MaxCount": 2,
        "MinCount": 2,
        "TagSpecifications": [
            {"ResourceType": "instance", "Tags": [{"Key": "Name", "Value": instance_name_prefix}]}
        ],
    }
    instances = ec2_utils.launch_efa_instances_with_retry(
        ec2_client,
        ec2_instance_type,
        availability_zone_options,
        ec2_run_instances_definition,
        fn_name=request.node.name,
    )

    def terminate_efa_instances():
        ec2_client.terminate_instances(
            InstanceIds=[instance_info["InstanceId"] for instance_info in instances]
        )

    request.addfinalizer(terminate_efa_instances)

    master_instance_id = instances[0]["InstanceId"]
    ec2_utils.check_instance_state(master_instance_id, state="running", region=region)
    ec2_utils.check_system_state(
        master_instance_id, system_status="ok", instance_status="ok", region=region
    )
    print(f"Master instance {master_instance_id} is ready")

    if len(instances) > 1:
        ec2_utils.create_name_tags_for_instance(
            master_instance_id, f"{instance_name_prefix}_master", region
        )
        for i in range(1, len(instances)):
            worker_instance_id = instances[i]["InstanceId"]
            ec2_utils.create_name_tags_for_instance(
                worker_instance_id, f"{instance_name_prefix}_worker_{i}", region
            )
            ec2_utils.check_instance_state(worker_instance_id, state="running", region=region)
            ec2_utils.check_system_state(
                worker_instance_id, system_status="ok", instance_status="ok", region=region
            )
            print(f"Worker instance {worker_instance_id} is ready")

    num_efa_interfaces = ec2_utils.get_num_efa_interfaces_for_instance_type(
        ec2_instance_type, region=region
    )
    if num_efa_interfaces > 1:
        # p4d instances require attaching elastic ip to connect to them
        elastic_ip_allocation_ids = []
        # create and attach network interfaces and elastic ips to all instances
        for instance in instances:
            instance_id = instance["InstanceId"]

            network_interface_id = ec2_utils.get_network_interface_id(instance_id, region)

            elastic_ip_allocation_id = ec2_utils.attach_elastic_ip(network_interface_id, region)
            elastic_ip_allocation_ids.append(elastic_ip_allocation_id)

        def elastic_ips_finalizer():
            ec2_utils.delete_elastic_ips(elastic_ip_allocation_ids, ec2_client)

        request.addfinalizer(elastic_ips_finalizer)

    return_val = [(instance_info["InstanceId"], key_filename) for instance_info in instances]
    LOGGER.info(f"Launched EFA Test instances - {[instance_id for instance_id, _ in return_val]}")

    return return_val


@pytest.fixture(scope="function")
def efa_ec2_connections(request, efa_ec2_instances, ec2_key_name, ec2_instance_type, region):
    """
    Fixture to establish connection with EC2 instance if necessary
    :param request: pytest test request
    :param efa_ec2_instances: efa_ec2_instances pytest fixture
    :param ec2_key_name: unique key name
    :param ec2_instance_type: ec2_instance_type pytest fixture
    :param region: Region where ec2 instance is launched
    :return: Fabric connection object
    """
    master_instance_id, master_instance_pem_file = efa_ec2_instances[0]
    worker_instances = [
        {
            "worker_instance_id": worker_instance_id,
            "worker_instance_pem_file": worker_instance_pem_file,
        }
        for worker_instance_id, worker_instance_pem_file in efa_ec2_instances[1:]
    ]

    user_name = ec2_utils.get_instance_user(master_instance_id, region=region)
    master_public_ip = ec2_utils.get_public_ip(master_instance_id, region)
    LOGGER.info(f"Instance master_ip_address: {master_public_ip}")
    master_connection = Connection(
        user=user_name,
        host=master_public_ip,
        connect_kwargs={"key_filename": [master_instance_pem_file]},
        connect_timeout=18000,
    )

    worker_instance_connections = []
    for instance in worker_instances:
        worker_instance_id = instance["worker_instance_id"]
        worker_instance_pem_file = instance["worker_instance_pem_file"]
        worker_public_ip = ec2_utils.get_public_ip(worker_instance_id, region)
        LOGGER.info(f"Instance worker_ip_address: {worker_public_ip}")
        worker_connection = Connection(
            user=user_name,
            host=worker_public_ip,
            connect_kwargs={"key_filename": [worker_instance_pem_file]},
            connect_timeout=18000,
        )
        worker_instance_connections.append(worker_connection)

    random.seed(f"{datetime.datetime.now().strftime('%Y%m%d%H%M%S%f')}")
    unique_id = random.randint(1, 100000)

    artifact_folder = f"{ec2_key_name}-{unique_id}-folder"
    s3_test_artifact_location = test_utils.upload_tests_to_s3(artifact_folder)

    def delete_s3_artifact_copy():
        test_utils.delete_uploaded_tests_from_s3(s3_test_artifact_location)

    request.addfinalizer(delete_s3_artifact_copy)

    master_connection.run("rm -rf $HOME/container_tests")
    master_connection.run(
        f"aws s3 cp --recursive {test_utils.TEST_TRANSFER_S3_BUCKET}/{artifact_folder} $HOME/container_tests --region {test_utils.TEST_TRANSFER_S3_BUCKET_REGION}"
    )
    print(f"Successfully copying {test_utils.TEST_TRANSFER_S3_BUCKET} for master")
    master_connection.run(
        f"mkdir -p $HOME/container_tests/logs && chmod -R +x $HOME/container_tests/*"
    )
    for worker_connection in worker_instance_connections:
        worker_connection.run("rm -rf $HOME/container_tests")
        worker_connection.run(
            f"aws s3 cp --recursive {test_utils.TEST_TRANSFER_S3_BUCKET}/{artifact_folder} $HOME/container_tests --region {test_utils.TEST_TRANSFER_S3_BUCKET_REGION}"
        )
        print(f"Successfully copying {test_utils.TEST_TRANSFER_S3_BUCKET} for worker")
        worker_connection.run(
            f"mkdir -p $HOME/container_tests/logs && chmod -R +x $HOME/container_tests/*"
        )

    return [master_connection, *worker_instance_connections]


@pytest.mark.timeout(300)
@pytest.fixture(scope="function")
def ec2_instance(
    request,
    ec2_client,
    ec2_resource,
    ec2_instance_type,
    ec2_key_name,
    ec2_instance_role_name,
    ec2_instance_ami,
    region,
    ei_accelerator_type,
):
    _validate_p4de_usage(request, ec2_instance_type)

    ec2_key_name = f"{ec2_key_name}-{str(uuid.uuid4())}"
    print(f"Creating instance: CI-CD {ec2_key_name}")
    key_filename = test_utils.generate_ssh_keypair(ec2_client, ec2_key_name)

    def delete_ssh_keypair():
        if test_utils.is_pr_context():
            test_utils.destroy_ssh_keypair(ec2_client, key_filename)
        else:
            with open(KEYS_TO_DESTROY_FILE, "a") as destroy_keys:
                destroy_keys.write(f"{key_filename}\n")

    request.addfinalizer(delete_ssh_keypair)
    print(f"EC2 instance AMI-ID: {ec2_instance_ami}")

    params = {
        "KeyName": ec2_key_name,
        "ImageId": ec2_instance_ami,
        "InstanceType": ec2_instance_type,
        "IamInstanceProfile": {"Name": ec2_instance_role_name},
        "TagSpecifications": [
            {
                "ResourceType": "instance",
                "Tags": [{"Key": "Name", "Value": f"CI-CD {ec2_key_name}"}],
            },
        ],
        "MaxCount": 1,
        "MinCount": 1,
    }

    volume_name = "/dev/sda1" if ec2_instance_ami in test_utils.UL_AMI_LIST else "/dev/xvda"

    if (
        "pytorch_training_habana" in request.fixturenames
        or "tensorflow_training_habana" in request.fixturenames
        or "hpu" in request.fixturenames
    ):
        user_data = """#!/bin/bash
        sudo dnf update -y && sudo dnf install -y awscli"""
        params["UserData"] = user_data
        params["BlockDeviceMappings"] = [
            {
                "DeviceName": volume_name,
                "Ebs": {
                    "VolumeSize": 1000,
                },
            }
        ]
    elif (
        (
            ("benchmark" in os.getenv("TEST_TYPE", "UNDEFINED"))
            and (
                ("mxnet_training" in request.fixturenames and "gpu_only" in request.fixturenames)
                or "mxnet_inference" in request.fixturenames
            )
        )
        or (
            "tensorflow_training" in request.fixturenames
            and "gpu_only" in request.fixturenames
            and "horovod" in ec2_key_name
        )
        or (
            "tensorflow_inference" in request.fixturenames
            and (
                "graviton_compatible_only" in request.fixturenames
                or "arm64_compatible_only" in request.fixturenames
            )
        )
        or ("graviton" in request.fixturenames)
        or ("arm64" in request.fixturenames)
    ):
        params["BlockDeviceMappings"] = [
            {
                "DeviceName": volume_name,
                "Ebs": {
                    "VolumeSize": 300,
                },
            }
        ]
    elif is_neuron_image(request.fixturenames):
        params["BlockDeviceMappings"] = [
            {
                "DeviceName": volume_name,
                "Ebs": {
                    "VolumeSize": 512,
                },
            }
        ]
    else:
        params["BlockDeviceMappings"] = [
            {
                "DeviceName": volume_name,
                "Ebs": {
                    "VolumeSize": 150,
                },
            }
        ]

    # For TRN1 since we are using a private AMI that has some BERT data/tests, have a bifgger volume size
    # Once use DLAMI, this can be removed
    if ec2_instance_type == "trn1.32xlarge" or ec2_instance_type == "trn1.2xlarge":
        params["BlockDeviceMappings"] = [
            {
                "DeviceName": volume_name,
                "Ebs": {
                    "VolumeSize": 1024,
                },
            }
        ]

    # For neuron the current DLAMI does not have the latest drivers and compatibility
    # is failing. So reinstall the latest neuron driver
    if "pytorch_inference_neuronx" in request.fixturenames:
        params["BlockDeviceMappings"] = [
            {
                "DeviceName": volume_name,
                "Ebs": {
                    "VolumeSize": 1024,
                },
            }
        ]

    availability_zone_options = None
    if ei_accelerator_type:
        params["ElasticInferenceAccelerators"] = [{"Type": ei_accelerator_type, "Count": 1}]
        availability_zones = {
            "us-west-2": ["us-west-2a", "us-west-2b", "us-west-2c"],
            "us-east-1": ["us-east-1a", "us-east-1b", "us-east-1c"],
        }
        availability_zone_options = availability_zones[region]
    instances = ec2_utils.launch_instances_with_retry(
        ec2_resource=ec2_resource,
        availability_zone_options=availability_zone_options,
        ec2_create_instances_definition=params,
        ec2_client=ec2_client,
        fn_name=request.node.name,
    )
    instance_id = instances[0].id

    # Define finalizer to terminate instance after this fixture completes
    def terminate_ec2_instance():
        ec2_client.terminate_instances(InstanceIds=[instance_id])

    request.addfinalizer(terminate_ec2_instance)

    ec2_utils.check_instance_state(instance_id, state="running", region=region)
    ec2_utils.check_system_state(
        instance_id, system_status="ok", instance_status="ok", region=region
    )
    return instance_id, key_filename


def is_neuron_image(fixtures):
    """
    Returns true if a neuron fixture is present in request.fixturenames
    :param request.fixturenames: active fixtures in the request
    :return: bool
    """
    neuron_fixtures = [  # inference
        "tensorflow_inference_neuron",
        "tensorflow_inference_neuronx",
        "mxnet_inference_neuron",
        "pytorch_inference_neuron",
        "pytorch_inference_neuronx"
        # training
        "tensorflow_training_neuron",
        "mxnet_training_neuron",
        "pytorch_training_neuronx",
    ]

    for fixture in neuron_fixtures:
        if fixture in fixtures:
            return True
    return False


@pytest.fixture(scope="function")
def ec2_connection(request, ec2_instance, ec2_key_name, ec2_instance_type, region):
    """
    Fixture to establish connection with EC2 instance if necessary
    :param request: pytest test request
    :param ec2_instance: ec2_instance pytest fixture
    :param ec2_key_name: unique key name
    :param ec2_instance_type: ec2_instance_type pytest fixture
    :param region: Region where ec2 instance is launched
    :return: Fabric connection object
    """
    instance_id, instance_pem_file = ec2_instance
    ip_address = ec2_utils.get_public_ip(instance_id, region=region)
    LOGGER.info(f"Instance ip_address: {ip_address}")
    user = ec2_utils.get_instance_user(instance_id, region=region)

    LOGGER.info(f"Connecting to {user}@{ip_address}")

    conn = Connection(
        user=user,
        host=ip_address,
        connect_kwargs={"key_filename": [instance_pem_file]},
        connect_timeout=18000,
    )

    random.seed(f"{datetime.datetime.now().strftime('%Y%m%d%H%M%S%f')}")
    unique_id = random.randint(1, 100000)

    artifact_folder = f"{ec2_key_name}-{unique_id}-folder"
    s3_test_artifact_location = test_utils.upload_tests_to_s3(artifact_folder)

    def delete_s3_artifact_copy():
        test_utils.delete_uploaded_tests_from_s3(s3_test_artifact_location)

    request.addfinalizer(delete_s3_artifact_copy)

    python_version = "3.9"
    if is_neuron_image(request.fixturenames):
        # neuron still support tf1.15 and that is only there in py37 and less.
        # so use python3.7 for neuron
        python_version = "3.7"
    ec2_utils.install_python_in_instance(conn, python_version=python_version)

    conn.run(
        f"aws s3 cp --recursive {test_utils.TEST_TRANSFER_S3_BUCKET}/{artifact_folder} $HOME/container_tests"
    )
    conn.run(f"mkdir -p $HOME/container_tests/logs && chmod -R +x $HOME/container_tests/*")

    # Log into ECR if we are in canary context
    if test_utils.is_canary_context():
        public_registry = test_utils.PUBLIC_DLC_REGISTRY
        test_utils.login_to_ecr_registry(conn, public_registry, region)

    return conn


@pytest.fixture(scope="function")
def upload_habana_test_artifact(request, ec2_connection):
    """
    Fixture to upload the habana test repo to ec2 instance
    :param request: pytest test request
    :param ec2_connection: fabric connection object
    :return: None
    """
    habana_test_repo = "gaudi-test-suite.tar.gz"
    ec2_connection.put(habana_test_repo, f"{AL2023_HOME_DIR}")
    ec2_connection.run(f"tar -xvf {habana_test_repo}")


@pytest.fixture(scope="function")
def existing_ec2_instance_connection(request, ec2_key_file_name, ec2_user_name, ec2_public_ip):
    """
    Fixture to establish connection with EC2 instance if necessary
    :param request: pytest test request
    :param ec2_key_file_name: ec2 key file name
    :param ec2_user_name: username of the ec2 instance to login
    :param ec2_public_ip: public ip address of the instance
    :return: Fabric connection object
    """
    conn = Connection(
        user=ec2_user_name,
        host=ec2_public_ip,
        connect_kwargs={"key_filename": [ec2_key_file_name]},
    )

    random.seed(f"{datetime.datetime.now().strftime('%Y%m%d%H%M%S%f')}")
    unique_id = random.randint(1, 100000)
    ec2_key_name = ec2_public_ip.split(".")[0]
    artifact_folder = f"{ec2_key_name}-{unique_id}-folder"
    s3_test_artifact_location = test_utils.upload_tests_to_s3(artifact_folder)

    def delete_s3_artifact_copy():
        test_utils.delete_uploaded_tests_from_s3(s3_test_artifact_location)

    request.addfinalizer(delete_s3_artifact_copy)

    conn.run(
        f"aws s3 cp --recursive {test_utils.TEST_TRANSFER_S3_BUCKET}/{artifact_folder} $HOME/container_tests"
    )
    conn.run(f"mkdir -p $HOME/container_tests/logs && chmod -R +x $HOME/container_tests/*")

    return conn


@pytest.fixture(autouse=True)
def skip_trcomp_containers(request):
    if "training" in request.fixturenames:
        img_uri = request.getfixturevalue("training")
    elif "pytorch_training" in request.fixturenames:
        img_uri = request.getfixturevalue("pytorch_training")
    else:
        return
    if "trcomp" in img_uri:
        pytest.skip("Skipping training compiler integrated container with tag {}".format(img_uri))


@pytest.fixture(autouse=True)
def skip_inductor_test(request):
    if "training" in request.fixturenames:
        img_uri = request.getfixturevalue("training")
    elif "pytorch_training" in request.fixturenames:
        img_uri = request.getfixturevalue("pytorch_training")
    else:
        return
    _, fw_ver = get_framework_and_version_from_tag(img_uri)
    if request.node.get_closest_marker("skip_inductor_test"):
        if Version(fw_ver) < Version("2.0.0"):
            pytest.skip(
                f"SM inductor test only support PT2.0 and above, skipping this container with tag {fw_ver}"
            )


@pytest.fixture(autouse=True)
def skip_torchdata_test(request):
    lookup_fixtures = ["training", "pytorch_training", "inference", "pytorch_inference"]
    image_uri = ""

    for lookup_fixture in lookup_fixtures:
        if lookup_fixture in request.fixturenames:
            image_uri = request.getfixturevalue(lookup_fixture)
            break

    if not image_uri:
        return

    skip_dict = {
        ">2.1.1": ["cpu", "cu118", "cu121"],
        ">=2.4,<2.6": ["cpu", "cu124"],
    }
    if _validate_pytorch_framework_version(request, image_uri, "skip_torchdata_test", skip_dict):
        pytest.skip(
            f"Torchdata has paused development as of July 2023 and the latest compatible PyTorch version is 2.1.1."
            f"For more information, see https://github.com/pytorch/data/issues/1196."
            f"Skipping test"
            f"Start from PyTorch 2.6, Torchdata is added back to the container."
        )


@pytest.fixture(autouse=True)
def skip_smdebug_v1_test(request):
    """Skip SM Debugger and Profiler tests due to v1 deprecation for PyTorch 2.0.1 and above frameworks."""
    if "training" in request.fixturenames:
        image_uri = request.getfixturevalue("training")
    elif "pytorch_training" in request.fixturenames:
        image_uri = request.getfixturevalue("pytorch_training")
    else:
        return

    skip_dict = {
        "==2.0.*": ["cu121"],
        ">=2.1,<2.4": ["cpu", "cu121"],
        ">=2.4,<2.6": ["cpu", "cu124"],
        ">=2.6,<2.7.1": ["cpu", "cu126"],
        ">=2.7.1,<2.8": ["cpu", "cu128"],
    }
    if _validate_pytorch_framework_version(request, image_uri, "skip_smdebug_v1_test", skip_dict):
        pytest.skip(f"SM Profiler v1 is on path for deprecation, skipping test")


@pytest.fixture(autouse=True)
def skip_dgl_test(request):
    """Start from PyTorch 2.0.1 framework, DGL binaries are not installed in DLCs by default and will be added in per customer ask.
    The test condition should be modified appropriately and `skip_dgl_test` pytest mark should be removed from dgl tests
    when the binaries are added in.
    """
    if "training" in request.fixturenames:
        image_uri = request.getfixturevalue("training")
    elif "pytorch_training" in request.fixturenames:
        image_uri = request.getfixturevalue("pytorch_training")
    else:
        return

    skip_dict = {
        "==2.0.*": ["cu121"],
        ">=2.1,<2.4": ["cpu", "cu121"],
        ">=2.4,<2.6": ["cpu", "cu124"],
        ">=2.6,<2.7.1": ["cpu", "cu126"],
        ">=2.7.1,<2.8": ["cpu", "cu128"],
    }
    if _validate_pytorch_framework_version(request, image_uri, "skip_dgl_test", skip_dict):
        pytest.skip(f"DGL binaries are removed, skipping test")


@pytest.fixture(autouse=True)
def skip_efa_tests(request):
    efa_tests = [mark for mark in request.node.iter_markers(name="efa")]

    if efa_tests and are_efa_tests_disabled():
        pytest.skip("Skipping EFA tests as EFA tests are disabled.")


@pytest.fixture(autouse=True)
def skip_p5_tests(request, ec2_instance_type):
    allowed_p5_fixtures = (
        "gpu",
        "image",
        "training",
        "pytorch_training",
        r"pytorch_training___\S+",
    )
    image_uri = None

    if "p5." in ec2_instance_type:
        p5_fixture_stack = list(allowed_p5_fixtures)
        while p5_fixture_stack and not image_uri:
            fixture_name = p5_fixture_stack.pop()
            if fixture_name in request.fixturenames:
                image_uri = request.getfixturevalue(fixture_name)
            # Handle fixture names that include tag as regex
            elif "___" in fixture_name:
                regex = re.compile(fixture_name)
                matches = list(filter(regex.match, request.fixturenames))
                image_uri = request.getfixturevalue(matches[0]) if matches else None

        if not image_uri:
            pytest.skip(
                f"Current image doesn't support P5 EC2 instance. Must be of fixture name {allowed_p5_fixtures}"
            )

        framework, image_framework_version = get_framework_and_version_from_tag(image_uri)
        if "pytorch" not in framework:
            pytest.skip("Current image doesn't support P5 EC2 instance.")
        image_processor = get_processor_from_image_uri(image_uri)
        image_cuda_version = get_cuda_version_from_tag(image_uri)
        if image_processor != "gpu" or Version(image_cuda_version.strip("cu")) < Version("120"):
            pytest.skip("Images using less than CUDA 12.0 doesn't support P5 EC2 instance.")


@pytest.fixture(autouse=True)
def skip_serialized_release_pt_test(request):
    if "training" in request.fixturenames:
        image_uri = request.getfixturevalue("training")
    elif "pytorch_training" in request.fixturenames:
        image_uri = request.getfixturevalue("pytorch_training")
    else:
        return

    skip_dict = {
        "==1.13.*": ["cpu", "cu117"],
        ">=2.1,<2.4": ["cpu", "cu121"],
        ">=2.4,<2.6": ["cpu", "cu124"],
        ">=2.6,<2.7.1": ["cpu", "cu126"],
        ">=2.7.1,<2.8": ["cpu", "cu128"],
    }
    if _validate_pytorch_framework_version(
        request, image_uri, "skip_serialized_release_pt_test", skip_dict
    ):
        pytest.skip(
            f"Skip test for {image_uri} given that the image is being tested in serial execution."
        )


@pytest.fixture(autouse=True)
def skip_telemetry_tests(request):
    """Skip specific telemetry tests based on test name and image version"""
    test_name = request.node.name.lower()

    if "telemetry_entrypoint" in test_name:
        _check_telemetry_skip(request, "entrypoint")
    elif "telemetry_bashrc" in test_name:
        _check_telemetry_skip(request, "bashrc")
    elif "telemetry_framework" in test_name:
        _check_telemetry_skip(request, "framework")


def _get_telemetry_image_info(request):
    """Helper function to get image URI and framework info from fixtures."""
    telemetry_framework_fixtures = [
        "pytorch_training",
        "tensorflow_training",
        "tensorflow_inference",
        "pytorch_inference",
        "pytorch_inference_arm64",
        "pytorch_training_arm64",
        "tensorflow_inference_arm64",
    ]

    for fixture_name in telemetry_framework_fixtures:
        if fixture_name in request.fixturenames:
            img_uri = request.getfixturevalue(fixture_name)
            image_framework, image_framework_version = get_framework_and_version_from_tag(img_uri)
            return image_framework, image_framework_version
    return None, None


def _check_telemetry_skip(request, test_type):
    """Common logic for skipping telemetry tests."""
    if test_type not in TELEMETRY_SKIP_VERSIONS:
        return
    image_framework, image_framework_version = _get_telemetry_image_info(request)
    if not image_framework:
        return
    if image_framework not in TELEMETRY_SKIP_VERSIONS[test_type]:
        return

    if image_framework_version in TELEMETRY_SKIP_VERSIONS[test_type][image_framework]:
        pytest.skip(
            f"Telemetry {test_type} test is not supported for "
            f"{image_framework} version {image_framework_version}"
        )


def _validate_pytorch_framework_version(request, image_uri, test_name, skip_dict):
    """
    Expected format of skip_dic:
    {
        SpecifierSet("<comparable version string">): ["cpu", "cu118", "cu121"],
    }
    """
    if request.node.get_closest_marker(test_name):
        image_framework, image_framework_version = get_framework_and_version_from_tag(image_uri)
        image_processor = get_processor_from_image_uri(image_uri)
        image_cuda_version = (
            get_cuda_version_from_tag(image_uri) if image_processor == "gpu" else ""
        )

        if image_framework == "pytorch":
            for framework_condition, processor_conditions in skip_dict.items():
                if Version(image_framework_version) in SpecifierSet(framework_condition) and (
                    image_processor in processor_conditions
                    or image_cuda_version in processor_conditions
                ):
                    return True

    return False


@pytest.fixture(scope="session")
def telemetry():
    """
    Telemetry tests are run in ec2 job in PR context but will run in its own job in MAINLINE context.
    This fixture ensures that only telemetry tests are run in the `telemetry` job in the MAINLINE context.
    """
    is_telemetry_test_job = os.getenv("TEST_TYPE") == "telemetry"
    if is_mainline_context() and not is_telemetry_test_job:
        pytest.skip(
            f"Test in not running in `telemetry` job in the pipeline context, Skipping current test."
        )


@pytest.fixture(scope="session")
def security_sanity():
    """
    Skip test if job type is not `security_sanity` in either PR or Pipeline contexts.
    Otherwise, sanity tests can run as usual in Canary/Deep Canary contexts.
    Each sanity tests should only have either `security_sanity` or `functionality_sanity` fixtures.
    Both should not be used at the same time. If neither are used, the test will run in both jobs.
    """
    is_security_sanity_test_job = os.getenv("TEST_TYPE") == "security_sanity"
    if (is_pr_context() or is_mainline_context()) and not is_security_sanity_test_job:
        pytest.skip(
            f"Test in not running in `security_sanity` test type job, Skipping current test."
        )


@pytest.fixture(scope="session")
def functionality_sanity():
    """
    Skip test if job type is not `functionality_sanity` in either PR or Pipeline contexts.
    Otherwise, sanity tests can run as usual in Canary/Deep Canary contexts.
    Each sanity tests should only have either `security_sanity` or `functionality_sanity` fixtures.
    Both should not be used at the same time. If neither are used, the test will run in both jobs.
    """
    is_functionality_sanity_test_job = os.getenv("TEST_TYPE") == "functionality_sanity"
    if (is_pr_context() or is_mainline_context()) and not is_functionality_sanity_test_job:
        pytest.skip(
            f"Test in not running in `functionality_sanity` test type job, Skipping current test."
        )


@pytest.fixture(scope="session")
def dlc_images(request):
    return request.config.getoption("--images")


@pytest.fixture(scope="session")
def pull_images(docker_client, dlc_images):
    for image in dlc_images:
        docker_client.images.pull(image)


@pytest.fixture(scope="session")
def non_huggingface_only():
    pass


@pytest.fixture(scope="session")
def non_pytorch_trcomp_only():
    pass


@pytest.fixture(scope="session")
def training_compiler_only():
    pass


@pytest.fixture(scope="session")
def non_autogluon_only():
    pass


@pytest.fixture(scope="session")
def cpu_only():
    pass


@pytest.fixture(scope="session")
def gpu_only():
    pass


@pytest.fixture(scope="session")
def x86_compatible_only():
    pass


@pytest.fixture(scope="session")
def graviton_compatible_only():
    pass


@pytest.fixture(scope="session")
def arm64_compatible_only():
    pass


@pytest.fixture(scope="session")
def sagemaker():
    pass


@pytest.fixture(scope="session")
def sagemaker_only():
    pass


@pytest.fixture(scope="session")
def py3_only():
    pass


@pytest.fixture(scope="session")
def example_only():
    pass


@pytest.fixture(scope="session")
def huggingface_only():
    pass


@pytest.fixture(scope="session")
def huggingface():
    pass


@pytest.fixture(scope="session")
def stabilityai():
    pass


@pytest.fixture(scope="session")
def tf2_only():
    pass


@pytest.fixture(scope="session")
def tf23_and_above_only():
    pass


@pytest.fixture(scope="session")
def tf24_and_above_only():
    pass


@pytest.fixture(scope="session")
def tf25_and_above_only():
    pass


@pytest.fixture(scope="session")
def tf21_and_above_only():
    pass


@pytest.fixture(scope="session")
def below_tf213_only():
    pass


@pytest.fixture(scope="session")
def below_tf216_only():
    pass


@pytest.fixture(scope="session")
def below_tf218_only():
    pass

@pytest.fixture(scope="session")
def below_tf219_only():
    pass

@pytest.fixture(scope="session")
def skip_tf216():
    pass


@pytest.fixture(scope="session")
def skip_tf218():
    pass

@pytest.fixture(scope="session")
def skip_tf219():
    pass

@pytest.fixture(scope="session")
def mx18_and_above_only():
    pass


@pytest.fixture(scope="session")
def skip_pt200():
    pass


@pytest.fixture(scope="session")
def pt200_and_below_only():
    pass


@pytest.fixture(scope="session")
def pt113_and_above_only():
    pass


@pytest.fixture(scope="session")
def pt201_and_above_only():
    pass


@pytest.fixture(scope="session")
def below_pt113_only():
    pass


@pytest.fixture(scope="session")
def pt111_and_above_only():
    pass


@pytest.fixture(scope="session")
def skip_pt110():
    pass


@pytest.fixture(scope="session")
def pt21_and_above_only():
    pass


@pytest.fixture(scope="session")
def pt18_and_above_only():
    pass


@pytest.fixture(scope="session")
def pt17_and_above_only():
    pass


@pytest.fixture(scope="session")
def pt16_and_above_only():
    pass


@pytest.fixture(scope="session")
def pt15_and_above_only():
    pass


@pytest.fixture(scope="session")
def pt14_and_above_only():
    pass


@pytest.fixture(scope="session")
def outside_versions_skip():
    def _outside_versions_skip(img_uri, start_ver, end_ver):
        """
        skip test if the image framework versios is not within the (start_ver, end_ver) range
        """
        _, image_framework_version = get_framework_and_version_from_tag(img_uri)
        if Version(start_ver) > Version(image_framework_version) or Version(end_ver) < Version(
            image_framework_version
        ):
            pytest.skip(
                f"test has gone out of support, supported version range >{start_ver},<{end_ver}"
            )

    return _outside_versions_skip


@pytest.fixture(scope="session")
def version_skip():
    def _version_skip(img_uri, ver):
        """
        skip test if the image framework versios is not within the (start_ver, end_ver) range
        """
        _, image_framework_version = get_framework_and_version_from_tag(img_uri)
        if Version(ver) == Version(image_framework_version):
            pytest.skip(f"test is not supported for version {ver}")

    return _version_skip


def framework_version_within_limit(metafunc_obj, image):
    """
    Test all pytest fixtures for TensorFlow version limits, and return True if all requirements are satisfied

    :param metafunc_obj: pytest metafunc object from which fixture names used by test function will be obtained
    :param image: Image URI for which the validation must be performed
    :return: True if all validation succeeds, else False
    """
    image_framework_name, _ = get_framework_and_version_from_tag(image)
    if image_framework_name in ("tensorflow", "huggingface_tensorflow_trcomp"):
        tf2_requirement_failed = "tf2_only" in metafunc_obj.fixturenames and not is_tf_version(
            "2", image
        )
        tf25_requirement_failed = (
            "tf25_and_above_only" in metafunc_obj.fixturenames
            and is_below_framework_version("2.5", image, image_framework_name)
        )
        tf24_requirement_failed = (
            "tf24_and_above_only" in metafunc_obj.fixturenames
            and is_below_framework_version("2.4", image, image_framework_name)
        )
        tf23_requirement_failed = (
            "tf23_and_above_only" in metafunc_obj.fixturenames
            and is_below_framework_version("2.3", image, image_framework_name)
        )
        tf21_requirement_failed = (
            "tf21_and_above_only" in metafunc_obj.fixturenames
            and is_below_framework_version("2.1", image, image_framework_name)
        )
        tf213_requirement_failed = (
            "below_tf213_only" in metafunc_obj.fixturenames
            and not is_below_framework_version("2.13", image, image_framework_name)
        )
        tf216_requirement_failed = (
            "below_tf216_only" in metafunc_obj.fixturenames
            and not is_below_framework_version("2.16", image, image_framework_name)
        )
        tf218_requrement_failed = (
            "below_tf218_only" in metafunc_obj.fixturenames
            and not is_below_framework_version("2.18", image, image_framework_name)
        )
        tf219_requrement_failed = (
            "below_tf219_only" in metafunc_obj.fixturenames
            and not is_below_framework_version("2.19", image, image_framework_name)
        )
        not_tf216_requirement_failed = (
            "skip_tf216" in metafunc_obj.fixturenames
            and is_equal_to_framework_version("2.16.*", image, image_framework_name)
        )
        not_tf218_requirement_failed = (
            "skip_tf218" in metafunc_obj.fixturenames
            and is_equal_to_framework_version("2.18.*", image, image_framework_name)
        )
        not_tf219_requirement_failed = (
            "skip_tf219" in metafunc_obj.fixturenames
            and is_equal_to_framework_version("2.19.*", image, image_framework_name)
        )
        if (
            tf2_requirement_failed
            or tf21_requirement_failed
            or tf24_requirement_failed
            or tf25_requirement_failed
            or tf23_requirement_failed
            or tf213_requirement_failed
            or tf216_requirement_failed
            or tf218_requrement_failed
            or tf219_requrement_failed
            or not_tf216_requirement_failed
            or not_tf218_requirement_failed
            or not_tf219_requirement_failed
        ):
            return False
    if image_framework_name == "mxnet":
        mx18_requirement_failed = (
            "mx18_and_above_only" in metafunc_obj.fixturenames
            and is_below_framework_version("1.8", image, "mxnet")
        )
        if mx18_requirement_failed:
            return False
    if image_framework_name in ("pytorch", "huggingface_pytorch_trcomp", "pytorch_trcomp"):
        pt20_and_below_requirement_failed = (
            "pt200_and_below_only" in metafunc_obj.fixturenames
            and is_above_framework_version("2.0.0", image, image_framework_name)
        )
        not_pt200_requirement_failed = (
            "skip_pt200" in metafunc_obj.fixturenames
            and is_equal_to_framework_version("2.0.0", image, image_framework_name)
        )
        pt113_requirement_failed = (
            "pt113_and_above_only" in metafunc_obj.fixturenames
            and is_below_framework_version("1.13", image, image_framework_name)
        )
        below_pt113_requirement_failed = (
            "below_pt113_only" in metafunc_obj.fixturenames
            and not is_below_framework_version("1.13", image, image_framework_name)
        )
        pt111_requirement_failed = (
            "pt111_and_above_only" in metafunc_obj.fixturenames
            and is_below_framework_version("1.11", image, image_framework_name)
        )
        not_pt110_requirement_failed = (
            "skip_pt110" in metafunc_obj.fixturenames
            and is_equal_to_framework_version("1.10.*", image, image_framework_name)
        )
        pt21_requirement_failed = (
            "pt21_and_above_only" in metafunc_obj.fixturenames
            and is_below_framework_version("2.1", image, image_framework_name)
        )
        pt18_requirement_failed = (
            "pt18_and_above_only" in metafunc_obj.fixturenames
            and is_below_framework_version("1.8", image, image_framework_name)
        )
        pt17_requirement_failed = (
            "pt17_and_above_only" in metafunc_obj.fixturenames
            and is_below_framework_version("1.7", image, image_framework_name)
        )
        pt16_requirement_failed = (
            "pt16_and_above_only" in metafunc_obj.fixturenames
            and is_below_framework_version("1.6", image, image_framework_name)
        )
        pt15_requirement_failed = (
            "pt15_and_above_only" in metafunc_obj.fixturenames
            and is_below_framework_version("1.5", image, image_framework_name)
        )
        pt14_requirement_failed = (
            "pt14_and_above_only" in metafunc_obj.fixturenames
            and is_below_framework_version("1.4", image, image_framework_name)
        )
        pt201_requirement_failed = (
            "pt201_and_above_only" in metafunc_obj.fixturenames
            and is_below_framework_version("2.0.1", image, image_framework_name)
        )
        if (
            pt20_and_below_requirement_failed
            or not_pt200_requirement_failed
            or pt113_requirement_failed
            or below_pt113_requirement_failed
            or pt111_requirement_failed
            or not_pt110_requirement_failed
            or pt21_requirement_failed
            or pt18_requirement_failed
            or pt17_requirement_failed
            or pt16_requirement_failed
            or pt15_requirement_failed
            or pt14_requirement_failed
            or pt201_requirement_failed
        ):
            return False
    return True


def pytest_configure(config):
    # register canary marker
    config.addinivalue_line(
        "markers", "canary(message): mark test to run as a part of canary tests."
    )
    config.addinivalue_line(
        "markers", "quick_checks(message): mark test to run as a part of quick check tests."
    )
    config.addinivalue_line(
        "markers", "integration(ml_integration): mark what the test is testing."
    )
    config.addinivalue_line("markers", "model(model_name): name of the model being tested")
    config.addinivalue_line(
        "markers", "multinode(num_instances): number of instances the test is run on, if not 1"
    )
    config.addinivalue_line(
        "markers", "processor(cpu/gpu/eia/hpu): explicitly mark which processor is used"
    )
    config.addinivalue_line("markers", "efa(): explicitly mark to run efa tests")
    config.addinivalue_line(
        "markers", "allow_p4de_use(): explicitly mark to allow test to use p4de instance types"
    )
    config.addinivalue_line("markers", "p3(): choose trcomp perf tests running on p3 instance type")
    config.addinivalue_line(
        "markers", "single_gpu(): choose trcomp perf tests that run on single-gpu instance types"
    )
    config.addinivalue_line("markers", "neuronx_test(): mark as neuronx integration test")
    config.addinivalue_line(
        "markers", "skip_torchdata_test(): mark test to skip due to dlc being incompatible"
    )
    config.addinivalue_line(
        "markers", "skip_smdebug_v1_test(): mark test to skip due to dlc being incompatible"
    )
    config.addinivalue_line(
        "markers", "skip_dgl_test(): mark test to skip due to dlc being incompatible"
    )
    config.addinivalue_line(
        "markers", "skip_inductor_test(): mark test to skip due to dlc being incompatible"
    )
    config.addinivalue_line("markers", "skip_trcomp_containers(): mark test to skip on trcomp dlcs")
    config.addinivalue_line("markers", "deep_canary(): explicitly mark to run as deep canary test")
    config.addinivalue_line("markers", "team(team_name): mark tests that belong to a team")
    config.addinivalue_line(
        "markers", "skip_serialized_release_pt_test(): mark to skip test included in serial testing"
    )


def pytest_runtest_setup(item):
    """
    Handle custom markers and options
    """
    # Handle quick check tests
    quick_checks_opts = [mark for mark in item.iter_markers(name="quick_checks")]

    # On PR, skip quick check tests unless we are on quick_checks job
    test_type = os.getenv("TEST_TYPE", "UNDEFINED")
    quick_checks_test_type = "quick_checks"
    if test_type != quick_checks_test_type and test_utils.is_pr_context():
        if quick_checks_opts:
            pytest.skip(
                f"Skipping quick check tests on PR, since test type is {test_type}, and not {quick_checks_test_type}"
            )

    # If we have enabled the quick_checks flag, we expect to only run tests marked as quick_check
    if item.config.getoption("--quick_checks"):
        if not quick_checks_opts:
            pytest.skip("Skipping non-quick-check tests")

    # Handle canary test conditional skipping
    if item.config.getoption("--canary"):
        canary_opts = [mark for mark in item.iter_markers(name="canary")]
        if not canary_opts:
            pytest.skip("Skipping non-canary tests")

    if item.config.getoption("--deep-canary"):
        deep_canary_opts = [mark for mark in item.iter_markers(name="deep_canary")]
        if not deep_canary_opts:
            pytest.skip("Skipping non-deep-canary tests")

    # Handle multinode conditional skipping
    if item.config.getoption("--multinode"):
        multinode_opts = [mark for mark in item.iter_markers(name="multinode")]
        if not multinode_opts:
            pytest.skip("Skipping non-multinode tests")

    # Handle efa conditional skipping
    if item.config.getoption("--efa"):
        efa_tests = [mark for mark in item.iter_markers(name="efa")]
        if not efa_tests:
            pytest.skip("Skipping non-efa tests")


def pytest_collection_modifyitems(session, config, items):
    for item in items:
        print(f"item {item}")
        for marker in item.iter_markers(name="team"):
            print(f"item {marker}")
            team_name = marker.args[0]
            item.user_properties.append(("team_marker", team_name))
            print(f"item.user_properties {item.user_properties}")

    if config.getoption("--generate-coverage-doc"):
        report_generator = TestReportGenerator(items)
        report_generator.generate_coverage_doc()
        report_generator.generate_sagemaker_reports()


def generate_unique_values_for_fixtures(
    metafunc_obj, images_to_parametrize, values_to_generate_for_fixture
):
    """
    Take a dictionary (values_to_generate_for_fixture), that maps a fixture name used in a test function to another
    fixture that needs to be parametrized, and parametrize to create unique resources for a test.

    :param metafunc_obj: pytest metafunc object
    :param images_to_parametrize: <list> list of image URIs which are used in a test
    :param values_to_generate_for_fixture: <dict> Mapping of "Fixture used" -> "Fixture to be parametrized"
    :return: <dict> Mapping of "Fixture to be parametrized" -> "Unique values for fixture to be parametrized"
    """
    job_type_map = {"training": "tr", "inference": "inf"}
    framework_name_map = {
        "tensorflow": "tf",
        "mxnet": "mx",
        "pytorch": "pt",
        "huggingface_pytorch": "hf-pt",
        "huggingface_tensorflow": "hf-tf",
        "huggingface_pytorch_trcomp": "hf-pt-trc",
        "huggingface_tensorflow_trcomp": "hf-tf-trc",
        "pytorch_trcomp": "pt-trc",
        "autogluon": "ag",
    }
    fixtures_parametrized = {}
    if images_to_parametrize:
        for key, new_fixture_name in values_to_generate_for_fixture.items():
            if key in metafunc_obj.fixturenames:
                fixtures_parametrized[new_fixture_name] = []
                for index, image in enumerate(images_to_parametrize):
                    # Tag fixtures with EC2 instance types if env variable is present
                    allowed_processors = ("gpu", "cpu", "eia", "neuronx", "neuron", "hpu")
                    instance_tag = ""
                    for processor in allowed_processors:
                        if processor in image:
                            if "graviton" in image:
                                instance_type_env = (
                                    f"EC2_{processor.upper()}_GRAVITON_INSTANCE_TYPE"
                                )
                            elif "arm64" in image:
                                instance_type_env = f"EC2_{processor.upper()}_ARM64_INSTANCE_TYPE"
                            else:
                                instance_type_env = f"EC2_{processor.upper()}_INSTANCE_TYPE"
                            instance_type = os.getenv(instance_type_env)
                            if instance_type:
                                instance_tag = f"-{instance_type.replace('.', '-')}"
                                break

                    image_tag = image.split(":")[-1].replace(".", "-")

                    framework, _ = get_framework_and_version_from_tag(image)

                    job_type = get_job_type_from_image(image)

                    fixtures_parametrized[new_fixture_name].append(
                        (
                            image,
                            f"{metafunc_obj.function.__name__}-{framework_name_map.get(framework)}-"
                            f"{job_type_map.get(job_type)}-{image_tag}-"
                            f"{os.getenv('CODEBUILD_RESOLVED_SOURCE_VERSION')}-{index}{instance_tag}",
                        )
                    )
    return fixtures_parametrized


def lookup_condition(lookup, image):
    """
    Return true if the ECR repo name ends with the lookup or lookup contains job type or device type part of the image uri.
    """
    # Extract ecr repo name from the image and check if it exactly matches the lookup (fixture name)
    repo_name = get_ecr_repo_name(image)

    # If lookup includes tag, check that we match beginning of string
    if ":" in lookup and ":" in image:
        _, tag = get_repository_and_tag_from_image_uri(image)
        generic_repo_tag = f"{repo_name}:{tag}".replace("pr-", "").replace("beta-", "")
        if re.match(rf"^{lookup}", generic_repo_tag):
            return True

    job_types = (
        "training",
        "inference",
    )
    device_types = ("cpu", "gpu", "eia", "neuronx", "neuron", "hpu", "graviton", "arm64")

    if not repo_name.endswith(lookup):
        if (lookup in job_types or lookup in device_types) and lookup in image:
            return True
        # Pytest does not allow usage of fixtures, specially dynamically loaded fixtures into pytest.mark.parametrize
        # See https://github.com/pytest-dev/pytest/issues/349.
        # Hence, explicitly setting the below fixtues to allow trcomp images to run on EC2 test
        elif "huggingface-pytorch-trcomp-training" in repo_name:
            if lookup == "pytorch-training":
                return True
        elif "huggingface-tensorflow-trcomp-training" in repo_name:
            if lookup == "tensorflow-training":
                return True
        elif "pytorch-trcomp-training" in repo_name:
            if lookup == "pytorch-training":
                return True
        else:
            return False
    else:
        return True


def pytest_generate_tests(metafunc):
    images = metafunc.config.getoption("--images")

    # Parametrize framework specific tests
    for fixture in FRAMEWORK_FIXTURES:
        if fixture in metafunc.fixturenames:
            lookup = fixture.replace("___", ":").replace("__", ".").replace("_", "-")
            images_to_parametrize = []
            for image in images:
                if lookup_condition(lookup, image):
                    is_example_lookup = (
                        "example_only" in metafunc.fixturenames and "example" in image
                    )
                    is_huggingface_lookup = (
                        "huggingface_only" in metafunc.fixturenames
                        or "huggingface" in metafunc.fixturenames
                    ) and "huggingface" in image
                    is_trcomp_lookup = "trcomp" in image and all(
                        fixture_name not in metafunc.fixturenames
                        for fixture_name in ["example_only"]
                    )
                    is_standard_lookup = all(
                        fixture_name not in metafunc.fixturenames
                        for fixture_name in ["example_only", "huggingface_only"]
                    ) and all(keyword not in image for keyword in ["example", "huggingface"])
                    if "sagemaker_only" in metafunc.fixturenames and is_ec2_image(image):
                        continue
                    if is_sagemaker_image(image):
                        if (
                            "sagemaker_only" not in metafunc.fixturenames
                            and "sagemaker" not in metafunc.fixturenames
                        ):
                            continue
                    if (
                        "stabilityai" not in metafunc.fixturenames
                        and "stabilityai" in image
                        and "sanity" not in os.getenv("TEST_TYPE")
                    ):
                        LOGGER.info(
                            f"Skipping test, as this function is not marked as 'stabilityai'"
                        )
                        continue
                    if not framework_version_within_limit(metafunc, image):
                        continue
                    if "non_huggingface_only" in metafunc.fixturenames and "huggingface" in image:
                        continue
                    if (
                        "non_pytorch_trcomp_only" in metafunc.fixturenames
                        and "pytorch-trcomp" in image
                    ):
                        continue
                    if "non_autogluon_only" in metafunc.fixturenames and "autogluon" in image:
                        continue
                    if "x86_compatible_only" in metafunc.fixturenames and (
                        "graviton" in image or "arm64" in image
                    ):
                        continue
                    if "training_compiler_only" in metafunc.fixturenames and not (
                        "trcomp" in image
                    ):
                        continue
                    if (
                        is_example_lookup
                        or is_huggingface_lookup
                        or is_standard_lookup
                        or is_trcomp_lookup
                    ):
                        if (
                            "cpu_only" in metafunc.fixturenames
                            and "cpu" in image
                            and "eia" not in image
                        ):
                            images_to_parametrize.append(image)
                        elif "gpu_only" in metafunc.fixturenames and "gpu" in image:
                            images_to_parametrize.append(image)
                        elif (
                            "graviton_compatible_only" in metafunc.fixturenames
                            and "graviton" in image
                        ):
                            images_to_parametrize.append(image)
                        elif "arm64_compatible_only" in metafunc.fixturenames and "arm64" in image:
                            images_to_parametrize.append(image)
                        elif (
                            "cpu_only" not in metafunc.fixturenames
                            and "gpu_only" not in metafunc.fixturenames
                            and "graviton_compatible_only" not in metafunc.fixturenames
                            and "arm64_compatible_only" not in metafunc.fixturenames
                        ):
                            images_to_parametrize.append(image)

            # Remove all images tagged as "py2" if py3_only is a fixture
            if images_to_parametrize and "py3_only" in metafunc.fixturenames:
                images_to_parametrize = [
                    py3_image for py3_image in images_to_parametrize if "py2" not in py3_image
                ]

            if is_nightly_context():
                nightly_images_to_parametrize = []
                # filter the nightly fixtures in the current functional context
                func_nightly_fixtures = {
                    key: value
                    for (key, value) in NIGHTLY_FIXTURES.items()
                    if key in metafunc.fixturenames
                }
                # iterate through image candidates and select images with labels that match all nightly fixture labels
                for image_candidate in images_to_parametrize:
                    if all(
                        [
                            are_fixture_labels_enabled(image_candidate, nightly_labels)
                            for _, nightly_labels in func_nightly_fixtures.items()
                        ]
                    ):
                        nightly_images_to_parametrize.append(image_candidate)
                images_to_parametrize = nightly_images_to_parametrize

            # Parametrize tests that spin up an ecs cluster or tests that spin up an EC2 instance with a unique name
            values_to_generate_for_fixture = {
                "ecs_container_instance": "ecs_cluster_name",
                "efa_ec2_connections": "ec2_key_name",
                "ec2_connection": "ec2_key_name",
            }

            fixtures_parametrized = generate_unique_values_for_fixtures(
                metafunc, images_to_parametrize, values_to_generate_for_fixture
            )
            if fixtures_parametrized:
                for new_fixture_name, test_parametrization in fixtures_parametrized.items():
                    metafunc.parametrize(f"{fixture},{new_fixture_name}", test_parametrization)
            else:
                metafunc.parametrize(fixture, images_to_parametrize)

    # Parametrize for framework agnostic tests, i.e. sanity
    if "image" in metafunc.fixturenames:
        metafunc.parametrize("image", images)


@pytest.fixture(autouse=True)
def disable_test(request):
    test_name = request.node.name
    # We do not have a regex pattern to find CB name, which means we must resort to string splitting
    build_arn = os.getenv("CODEBUILD_BUILD_ARN")
    build_name = build_arn.split("/")[-1].split(":")[0] if build_arn else None
    version = os.getenv("CODEBUILD_RESOLVED_SOURCE_VERSION")

    if test_utils.is_test_disabled(test_name, build_name, version):
        pytest.skip(f"Skipping {test_name} test because it has been disabled.")<|MERGE_RESOLUTION|>--- conflicted
+++ resolved
@@ -147,15 +147,9 @@
 
 # Skip telemetry tests for specific versions
 TELEMETRY_SKIP_VERSIONS = {
-<<<<<<< HEAD
-    "entrypoint": {"pytorch": ["2.4.0", "2.5.1", "2.6.0"], "tensorflow": ["2.18.0", "2.19.0"]},
-    "bashrc": {"pytorch": ["2.4.0", "2.5.1", "2.6.0"], "tensorflow": ["2.18.0", "2.19.0"]},
-    "framework": {"pytorch": [""], "tensorflow": [""]},
-=======
     "entrypoint": {"pytorch": ["2.4.0", "2.5.1", "2.6.0"], "tensorflow": ["2.18.0"]},
     "bashrc": {"pytorch": ["2.4.0", "2.5.1", "2.6.0"], "tensorflow": ["2.18.0"]},
     "framework": {"pytorch": [""], "tensorflow": ["2.19.0"]},
->>>>>>> ee5db799
 }
 
 
