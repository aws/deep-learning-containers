import datetime
import os
import logging
import random
import sys
import re

import boto3
from botocore.exceptions import ClientError
import docker
import pytest

from botocore.config import Config
from fabric import Connection

import test.test_utils.ec2 as ec2_utils

from test import test_utils
from test.test_utils import (
    is_benchmark_dev_context, get_framework_and_version_from_tag, get_job_type_from_image, is_tf_version,
<<<<<<< HEAD
    is_below_framework_version, 
=======
    is_below_framework_version,
>>>>>>> c645b62f
    DEFAULT_REGION, P3DN_REGION, UBUNTU_18_BASE_DLAMI_US_EAST_1, UBUNTU_18_BASE_DLAMI_US_WEST_2,
    PT_GPU_PY3_BENCHMARK_IMAGENET_AMI_US_EAST_1, KEYS_TO_DESTROY_FILE
)
from test.test_utils.test_reporting import TestReportGenerator

LOGGER = logging.getLogger(__name__)
LOGGER.setLevel(logging.INFO)
LOGGER.addHandler(logging.StreamHandler(sys.stderr))

# Immutable constant for framework specific image fixtures
FRAMEWORK_FIXTURES = (
    "pytorch_inference",
    "pytorch_training",
    "mxnet_inference",
    "mxnet_training",
    "tensorflow_inference",
    "tensorflow_training",
    "training",
    "inference",
    "gpu",
    "cpu",
    "eia",
    "neuron",
    "pytorch_inference_eia",
    "mxnet_inference_eia",
    "tensorflow_inference_eia",
    "tensorflow_inference_neuron",
    "pytorch_inference_neuron"
)

# Ignore container_tests collection, as they will be called separately from test functions
collect_ignore = [os.path.join("container_tests")]


def pytest_addoption(parser):
    default_images = test_utils.get_dlc_images()
    parser.addoption(
        "--images", default=default_images.split(" "), nargs="+", help="Specify image(s) to run",
    )
    parser.addoption(
        "--canary", action="store_true", default=False, help="Run canary tests",
    )
    parser.addoption(
        "--generate-coverage-doc", action="store_true", default=False, help="Generate a test coverage doc",
    )
    parser.addoption(
        "--multinode", action="store_true", default=False, help="Run only multi-node tests",
    )


@pytest.fixture(scope="function")
def num_nodes(request):
    return request.param


@pytest.fixture(scope="function")
def ec2_key_name(request):
    return request.param


@pytest.fixture(scope="session")
def region():
    return os.getenv("AWS_REGION", DEFAULT_REGION)


@pytest.fixture(scope="session")
def docker_client(region):
    test_utils.run_subprocess_cmd(
        f"$(aws ecr get-login --no-include-email --region {region})", failure="Failed to log into ECR.",
    )
    return docker.from_env()


@pytest.fixture(scope="session")
def ecr_client(region):
    return boto3.client("ecr", region_name=region)


@pytest.fixture(scope="session")
def ec2_client(region):
    return boto3.client("ec2", region_name=region, config=Config(retries={"max_attempts": 10}))


@pytest.fixture(scope="session")
def ec2_resource(region):
    return boto3.resource("ec2", region_name=region, config=Config(retries={"max_attempts": 10}))


@pytest.fixture(scope="function")
def ec2_instance_type(request):
    return request.param if hasattr(request, "param") else "g4dn.xlarge"


@pytest.fixture(scope="function")
def ec2_instance_role_name(request):
    return request.param if hasattr(request, "param") else ec2_utils.EC2_INSTANCE_ROLE_NAME


@pytest.fixture(scope="function")
def ec2_instance_ami(request):
    return request.param if hasattr(request, "param") else UBUNTU_18_BASE_DLAMI_US_WEST_2


@pytest.fixture(scope="function")
def ei_accelerator_type(request):
    return request.param if hasattr(request, "param") else None


@pytest.mark.timeout(300)
@pytest.fixture(scope="function")
def ec2_instance(
        request, ec2_client, ec2_resource, ec2_instance_type, ec2_key_name, ec2_instance_role_name, ec2_instance_ami,
        region, ei_accelerator_type
):
    if ec2_instance_type == "p3dn.24xlarge":
        region = P3DN_REGION
        ec2_client = boto3.client("ec2", region_name=region, config=Config(retries={"max_attempts": 10}))
        ec2_resource = boto3.resource("ec2", region_name=region, config=Config(retries={"max_attempts": 10}))
        if ec2_instance_ami != PT_GPU_PY3_BENCHMARK_IMAGENET_AMI_US_EAST_1:
            ec2_instance_ami = UBUNTU_18_BASE_DLAMI_US_EAST_1
    print(f"Creating instance: CI-CD {ec2_key_name}")
    key_filename = test_utils.generate_ssh_keypair(ec2_client, ec2_key_name)

    def delete_ssh_keypair():
        if test_utils.is_pr_context():
            test_utils.destroy_ssh_keypair(ec2_client, key_filename)
        else:
            with open(KEYS_TO_DESTROY_FILE, "a") as destroy_keys:
                destroy_keys.write(f"{key_filename}\n")
    request.addfinalizer(delete_ssh_keypair)

    params = {
        "KeyName": ec2_key_name,
        "ImageId": ec2_instance_ami,
        "InstanceType": ec2_instance_type,
        "IamInstanceProfile": {"Name": ec2_instance_role_name},
        "TagSpecifications": [
            {"ResourceType": "instance", "Tags": [{"Key": "Name", "Value": f"CI-CD {ec2_key_name}"}]},
        ],
        "MaxCount": 1,
        "MinCount": 1,
    }
    extra_volume_size_mapping = [{"DeviceName": "/dev/sda1", "Ebs": {"VolumeSize": 300,}}]
    if (
        ("benchmark" in os.getenv("TEST_TYPE") or is_benchmark_dev_context())
        and (
            ("mxnet_training" in request.fixturenames and "gpu_only" in request.fixturenames)
            or "mxnet_inference" in request.fixturenames
        )
    ) or (
        "tensorflow_training" in request.fixturenames
        and "gpu_only" in request.fixturenames
        and "horovod" in ec2_key_name
    ):
        params["BlockDeviceMappings"] = extra_volume_size_mapping
    if ei_accelerator_type:
        params["ElasticInferenceAccelerators"] = [
            {
                'Type': ei_accelerator_type,
                'Count': 1
            }
        ]
        availability_zones = {"us-west-2": ["us-west-2a", "us-west-2b", "us-west-2c"],
                              "us-east-1": ["us-east-1a", "us-east-1b", "us-east-1c"]}
        for a_zone in availability_zones[region]:
            params["Placement"] = {
                'AvailabilityZone': a_zone
            }
            try:
                instances = ec2_resource.create_instances(**params)
                if instances:
                    break
            except ClientError as e:
                LOGGER.error(f"Failed to launch in {a_zone} with Error: {e}")
                continue
    else:
        try:
            instances = ec2_resource.create_instances(**params)
        except ClientError as e:
            if e.response['Error']['Code'] == "InsufficientInstanceCapacity":
                LOGGER.warning(f"Failed to launch {ec2_instance_type} in {region} because of insufficient capacity")
                if ec2_instance_type in ec2_utils.ICE_SKIP_INSTANCE_LIST:
                    pytest.skip(f"Skipping test because {ec2_instance_type} instance could not be launched.")
            raise
    instance_id = instances[0].id

    # Define finalizer to terminate instance after this fixture completes
    def terminate_ec2_instance():
        ec2_client.terminate_instances(InstanceIds=[instance_id])

    request.addfinalizer(terminate_ec2_instance)

    ec2_utils.check_instance_state(instance_id, state="running", region=region)
    ec2_utils.check_system_state(instance_id, system_status="ok", instance_status="ok", region=region)
    return instance_id, key_filename


@pytest.fixture(scope="function")
def ec2_connection(request, ec2_instance, ec2_key_name, ec2_instance_type, region):
    """
    Fixture to establish connection with EC2 instance if necessary
    :param request: pytest test request
    :param ec2_instance: ec2_instance pytest fixture
    :param ec2_key_name: unique key name
    :param ec2_instance_type: ec2_instance_type pytest fixture
    :param region: Region where ec2 instance is launched
    :return: Fabric connection object
    """
    instance_id, instance_pem_file = ec2_instance
    region = P3DN_REGION if ec2_instance_type == "p3dn.24xlarge" else region
    ip_address = ec2_utils.get_public_ip(instance_id, region=region)
    LOGGER.info(f"Instance ip_address: {ip_address}")
    user = ec2_utils.get_instance_user(instance_id, region=region)
    LOGGER.info(f"Connecting to {user}@{ip_address}")
    conn = Connection(
        user=user,
        host=ip_address,
        connect_kwargs={"key_filename": [instance_pem_file]},
    )

    random.seed(f"{datetime.datetime.now().strftime('%Y%m%d%H%M%S%f')}")
    unique_id = random.randint(1, 100000)

    artifact_folder = f"{ec2_key_name}-{unique_id}-folder"
    s3_test_artifact_location = test_utils.upload_tests_to_s3(artifact_folder)

    def delete_s3_artifact_copy():
        test_utils.delete_uploaded_tests_from_s3(s3_test_artifact_location)

    request.addfinalizer(delete_s3_artifact_copy)

    conn.run(f"aws s3 cp --recursive {test_utils.TEST_TRANSFER_S3_BUCKET}/{artifact_folder} $HOME/container_tests")
    conn.run(f"mkdir -p $HOME/container_tests/logs && chmod -R +x $HOME/container_tests/*")

    # Log into ECR if we are in canary context
    if test_utils.is_canary_context():
        public_registry = test_utils.PUBLIC_DLC_REGISTRY
        test_utils.login_to_ecr_registry(conn, public_registry, region)

    return conn


@pytest.fixture(scope="session")
def dlc_images(request):
    return request.config.getoption("--images")


@pytest.fixture(scope="session")
def pull_images(docker_client, dlc_images):
    for image in dlc_images:
        docker_client.images.pull(image)


@pytest.fixture(scope="session")
def cpu_only():
    pass


@pytest.fixture(scope="session")
def gpu_only():
    pass


@pytest.fixture(scope="session")
def eia_only():
    pass


@pytest.fixture(scope="session")
def neuron_only():
    pass


@pytest.fixture(scope="session")
def py3_only():
    pass


@pytest.fixture(scope="session")
def example_only():
    pass


@pytest.fixture(scope="session")
def tf2_only():
    pass


@pytest.fixture(scope="session")
def tf23_and_above_only():
    pass


@pytest.fixture(scope="session")
def tf24_and_above_only():
    pass


@pytest.fixture(scope="session")
def tf21_and_above_only():
    pass


@pytest.fixture(scope="session")
def mx18_and_above_only():
    pass


@pytest.fixture(scope="session")
def pt16_and_above_only():
<<<<<<< HEAD
=======
    pass


@pytest.fixture(scope="session")
def pt15_and_above_only():
    pass


@pytest.fixture(scope="session")
def pt14_and_above_only():
>>>>>>> c645b62f
    pass


def framework_version_within_limit(metafunc_obj, image):
    """
    Test all pytest fixtures for TensorFlow version limits, and return True if all requirements are satisfied

    :param metafunc_obj: pytest metafunc object from which fixture names used by test function will be obtained
    :param image: Image URI for which the validation must be performed
    :return: True if all validation succeeds, else False
    """
    image_framework_name, _ = get_framework_and_version_from_tag(image)
    if image_framework_name == "tensorflow" :
        tf2_requirement_failed = "tf2_only" in metafunc_obj.fixturenames and not is_tf_version("2", image)
        tf24_requirement_failed = "tf24_and_above_only" in metafunc_obj.fixturenames and is_below_framework_version("2.4", image, "tensorflow")
        tf23_requirement_failed = "tf23_and_above_only" in metafunc_obj.fixturenames and is_below_framework_version("2.3", image, "tensorflow")
        tf21_requirement_failed = "tf21_and_above_only" in metafunc_obj.fixturenames and is_below_framework_version("2.1", image, "tensorflow")
        if tf2_requirement_failed or tf21_requirement_failed or tf24_requirement_failed or tf23_requirement_failed :
            return False
    if image_framework_name == "mxnet" :
        mx18_requirement_failed = "mx18_and_above_only" in metafunc_obj.fixturenames and is_below_framework_version("1.8", image, "mxnet")
        if mx18_requirement_failed :
            return False
    if image_framework_name == "pytorch" :
        pt16_requirement_failed = "pt16_and_above_only" in metafunc_obj.fixturenames and is_below_framework_version("1.6", image, "pytorch")
<<<<<<< HEAD
        if pt16_requirement_failed :
=======
        pt15_requirement_failed = "pt15_and_above_only" in metafunc_obj.fixturenames and is_below_framework_version("1.5", image, "pytorch")
        pt14_requirement_failed = "pt14_and_above_only" in metafunc_obj.fixturenames and is_below_framework_version("1.4", image, "pytorch")
        if pt16_requirement_failed or pt15_requirement_failed or pt14_requirement_failed:
>>>>>>> c645b62f
            return False
    return True


def pytest_configure(config):
    # register canary marker
    config.addinivalue_line("markers", "canary(message): mark test to run as a part of canary tests.")
    config.addinivalue_line("markers", "integration(ml_integration): mark what the test is testing.")
    config.addinivalue_line("markers", "model(model_name): name of the model being tested")
    config.addinivalue_line("markers", "multinode(num_instances): number of instances the test is run on, if not 1")
    config.addinivalue_line("markers", "processor(cpu/gpu/eia): explicitly mark which processor is used")


def pytest_runtest_setup(item):
    if item.config.getoption("--canary"):
        canary_opts = [mark for mark in item.iter_markers(name="canary")]
        if not canary_opts:
            pytest.skip("Skipping non-canary tests")
    if item.config.getoption("--multinode"):
        multinode_opts = [mark for mark in item.iter_markers(name="multinode")]
        if not multinode_opts:
            pytest.skip("Skipping non-multinode tests")


def pytest_collection_modifyitems(session, config, items):
    if config.getoption("--generate-coverage-doc"):
        report_generator = TestReportGenerator(items)
        report_generator.generate_coverage_doc()
        report_generator.generate_sagemaker_reports()


def generate_unique_values_for_fixtures(metafunc_obj, images_to_parametrize, values_to_generate_for_fixture):
    """
    Take a dictionary (values_to_generate_for_fixture), that maps a fixture name used in a test function to another
    fixture that needs to be parametrized, and parametrize to create unique resources for a test.

    :param metafunc_obj: pytest metafunc object
    :param images_to_parametrize: <list> list of image URIs which are used in a test
    :param values_to_generate_for_fixture: <dict> Mapping of "Fixture used" -> "Fixture to be parametrized"
    :return: <dict> Mapping of "Fixture to be parametrized" -> "Unique values for fixture to be parametrized"
    """
    job_type_map = {"training": "tr", "inference": "inf"}
    framework_name_map = {"tensorflow": "tf", "mxnet": "mx", "pytorch": "pt"}
    fixtures_parametrized = {}

    if images_to_parametrize:
        for key, new_fixture_name in values_to_generate_for_fixture.items():
            if key in metafunc_obj.fixturenames:
                fixtures_parametrized[new_fixture_name] = []
                for index, image in enumerate(images_to_parametrize):

                    # Tag fixtures with EC2 instance types if env variable is present
                    allowed_processors = ("gpu", "cpu", "eia", "neuron")
                    instance_tag = ""
                    for processor in allowed_processors:
                        if processor in image:
                            instance_type = os.getenv(f"EC2_{processor.upper()}_INSTANCE_TYPE")
                            if instance_type:
                                instance_tag = f"-{instance_type.replace('.', '-')}"
                                break

                    image_tag = image.split(":")[-1].replace(".", "-")

                    framework, _ = get_framework_and_version_from_tag(image)

                    job_type = get_job_type_from_image(image)

                    fixtures_parametrized[new_fixture_name].append(
                        (
                            image,
                            f"{metafunc_obj.function.__name__}-{framework_name_map.get(framework)}-"
                            f"{job_type_map.get(job_type)}-{image_tag}-"
                            f"{os.getenv('CODEBUILD_RESOLVED_SOURCE_VERSION')}-{index}{instance_tag}",
                        )
                    )
    return fixtures_parametrized


def pytest_generate_tests(metafunc):
    images = metafunc.config.getoption("--images")

    # Parametrize framework specific tests
    for fixture in FRAMEWORK_FIXTURES:
        if fixture in metafunc.fixturenames:
            lookup = fixture.replace("_", "-")
            images_to_parametrize = []
            for image in images:
                if lookup in image:
                    is_example_lookup = "example_only" in metafunc.fixturenames and "example" in image
                    is_standard_lookup = "example_only" not in metafunc.fixturenames and "example" not in image
                    if not framework_version_within_limit(metafunc, image) :
                        continue
                    if is_example_lookup or is_standard_lookup:
                        if "cpu_only" in metafunc.fixturenames and "cpu" in image and "eia" not in image:
                            images_to_parametrize.append(image)
                        elif "gpu_only" in metafunc.fixturenames and "gpu" in image:
                            images_to_parametrize.append(image)
                        elif "eia_only" in metafunc.fixturenames and "eia" in image:
                            images_to_parametrize.append(image)
                        elif "neuron_only" in metafunc.fixturenames and "neuron" in image:
                            images_to_parametrize.append(image)
                        elif ("cpu_only" not in metafunc.fixturenames and
                              "gpu_only" not in metafunc.fixturenames and
                              "eia_only" not in metafunc.fixturenames and
                              "neuron_only" not in metafunc.fixturenames):
                            images_to_parametrize.append(image)

            # Remove all images tagged as "py2" if py3_only is a fixture
            if images_to_parametrize and "py3_only" in metafunc.fixturenames:
                images_to_parametrize = [py3_image for py3_image in images_to_parametrize if "py2" not in py3_image]

            # Parametrize tests that spin up an ecs cluster or tests that spin up an EC2 instance with a unique name
            values_to_generate_for_fixture = {
                "ecs_container_instance": "ecs_cluster_name",
                "ec2_connection": "ec2_key_name",
            }

            fixtures_parametrized = generate_unique_values_for_fixtures(
                metafunc, images_to_parametrize, values_to_generate_for_fixture
            )
            if fixtures_parametrized:
                for new_fixture_name, test_parametrization in fixtures_parametrized.items():
                    metafunc.parametrize(f"{fixture},{new_fixture_name}", test_parametrization)
            else:
                metafunc.parametrize(fixture, images_to_parametrize)

    # Parametrize for framework agnostic tests, i.e. sanity
    if "image" in metafunc.fixturenames:
        metafunc.parametrize("image", images)<|MERGE_RESOLUTION|>--- conflicted
+++ resolved
@@ -18,11 +18,7 @@
 from test import test_utils
 from test.test_utils import (
     is_benchmark_dev_context, get_framework_and_version_from_tag, get_job_type_from_image, is_tf_version,
-<<<<<<< HEAD
-    is_below_framework_version, 
-=======
     is_below_framework_version,
->>>>>>> c645b62f
     DEFAULT_REGION, P3DN_REGION, UBUNTU_18_BASE_DLAMI_US_EAST_1, UBUNTU_18_BASE_DLAMI_US_WEST_2,
     PT_GPU_PY3_BENCHMARK_IMAGENET_AMI_US_EAST_1, KEYS_TO_DESTROY_FILE
 )
@@ -333,8 +329,6 @@
 
 @pytest.fixture(scope="session")
 def pt16_and_above_only():
-<<<<<<< HEAD
-=======
     pass
 
 
@@ -345,7 +339,6 @@
 
 @pytest.fixture(scope="session")
 def pt14_and_above_only():
->>>>>>> c645b62f
     pass
 
 
@@ -371,13 +364,9 @@
             return False
     if image_framework_name == "pytorch" :
         pt16_requirement_failed = "pt16_and_above_only" in metafunc_obj.fixturenames and is_below_framework_version("1.6", image, "pytorch")
-<<<<<<< HEAD
-        if pt16_requirement_failed :
-=======
         pt15_requirement_failed = "pt15_and_above_only" in metafunc_obj.fixturenames and is_below_framework_version("1.5", image, "pytorch")
         pt14_requirement_failed = "pt14_and_above_only" in metafunc_obj.fixturenames and is_below_framework_version("1.4", image, "pytorch")
         if pt16_requirement_failed or pt15_requirement_failed or pt14_requirement_failed:
->>>>>>> c645b62f
             return False
     return True
 
