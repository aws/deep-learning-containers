--- conflicted
+++ resolved
@@ -57,10 +57,7 @@
     "cpu",
     "eia",
     "neuron",
-<<<<<<< HEAD
     "graviton",
-=======
->>>>>>> 9ceb580e
     "hpu",
     "pytorch_inference_eia",
     "mxnet_inference_eia",
@@ -221,7 +218,6 @@
                 if ec2_instance_ami == AML2_GPU_DLAMI_US_WEST_2
                 else UBUNTU_18_BASE_DLAMI_US_EAST_1
             )
-<<<<<<< HEAD
 
     if ec2_instance_type == "c6g.4xlarge":
         if region == DEFAULT_REGION:
@@ -229,8 +225,6 @@
         else:
             ec2_instance_ami = AML2_CPU_ARM64_US_EAST_1
 
-=======
->>>>>>> 9ceb580e
     print(f"Creating instance: CI-CD {ec2_key_name}")
     key_filename = test_utils.generate_ssh_keypair(ec2_client, ec2_key_name)
 
@@ -433,19 +427,6 @@
 
 @pytest.fixture(scope="session")
 def sagemaker():
-<<<<<<< HEAD
-=======
-    pass
-
-
-@pytest.fixture(scope="session")
-def sagemaker_only():
-    pass
-
-
-@pytest.fixture(scope="session")
-def eia_only():
->>>>>>> 9ceb580e
     pass
 
 
@@ -590,11 +571,7 @@
     config.addinivalue_line("markers", "integration(ml_integration): mark what the test is testing.")
     config.addinivalue_line("markers", "model(model_name): name of the model being tested")
     config.addinivalue_line("markers", "multinode(num_instances): number of instances the test is run on, if not 1")
-<<<<<<< HEAD
     config.addinivalue_line("markers", "processor(cpu/gpu/eia/hpu/graviton): explicitly mark which processor is used")
-=======
-    config.addinivalue_line("markers", "processor(cpu/gpu/eia/hpu): explicitly mark which processor is used")
->>>>>>> 9ceb580e
     config.addinivalue_line("markers", "efa(): explicitly mark to run efa tests")
 
 
@@ -672,11 +649,7 @@
                 for index, image in enumerate(images_to_parametrize):
 
                     # Tag fixtures with EC2 instance types if env variable is present
-<<<<<<< HEAD
                     allowed_processors = ("gpu", "cpu", "eia", "neuron", "graviton", "hpu")
-=======
-                    allowed_processors = ("gpu", "cpu", "eia", "neuron", "hpu")
->>>>>>> 9ceb580e
                     instance_tag = ""
                     for processor in allowed_processors:
                         if processor in image:
@@ -766,18 +739,12 @@
                             images_to_parametrize.append(image)
                         elif "gpu_only" in metafunc.fixturenames and "gpu" in image:
                             images_to_parametrize.append(image)
-<<<<<<< HEAD
                         elif "graviton_only" in metafunc.fixturenames and "graviton" in image:
                             images_to_parametrize.append(image)
                         elif (
                             "cpu_only" not in metafunc.fixturenames
                             and "gpu_only" not in metafunc.fixturenames
                             and "graviton_only" not in metafunc.fixturenames
-=======
-                        elif (
-                            "cpu_only" not in metafunc.fixturenames
-                            and "gpu_only" not in metafunc.fixturenames
->>>>>>> 9ceb580e
                         ):
                             images_to_parametrize.append(image)
 
