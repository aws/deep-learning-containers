--- conflicted
+++ resolved
@@ -35,10 +35,6 @@
 
 def pytest_addoption(parser):
     default_images = test_utils.get_dlc_images(os.getenv("TEST_TYPE"))
-<<<<<<< HEAD
-    raise RuntimeError(default_images)
-=======
->>>>>>> 76e750e8
     parser.addoption(
         "--images", default=default_images.split(" "), nargs="+", help="Specify image(s) to run",
     )
