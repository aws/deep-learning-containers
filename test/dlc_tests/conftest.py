--- conflicted
+++ resolved
@@ -129,18 +129,6 @@
     "feature_s3_plugin_present": {NightlyFeatureLabel.AWS_S3_PLUGIN_INSTALLED.value},
 }
 
-<<<<<<< HEAD
-@pytest.fixture(scope="session")
-def skip_s3plugin_test(request, pytorch_training):
-    if request.node.get_closest_marker("skip_s3plugin_test"):
-        if Version(pytorch_training) not in SpecifierSet("<=1.12.1,>=1.6.0"):
-            pytest.skip(
-                "s3 plugin is only supported in PT 1.6.0 - 1.12.1, skipping this container with tag{}".format(
-                    pytorch_training
-                )
-            )
-=======
->>>>>>> 368bc47e
 
 # Nightly fixtures
 @pytest.fixture(scope="session")
