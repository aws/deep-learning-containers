--- conflicted
+++ resolved
@@ -3,14 +3,9 @@
 import os
 import random
 import re
-<<<<<<< HEAD
 import sys
 import time
 
-=======
-import time
-import uuid
->>>>>>> 5b93de6f
 import boto3
 import docker
 import pytest
