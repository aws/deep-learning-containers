--- conflicted
+++ resolved
@@ -873,10 +873,7 @@
             and Version(image_cuda_version.strip("cu")) == Version("121")
             and image_processor == "gpu"
         ):
-<<<<<<< HEAD
-            pytest.skip(
-                f"DGL doesn't support cuda12.x and PT2.1 for now, so skipping this container with tag {image_framework_version}"
-            )
+            pytest.skip("PyTorch 2.0 + CUDA12.1 image doesn't support current test")
 
 
 @pytest.fixture(autouse=True)
@@ -893,9 +890,6 @@
             pytest.skip(
                 f"PT2.1 SM DLC doesn't support Rubik and Herring for now, so skipping this container with tag {image_framework_version}"
             )
-=======
-            pytest.skip("PyTorch 2.0 + CUDA12.1 image doesn't support current test")
->>>>>>> 283f0ddf
 
 
 @pytest.fixture(scope="session")
