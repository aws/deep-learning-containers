--- conflicted
+++ resolved
@@ -413,13 +413,8 @@
             "2.9": ["cpu", "gpu"],
             "2.7": ["cpu"]
         },
-<<<<<<< HEAD
-        "mxnet": {"1.8": ["neuron"]},
-        "autogluon": {"0.3": ["cpu", "gpu"]},
-=======
-        "mxnet": {"1.9": ["cpu", "gpu"]},
+        "mxnet": {"1.8": ["neuron"], "1.9": ["cpu", "gpu"]},
         "autogluon": {"0.3": ["cpu", "gpu"], "0.4": ["cpu", "gpu"]},
->>>>>>> 7e4a0425
     }
 
     if processor in allow_openssl_cve_2021_3711_fw_versions.get(framework, {}).get(short_fw_version, []):
