import os
import re
import subprocess
import botocore
import boto3
import time
from packaging.version import Version

import pytest
import requests

from urllib3.util.retry import Retry
from invoke.context import Context
from botocore.exceptions import ClientError

from src.buildspec import Buildspec
from test.test_utils import (
    LOGGER,
    CONTAINER_TESTS_PREFIX,
    ec2,
    get_container_name,
    get_framework_and_version_from_tag,
    is_canary_context,
    is_tf_version,
    is_dlc_cicd_context,
    is_pr_context,
    run_cmd_on_container,
    start_container,
    is_time_for_canary_safety_scan,
    is_mainline_context,
    is_nightly_context,
    get_repository_local_path,
    get_repository_and_tag_from_image_uri,
    get_python_version_from_image_uri,
    is_tf_version
)


@pytest.mark.usefixtures("sagemaker")
@pytest.mark.model("N/A")
@pytest.mark.canary("Run stray file test regularly on production images")
def test_stray_files(image):
    """
    Test to ensure that unnecessary build artifacts are not present in any easily visible or tmp directories

    :param image: ECR image URI
    """
    ctx = Context()
    container_name = get_container_name("test_tmp_dirs", image)
    start_container(container_name, image, ctx)

    # Running list of artifacts/artifact regular expressions we do not want in any of the directories
    stray_artifacts = [r"\.py"]

    # Running list of allowed files in the /tmp directory
    allowed_tmp_files = ["hsperfdata_root"]

    # Ensure stray artifacts are not in the tmp directory
    tmp = run_cmd_on_container(container_name, ctx, "ls -A /tmp")
    _assert_artifact_free(tmp, stray_artifacts)

    # Ensure tmp dir is empty except for whitelisted files
    tmp_files = tmp.stdout.split()
    for tmp_file in tmp_files:
        assert (
            tmp_file in allowed_tmp_files
        ), f"Found unexpected file in tmp dir: {tmp_file}. Allowed tmp files: {allowed_tmp_files}"

    # We always expect /var/tmp to be empty
    var_tmp = run_cmd_on_container(container_name, ctx, "ls -A /var/tmp")
    _assert_artifact_free(var_tmp, stray_artifacts)
    assert var_tmp.stdout.strip() == ""

    # Additional check of home and root directories to ensure that stray artifacts are not present
    home = run_cmd_on_container(container_name, ctx, "ls -A ~")
    _assert_artifact_free(home, stray_artifacts)

    root = run_cmd_on_container(container_name, ctx, "ls -A /")
    _assert_artifact_free(root, stray_artifacts)


@pytest.mark.usefixtures("sagemaker")
@pytest.mark.model("N/A")
@pytest.mark.canary("Run python version test regularly on production images")
def test_python_version(image):
    """
    Check that the python version in the image tag is the same as the one on a running container.

    :param image: ECR image URI
    """
    ctx = Context()
    container_name = get_container_name("py-version", image)

    py_version = ""
    for tag_split in image.split("-"):
        if tag_split.startswith("py"):
            if len(tag_split) > 3:
                py_version = f"Python {tag_split[2]}.{tag_split[3]}"
            else:
                py_version = f"Python {tag_split[2]}"
    start_container(container_name, image, ctx)
    output = run_cmd_on_container(container_name, ctx, "python --version")

    # Due to py2 deprecation, Python2 version gets streamed to stderr. Python installed via Conda also appears to
    # stream to stderr (in some cases).
    container_py_version = output.stdout + output.stderr

    assert py_version in container_py_version, f"Cannot find {py_version} in {container_py_version}"


@pytest.mark.usefixtures("sagemaker")
@pytest.mark.model("N/A")
def test_ubuntu_version(image):
    """
    Check that the ubuntu version in the image tag is the same as the one on a running container.

    :param image: ECR image URI
    """
    ctx = Context()
    container_name = get_container_name("ubuntu-version", image)

    ubuntu_version = ""
    for tag_split in image.split("-"):
        if tag_split.startswith("ubuntu"):
            ubuntu_version = tag_split.split("ubuntu")[-1]

    start_container(container_name, image, ctx)
    output = run_cmd_on_container(container_name, ctx, "cat /etc/os-release")
    container_ubuntu_version = output.stdout

    assert "Ubuntu" in container_ubuntu_version
    assert ubuntu_version in container_ubuntu_version


@pytest.mark.usefixtures("sagemaker")
@pytest.mark.model("N/A")
@pytest.mark.canary("Run non-gpu framework version test regularly on production images")
def test_framework_version_cpu(image):
    """
    Check that the framework version in the image tag is the same as the one on a running container.
    This function tests CPU, EIA, and Neuron images.

    :param image: ECR image URI
    """
    if "gpu" in image:
        pytest.skip(
            "GPU images will have their framework version tested in test_framework_and_cuda_version_gpu")
    image_repo_name, _ = get_repository_and_tag_from_image_uri(image)
    if re.fullmatch(r"(pr-|beta-|nightly-)?tensorflow-inference(-eia)?", image_repo_name):
        pytest.skip(
            msg="TF inference for CPU/GPU/EIA does not have core tensorflow installed")

    tested_framework, tag_framework_version = get_framework_and_version_from_tag(
        image)

    # Framework name may include huggingface
    if tested_framework.startswith('huggingface_'):
        tested_framework = tested_framework[len("huggingface_"):]
    # Module name is torch
    if tested_framework == "pytorch":
        tested_framework = "torch"
    elif tested_framework == "autogluon":
        tested_framework = "autogluon.core"
    ctx = Context()
    container_name = get_container_name("framework-version", image)
    start_container(container_name, image, ctx)
    output = run_cmd_on_container(
        container_name, ctx, f"import {tested_framework}; print({tested_framework}.__version__)", executable="python"
    )
    if is_canary_context():
        assert tag_framework_version in output.stdout.strip()
    else:
        if tested_framework == "autogluon.core":
            assert output.stdout.strip().startswith(tag_framework_version)
        else:
            if "neuron" in image:
                assert tag_framework_version in output.stdout.strip()
            else:
                assert tag_framework_version == output.stdout.strip()


# TODO: Enable as canary once resource cleaning lambda is added
@pytest.mark.usefixtures("sagemaker", "huggingface")
@pytest.mark.model("N/A")
@pytest.mark.parametrize("ec2_instance_type", ["p3.2xlarge"], indirect=True)
def test_framework_and_cuda_version_gpu(gpu, ec2_connection):
    """
    Check that the framework  and cuda version in the image tag is the same as the one on a running container.

    :param gpu: ECR image URI with "gpu" in the name
    :param ec2_connection: fixture to establish connection with an ec2 instance
    """
    image = gpu
    tested_framework, tag_framework_version = get_framework_and_version_from_tag(
        image)

    # Framework Version Check #
    # Skip framework version test for tensorflow-inference, since it doesn't have core TF installed
    if "tensorflow-inference" not in image:
        # Framework name may include huggingface
        if tested_framework.startswith('huggingface_'):
            tested_framework = tested_framework[len("huggingface_"):]
        # Module name is "torch"
        if tested_framework == "pytorch":
            tested_framework = "torch"
        elif tested_framework == "autogluon":
            tested_framework = "autogluon.core"
        cmd = f"import {tested_framework}; print({tested_framework}.__version__)"
        output = ec2.execute_ec2_training_test(ec2_connection, image, cmd, executable="python")

        if is_canary_context():
            assert tag_framework_version in output.stdout.strip()
        else:
            if tested_framework == "autogluon.core":
                assert output.stdout.strip().startswith(tag_framework_version)
            else:
                assert tag_framework_version == output.stdout.strip()

    # CUDA Version Check #
    cuda_version = re.search(r"-cu(\d+)-", image).group(1)

    # MXNet inference/HF tensorflow inference and Autogluon containers do not currently have nvcc in /usr/local/cuda/bin, so check symlink
    if "mxnet-inference" in image or "autogluon" in image or "huggingface-tensorflow-inference" in image:
        cuda_cmd = "readlink /usr/local/cuda"
    else:
        cuda_cmd = "nvcc --version"
    cuda_output = ec2.execute_ec2_training_test(
        ec2_connection, image, cuda_cmd, container_name="cuda_version_test")

    # Ensure that cuda version in tag is in the container
    assert cuda_version in cuda_output.stdout.replace(".", "")


class DependencyCheckFailure(Exception):
    pass


def _run_dependency_check_test(image, ec2_connection, processor):
    # Record any whitelisted medium/low severity CVEs; I.E. allowed_vulnerabilities = {CVE-1000-5555, CVE-9999-9999}
    allowed_vulnerabilities = {
        # Those vulnerabilities are fixed. Current openssl version is 1.1.1g. These are false positive
        "CVE-2016-2109",
        "CVE-2016-2177",
        "CVE-2016-6303",
        "CVE-2016-2182",
        # CVE-2020-13936: vulnerability found in apache velocity package which is a dependency for dependency-check package. Hence, ignoring.
        "CVE-2020-13936",
    }

    # Whitelist CVE #CVE-2021-3711 for DLCs where openssl is installed using apt-get
    framework, _ = get_framework_and_version_from_tag(image)
    short_fw_version = re.search(r"(\d+\.\d+)", image).group(1)

    allow_openssl_cve_fw_versions = {
<<<<<<< HEAD
        "tensorflow": {
            "1.15": ["cpu", "gpu", "neuron", "eia"],
            "2.3": ["cpu", "gpu", "eia"],
            "2.4": ["cpu", "gpu"],
            "2.5": ["cpu", "gpu"],
            "2.6": ["cpu", "gpu"],
        },
        "mxnet": {"1.8": ["neuron"], "1.9": ["cpu", "gpu"]},
        "pytorch": {},
        "huggingface_pytorch": {"1.8": ["cpu", "gpu"]},
        "huggingface_tensorflow": {"2.4": ["cpu", "gpu"]},
=======
        "tensorflow": ["1.15", "2.3", "2.4", "2.5", "2.6"],
        "mxnet": ["1.9"],
        "pytorch": [],
        "huggingface_pytorch": ["1.8", "1.9"],
        "huggingface_tensorflow": ["2.4", "2.5"],
        "autogluon": ["0.3"],
>>>>>>> b7836d03
    }

    if processor in allow_openssl_cve_fw_versions.get(framework, {}).get(short_fw_version):
        allowed_vulnerabilities.add("CVE-2021-3711")

    container_name = f"dep_check_{processor}"
    report_addon = get_container_name("depcheck-report", image)
    dependency_check_report = f"{report_addon}.html"
    html_file = f"{container_name}:/build/dependency-check-report.html"
    test_script = os.path.join(CONTAINER_TESTS_PREFIX, "testDependencyCheck")

    # Execute test, copy results to s3
    ec2.execute_ec2_training_test(
        ec2_connection, image, test_script, container_name=container_name, bin_bash_entrypoint=True
    )
    ec2_connection.run(f"docker cp {html_file} ~/{dependency_check_report}")
    ec2_connection.run(
        f"aws s3 cp ~/{dependency_check_report} s3://dlc-dependency-check")

    # Check for any vulnerabilities not mentioned in allowed_vulnerabilities
    html_output = ec2_connection.run(
        f"cat ~/{dependency_check_report}", hide=True).stdout
    cves = re.findall(r">(CVE-\d+-\d+)</a>", html_output)
    vulnerabilities = set(cves) - allowed_vulnerabilities

    if vulnerabilities:
        vulnerability_severity = {}

        # Check NVD for vulnerability severity to provide this useful info in error message.
        for vulnerability in vulnerabilities:
            try:
                cve_url = f"https://services.nvd.nist.gov/rest/json/cve/1.0/{vulnerability}"

                session = requests.Session()
                session.mount(
                    "https://",
                    requests.adapters.HTTPAdapter(max_retries=Retry(
                        total=5, status_forcelist=[404, 504, 502])),
                )
                response = session.get(cve_url)

                if response.status_code == 200:
                    severity = (
                        response.json()
                        .get("result", {})
                        .get("CVE_Items", [{}])[0]
                        .get("impact", {})
                        .get("baseMetricV2", {})
                        .get("severity", "UNKNOWN")
                    )
                    if vulnerability_severity.get(severity):
                        vulnerability_severity[severity].append(vulnerability)
                    else:
                        vulnerability_severity[severity] = [vulnerability]
            except ConnectionError:
                LOGGER.exception(
                    f"Failed to load NIST data for CVE {vulnerability}")

        # TODO: Remove this once we have whitelisted appropriate LOW/MEDIUM vulnerabilities
        if not (vulnerability_severity.get("CRITICAL") or vulnerability_severity.get("HIGH")):
            return

        raise DependencyCheckFailure(
            f"Unrecognized CVEs have been reported : {vulnerability_severity}. "
            f"Allowed vulnerabilities are {allowed_vulnerabilities or None}. Please see "
            f"{dependency_check_report} for more details."
        )


@pytest.mark.usefixtures("sagemaker", "huggingface")
@pytest.mark.model("N/A")
@pytest.mark.canary("Run dependency tests regularly on production images")
@pytest.mark.parametrize("ec2_instance_type", ["c5.4xlarge"], indirect=True)
@pytest.mark.skipif(
    (is_canary_context() and not is_time_for_canary_safety_scan()),
    reason="Executing test in canaries pipeline during only a limited period of time.",
)
def test_dependency_check_cpu(cpu, ec2_connection):
    _run_dependency_check_test(cpu, ec2_connection, "cpu")


@pytest.mark.usefixtures("sagemaker", "huggingface")
@pytest.mark.model("N/A")
@pytest.mark.canary("Run dependency tests regularly on production images")
@pytest.mark.parametrize("ec2_instance_type", ["p3.2xlarge"], indirect=True)
@pytest.mark.skipif(
    (is_canary_context() and not is_time_for_canary_safety_scan()),
    reason="Executing test in canaries pipeline during only a limited period of time.",
)
def test_dependency_check_gpu(gpu, ec2_connection):
    _run_dependency_check_test(gpu, ec2_connection, "gpu")


@pytest.mark.usefixtures("sagemaker")
@pytest.mark.model("N/A")
@pytest.mark.canary("Run dependency tests regularly on production images")
@pytest.mark.parametrize("ec2_instance_type", ["inf1.xlarge"], indirect=True)
@pytest.mark.skipif(
    (is_canary_context() and not is_time_for_canary_safety_scan()),
    reason="Executing test in canaries pipeline during only a limited period of time.",
)
def test_dependency_check_neuron(neuron, ec2_connection):
    _run_dependency_check_test(neuron, ec2_connection, "neuron")


@pytest.mark.usefixtures("sagemaker")
@pytest.mark.model("N/A")
def test_dataclasses_check(image):
    """
    Ensure there is no dataclasses pip package is installed for python 3.7 and above version.
    Python version retrieved from the ecr image uri is expected in the format `py<major_verion><minor_version>`
    :param image: ECR image URI
    """
    ctx = Context()
    pip_package = "dataclasses"

    container_name = get_container_name("dataclasses-check", image)

    python_version = get_python_version_from_image_uri(image).replace("py","")
    python_version = int(python_version)

    if python_version >= 37:
        start_container(container_name, image, ctx)
        output = run_cmd_on_container(
            container_name, ctx, f"pip show {pip_package}", warn=True)

        if output.return_code == 0:
            pytest.fail(
                f"{pip_package} package exists in the DLC image {image} that has py{python_version} version which is greater than py36 version")
        else:
            LOGGER.info(
                f"{pip_package} package does not exists in the DLC image {image}")
    else:
        pytest.skip(f"Skipping test for DLC image {image} that has py36 version as {pip_package} is not included in the python framework")


@pytest.mark.usefixtures("sagemaker")
@pytest.mark.model("N/A")
@pytest.mark.canary("Run pip check test regularly on production images")
def test_pip_check(image):
    """
    Ensure there are no broken requirements on the containers by running "pip check"

    :param image: ECR image URI
    """
    ctx = Context()
    gpu_suffix = "-gpu" if "gpu" in image else ""

    # TF inference containers do not have core tensorflow installed by design. Allowing for this pip check error
    # to occur in order to catch other pip check issues that may be associated with TF inference
    # smclarify binaries have s3fs->aiobotocore dependency which uses older version of botocore. temporarily
    # allowing this to catch other issues
    allowed_tf_exception = re.compile(
        rf"^tensorflow-serving-api{gpu_suffix} \d\.\d+\.\d+ requires "
        rf"tensorflow{gpu_suffix}, which is not installed.$"
    )
    allowed_smclarify_exception = re.compile(
        r"^aiobotocore \d+(\.\d+)* has requirement botocore<\d+(\.\d+)*,>=\d+(\.\d+)*, "
        r"but you have botocore \d+(\.\d+)*\.$"
    )

    # Add null entrypoint to ensure command exits immediately
    output = ctx.run(
        f"docker run --entrypoint='' {image} pip check", hide=True, warn=True)
    if output.return_code != 0:
        if not (allowed_tf_exception.match(output.stdout) or allowed_smclarify_exception.match(output.stdout)):
            # Rerun pip check test if this is an unexpected failure
            ctx.run(f"docker run --entrypoint='' {image} pip check", hide=True)


@pytest.mark.usefixtures("sagemaker", "huggingface")
@pytest.mark.model("N/A")
def test_cuda_paths(gpu):
    """
    Test to ensure that:
    a. buildspec contains an entry to create the same image as the image URI
    b. directory structure for GPU Dockerfiles has framework version, python version, and cuda version in it

    :param gpu: gpu image uris
    """
    image = gpu
    if "example" in image:
        pytest.skip(
            "Skipping Example Dockerfiles which are not explicitly tied to a cuda version")

    dlc_path = os.getcwd().split("/test/")[0]
    job_type = "training" if "training" in image else "inference"

    # Ensure that image has a supported framework
    framework, framework_version = get_framework_and_version_from_tag(image)

    # Get cuda, framework version, python version through regex
    cuda_version = re.search(r"-(cu\d+)-", image).group(1)
    framework_short_version = None
    python_version = re.search(r"(py\d+)", image).group(1)
    short_python_version = None
    image_tag = re.search(
        r":(\d+(\.\d+){2}(-transformers\d+(\.\d+){2})?-(gpu)-(py\d+)(-cu\d+)-(ubuntu\d+\.\d+)((-ec2-ecs-eks)?-example|-ec2-ecs-eks|-sagemaker)?)",
        image,
    ).group(1)

    # replacing '_' by '/' to handle huggingface_<framework> case
    framework_path = framework.replace("_", "/")
    framework_version_path = os.path.join(
        dlc_path, framework_path, job_type, "docker", framework_version)
    if not os.path.exists(framework_version_path):
        framework_short_version = re.match(
            r"(\d+.\d+)", framework_version).group(1)
        framework_version_path = os.path.join(
            dlc_path, framework_path, job_type, "docker", framework_short_version)
    if not os.path.exists(os.path.join(framework_version_path, python_version)):
        # Use the pyX version as opposed to the pyXY version if pyXY path does not exist
        short_python_version = python_version[:3]

    # Check buildspec for cuda version
    buildspec = "buildspec.yml"
    if is_tf_version("1", image):
        buildspec = "buildspec-tf1.yml"

    image_tag_in_buildspec = False
    dockerfile_spec_abs_path = None
    buildspec_path = os.path.join(dlc_path, framework_path, buildspec)
    buildspec_def = Buildspec()
    buildspec_def.load(buildspec_path)

    for name, image_spec in buildspec_def["images"].items():
        if image_spec["device_type"] == "gpu" and image_spec["tag"] == image_tag:
            image_tag_in_buildspec = True
            dockerfile_spec_abs_path = os.path.join(
                os.path.dirname(
                    framework_version_path), image_spec["docker_file"].lstrip("docker/")
            )
            break
    try:
        assert image_tag_in_buildspec, f"Image tag {image_tag} not found in {buildspec_path}"
    except AssertionError as e:
        if not is_dlc_cicd_context():
            LOGGER.warn(
                f"{e} - not failing, as this is a(n) {os.getenv('BUILD_CONTEXT', 'empty')} build context.")
        else:
            raise

    image_properties_expected_in_dockerfile_path = [
        framework_short_version or framework_version,
        short_python_version or python_version,
        cuda_version,
    ]
    assert all(prop in dockerfile_spec_abs_path for prop in image_properties_expected_in_dockerfile_path), (
        f"Dockerfile location {dockerfile_spec_abs_path} does not contain all the image properties in "
        f"{image_properties_expected_in_dockerfile_path}"
    )

    assert os.path.exists(
        dockerfile_spec_abs_path), f"Cannot find dockerfile for {image} in {dockerfile_spec_abs_path}"


def _assert_artifact_free(output, stray_artifacts):
    """
    Manage looping through assertions to determine that directories don't have known stray files.

    :param output: Invoke result object
    :param stray_artifacts: List of things that should not be present in these directories
    """
    for artifact in stray_artifacts:
        assert not re.search(
            artifact, output.stdout
        ), f"Matched {artifact} in {output.stdout} while running {output.command}"


@pytest.mark.usefixtures("sagemaker")
@pytest.mark.integration("oss_compliance")
@pytest.mark.model("N/A")
@pytest.mark.skipif(not is_dlc_cicd_context(), reason="We need to test OSS compliance only on PRs and pipelines")
def test_oss_compliance(image):
    """
    Run oss compliance check on a container to check if license attribution files exist.
    And upload source of third party packages to S3 bucket.
    """
    THIRD_PARTY_SOURCE_CODE_BUCKET = "aws-dlinfra-licenses"
    THIRD_PARTY_SOURCE_CODE_BUCKET_PATH = "third_party_source_code"
    file = "THIRD_PARTY_SOURCE_CODE_URLS"
    container_name = get_container_name("oss_compliance", image)
    context = Context()
    local_repo_path = get_repository_local_path()
    start_container(container_name, image, context)

    # run compliance test to make sure license attribution files exists. testOSSCompliance is copied as part of Dockerfile
    run_cmd_on_container(container_name, context,
                         "/usr/local/bin/testOSSCompliance /root")

    try:
        context.run(
            f"docker cp {container_name}:/root/{file} {os.path.join(local_repo_path, file)}")
    finally:
        context.run(f"docker rm -f {container_name}", hide=True)

    s3_resource = boto3.resource("s3")

    with open(os.path.join(local_repo_path, file)) as source_code_file:
        for line in source_code_file:
            name, version, url = line.split(" ")
            file_name = f"{name}_v{version}_source_code"
            s3_object_path = f"{THIRD_PARTY_SOURCE_CODE_BUCKET_PATH}/{file_name}.tar.gz"
            local_file_path = os.path.join(local_repo_path, file_name)

            for i in range(3):
                try:
                    if not os.path.isdir(local_file_path):
                        context.run(
                            f"git clone {url.rstrip()} {local_file_path}")
                        context.run(
                            f"tar -czvf {local_file_path}.tar.gz {local_file_path}")
                except Exception as e:
                    time.sleep(1)
                    if i == 2:
                        LOGGER.error(f"Unable to clone git repo. Error: {e}")
                        raise
                    continue
            try:
                if os.path.exists(f"{local_file_path}.tar.gz"):
                    LOGGER.info(f"Uploading package to s3 bucket: {line}")
                    s3_resource.Object(
                        THIRD_PARTY_SOURCE_CODE_BUCKET, s3_object_path).load()
            except botocore.exceptions.ClientError as e:
                if e.response["Error"]["Code"] == "404":
                    try:
                        # using aws cli as using boto3 expects to upload folder by iterating through each file instead of entire folder.
                        context.run(
                            f"aws s3 cp {local_file_path}.tar.gz s3://{THIRD_PARTY_SOURCE_CODE_BUCKET}/{s3_object_path}"
                        )
                        object = s3_resource.Bucket(
                            THIRD_PARTY_SOURCE_CODE_BUCKET).Object(s3_object_path)
                        object.Acl().put(ACL="public-read")
                    except ClientError as e:
                        LOGGER.error(
                            f"Unable to upload source code to bucket {THIRD_PARTY_SOURCE_CODE_BUCKET}. Error: {e}"
                        )
                        raise
                else:
                    LOGGER.error(
                        f"Unable to check if source code is present on bucket {THIRD_PARTY_SOURCE_CODE_BUCKET}. Error: {e}"
                    )
                    raise<|MERGE_RESOLUTION|>--- conflicted
+++ resolved
@@ -252,7 +252,6 @@
     short_fw_version = re.search(r"(\d+\.\d+)", image).group(1)
 
     allow_openssl_cve_fw_versions = {
-<<<<<<< HEAD
         "tensorflow": {
             "1.15": ["cpu", "gpu", "neuron", "eia"],
             "2.3": ["cpu", "gpu", "eia"],
@@ -262,16 +261,9 @@
         },
         "mxnet": {"1.8": ["neuron"], "1.9": ["cpu", "gpu"]},
         "pytorch": {},
-        "huggingface_pytorch": {"1.8": ["cpu", "gpu"]},
-        "huggingface_tensorflow": {"2.4": ["cpu", "gpu"]},
-=======
-        "tensorflow": ["1.15", "2.3", "2.4", "2.5", "2.6"],
-        "mxnet": ["1.9"],
-        "pytorch": [],
-        "huggingface_pytorch": ["1.8", "1.9"],
-        "huggingface_tensorflow": ["2.4", "2.5"],
-        "autogluon": ["0.3"],
->>>>>>> b7836d03
+        "huggingface_pytorch": {"1.8": ["cpu", "gpu"], "1.9": ["cpu", "gpu"]},
+        "huggingface_tensorflow": {"2.4": ["cpu", "gpu"], "2.5": ["cpu", "gpu"]},
+        "autogluon": {"0.3": ["graviton"]},
     }
 
     if processor in allow_openssl_cve_fw_versions.get(framework, {}).get(short_fw_version):
