import os
import re
import subprocess
import botocore
import boto3
from packaging.version import Version

import pytest
import requests

from urllib3.util.retry import Retry
from invoke.context import Context
from botocore.exceptions import ClientError

from src.buildspec import Buildspec
from test.test_utils import (
    LOGGER,
    CONTAINER_TESTS_PREFIX,
    ec2,
    get_container_name,
    get_framework_and_version_from_tag,
    is_canary_context,
    is_tf_version,
    is_dlc_cicd_context,
    is_pr_context,
    run_cmd_on_container,
    start_container, 
    is_time_for_canary_safety_scan, 
    is_mainline_context,
    is_nightly_context,
    get_repository_local_path,
)


@pytest.mark.model("N/A")
@pytest.mark.canary("Run stray file test regularly on production images")
def test_stray_files(image):
    """
    Test to ensure that unnecessary build artifacts are not present in any easily visible or tmp directories

    :param image: ECR image URI
    """
    ctx = Context()
    container_name = get_container_name("test_tmp_dirs", image)
    start_container(container_name, image, ctx)

    # Running list of artifacts/artifact regular expressions we do not want in any of the directories
    stray_artifacts = [r"\.py"]

    # Running list of allowed files in the /tmp directory
    allowed_tmp_files = ["hsperfdata_root"]

    # Ensure stray artifacts are not in the tmp directory
    tmp = run_cmd_on_container(container_name, ctx, "ls -A /tmp")
    _assert_artifact_free(tmp, stray_artifacts)

    # Ensure tmp dir is empty except for whitelisted files
    tmp_files = tmp.stdout.split()
    for tmp_file in tmp_files:
        assert (
            tmp_file in allowed_tmp_files
        ), f"Found unexpected file in tmp dir: {tmp_file}. Allowed tmp files: {allowed_tmp_files}"

    # We always expect /var/tmp to be empty
    var_tmp = run_cmd_on_container(container_name, ctx, "ls -A /var/tmp")
    _assert_artifact_free(var_tmp, stray_artifacts)
    assert var_tmp.stdout.strip() == ""

    # Additional check of home and root directories to ensure that stray artifacts are not present
    home = run_cmd_on_container(container_name, ctx, "ls -A ~")
    _assert_artifact_free(home, stray_artifacts)

    root = run_cmd_on_container(container_name, ctx, "ls -A /")
    _assert_artifact_free(root, stray_artifacts)


@pytest.mark.model("N/A")
@pytest.mark.canary("Run python version test regularly on production images")
def test_python_version(image):
    """
    Check that the python version in the image tag is the same as the one on a running container.

    :param image: ECR image URI
    """
    ctx = Context()
    container_name = get_container_name("py-version", image)

    py_version = ""
    for tag_split in image.split("-"):
        if tag_split.startswith("py"):
            if len(tag_split) > 3:
                py_version = f"Python {tag_split[2]}.{tag_split[3]}"
            else:
                py_version = f"Python {tag_split[2]}"
    start_container(container_name, image, ctx)
    output = run_cmd_on_container(container_name, ctx, "python --version")

    # Due to py2 deprecation, Python2 version gets streamed to stderr. Python installed via Conda also appears to
    # stream to stderr (in some cases).
    container_py_version = output.stdout + output.stderr

    assert py_version in container_py_version, f"Cannot find {py_version} in {container_py_version}"


@pytest.mark.model("N/A")
def test_ubuntu_version(image):
    """
    Check that the ubuntu version in the image tag is the same as the one on a running container.

    :param image: ECR image URI
    """
    ctx = Context()
    container_name = get_container_name("ubuntu-version", image)

    ubuntu_version = ""
    for tag_split in image.split("-"):
        if tag_split.startswith("ubuntu"):
            ubuntu_version = tag_split.split("ubuntu")[-1]

    start_container(container_name, image, ctx)
    output = run_cmd_on_container(container_name, ctx, "cat /etc/os-release")
    container_ubuntu_version = output.stdout

    assert "Ubuntu" in container_ubuntu_version
    assert ubuntu_version in container_ubuntu_version


@pytest.mark.model("N/A")
@pytest.mark.canary("Run non-gpu framework version test regularly on production images")
def test_framework_version_cpu(image):
    """
    Check that the framework version in the image tag is the same as the one on a running container.
    This function tests CPU, EIA, and Neuron images.

    :param image: ECR image URI
    """
    if "gpu" in image:
        pytest.skip("GPU images will have their framework version tested in test_framework_and_cuda_version_gpu")
    if "tensorflow-inference" in image:
        pytest.skip(msg="TF inference does not have core tensorflow installed")

    tested_framework, tag_framework_version = get_framework_and_version_from_tag(image)

    # Module name is torch
    if tested_framework == "pytorch":
        tested_framework = "torch"
    ctx = Context()
    container_name = get_container_name("framework-version", image)
    start_container(container_name, image, ctx)
    output = run_cmd_on_container(
        container_name, ctx, f"import {tested_framework}; print({tested_framework}.__version__)", executable="python"
    )
    if is_canary_context():
        assert tag_framework_version in output.stdout.strip()
    else:
        assert tag_framework_version == output.stdout.strip()


# TODO: Enable as canary once resource cleaning lambda is added
@pytest.mark.model("N/A")
@pytest.mark.parametrize("ec2_instance_type", ["p3.2xlarge"], indirect=True)
def test_framework_and_cuda_version_gpu(gpu, ec2_connection):
    """
    Check that the framework  and cuda version in the image tag is the same as the one on a running container.

    :param gpu: ECR image URI with "gpu" in the name
    :param ec2_connection: fixture to establish connection with an ec2 instance
    """
    image = gpu
    tested_framework, tag_framework_version = get_framework_and_version_from_tag(image)

    # Framework Version Check #
    # Skip framework version test for tensorflow-inference, since it doesn't have core TF installed
    if "tensorflow-inference" not in image:
        # Module name is "torch"
        if tested_framework == "pytorch":
            tested_framework = "torch"
        if tested_framework == "huggingface_pytorch":
            tested_framework = "torch"
        if tested_framework == "huggingface_tensorflow":
            tested_framework = "tensorflow"
        cmd = f"import {tested_framework}; print({tested_framework}.__version__)"
        output = ec2.execute_ec2_training_test(ec2_connection, image, cmd, executable="python")

        if is_canary_context():
            assert tag_framework_version in output.stdout.strip()
        else:
            assert tag_framework_version == output.stdout.strip()

    # CUDA Version Check #
    cuda_version = re.search(r"-cu(\d+)-", image).group(1)

    # MXNet inference containers do not currently have nvcc in /usr/local/cuda/bin, so check symlink
    if "mxnet-inference" in image:
        cuda_cmd = "readlink /usr/local/cuda"
    else:
        cuda_cmd = "nvcc --version"
    cuda_output = ec2.execute_ec2_training_test(ec2_connection, image, cuda_cmd, container_name="cuda_version_test")

    # Ensure that cuda version in tag is in the container
    assert cuda_version in cuda_output.stdout.replace(".", "")


class DependencyCheckFailure(Exception):
    pass


def _run_dependency_check_test(image, ec2_connection, processor):
    # Record any whitelisted medium/low severity CVEs; I.E. allowed_vulnerabilities = {CVE-1000-5555, CVE-9999-9999}
    allowed_vulnerabilities = {
        # Those vulnerabilities are fixed. Current openssl version is 1.1.1g. These are false positive
        'CVE-2016-2109', 'CVE-2016-2177', 'CVE-2016-6303', 'CVE-2016-2182',
        # CVE-2020-13936: vulnerability found in apache velocity package which is a dependency for dependency-check package. Hence, ignoring.
        'CVE-2020-13936',
    }

    container_name = f"dep_check_{processor}"
    report_addon = get_container_name("depcheck-report", image)
    dependency_check_report = f"{report_addon}.html"
    html_file = f"{container_name}:/build/dependency-check-report.html"
    test_script = os.path.join(CONTAINER_TESTS_PREFIX, "testDependencyCheck")

    # Execute test, copy results to s3
    ec2.execute_ec2_training_test(ec2_connection, image, test_script, container_name=container_name)
    ec2_connection.run(f"docker cp {html_file} ~/{dependency_check_report}")
    ec2_connection.run(f"aws s3 cp ~/{dependency_check_report} s3://dlc-dependency-check")

    # Check for any vulnerabilities not mentioned in allowed_vulnerabilities
    html_output = ec2_connection.run(f"cat ~/{dependency_check_report}", hide=True).stdout
    cves = re.findall(r">(CVE-\d+-\d+)</a>", html_output)
    vulnerabilities = set(cves) - allowed_vulnerabilities

    if vulnerabilities:
        vulnerability_severity = {}

        # Check NVD for vulnerability severity to provide this useful info in error message.
        for vulnerability in vulnerabilities:
            try:
                cve_url = f"https://services.nvd.nist.gov/rest/json/cve/1.0/{vulnerability}"

                session = requests.Session()
                session.mount('https://', requests.adapters.HTTPAdapter(max_retries=Retry(total=5, status_forcelist=[404, 504, 502])))
                response = session.get(cve_url)

                if response.status_code == 200:
                    severity = (
                        response.json()
                        .get("result", {})
                        .get("CVE_Items", [{}])[0]
                        .get("impact", {})
                        .get("baseMetricV2", {})
                        .get("severity", "UNKNOWN"))
            except ConnectionError:
                LOGGER.exception(f"Failed to load NIST data for CVE {vulnerability}")

            if vulnerability_severity.get(severity):
                vulnerability_severity[severity].append(vulnerability)
            else:
                vulnerability_severity[severity] = [vulnerability]

        # TODO: Remove this once we have whitelisted appropriate LOW/MEDIUM vulnerabilities
        if not (vulnerability_severity.get("CRITICAL") or vulnerability_severity.get("HIGH")):
            return

        raise DependencyCheckFailure(
            f"Unrecognized CVEs have been reported : {vulnerability_severity}. "
            f"Allowed vulnerabilities are {allowed_vulnerabilities or None}. Please see "
            f"{dependency_check_report} for more details."
        )


@pytest.mark.model("N/A")
@pytest.mark.canary("Run dependency tests regularly on production images")
@pytest.mark.parametrize("ec2_instance_type", ["c5.4xlarge"], indirect=True)
<<<<<<< HEAD
=======
@pytest.mark.skipif((is_canary_context() and not is_time_for_canary_safety_scan()),
                    reason="Executing test in canaries pipeline during only a limited period of time."
                    )
>>>>>>> 88dab73d
def test_dependency_check_cpu(cpu, ec2_connection):
    _run_dependency_check_test(cpu, ec2_connection, "cpu")


@pytest.mark.model("N/A")
@pytest.mark.canary("Run dependency tests regularly on production images")
@pytest.mark.parametrize("ec2_instance_type", ["p3.2xlarge"], indirect=True)
<<<<<<< HEAD
=======
@pytest.mark.skipif((is_canary_context() and not is_time_for_canary_safety_scan()),
                    reason="Executing test in canaries pipeline during only a limited period of time."
                    )
>>>>>>> 88dab73d
def test_dependency_check_gpu(gpu, ec2_connection):
    _run_dependency_check_test(gpu, ec2_connection, "gpu")


@pytest.mark.model("N/A")
@pytest.mark.canary("Run dependency tests regularly on production images")
@pytest.mark.parametrize("ec2_instance_type", ["inf1.xlarge"], indirect=True)
@pytest.mark.skipif((is_canary_context() and not is_time_for_canary_safety_scan()),
                    reason="Executing test in canaries pipeline during only a limited period of time."
                    )
def test_dependency_check_neuron(neuron, ec2_connection):
    _run_dependency_check_test(neuron, ec2_connection, "neuron")


@pytest.mark.model("N/A")
@pytest.mark.canary("Run pip check test regularly on production images")
def test_pip_check(image):
    """
    Ensure there are no broken requirements on the containers by running "pip check"

    :param image: ECR image URI
    """
    ctx = Context()
    gpu_suffix = "-gpu" if "gpu" in image else ""

    # TF inference containers do not have core tensorflow installed by design. Allowing for this pip check error
    # to occur in order to catch other pip check issues that may be associated with TF inference
    # smclarify binaries have s3fs->aiobotocore dependency which uses older version of botocore. temporarily
    # allowing this to catch other issues
    allowed_tf_exception = re.compile(
        rf"^tensorflow-serving-api{gpu_suffix} \d\.\d+\.\d+ requires "
        rf"tensorflow{gpu_suffix}, which is not installed.$"
    )
    allowed_smclarify_exception = re.compile(
        r"^aiobotocore \d+(\.\d+)* has requirement botocore<\d+(\.\d+)*,>=\d+(\.\d+)*, "
        r"but you have botocore \d+(\.\d+)*\.$"
    )

    # Add null entrypoint to ensure command exits immediately
    output = ctx.run(f"docker run --entrypoint='' {image} pip check", hide=True, warn=True)
    if output.return_code != 0:
        if not (allowed_tf_exception.match(output.stdout) or allowed_smclarify_exception.match(output.stdout)) :
            # Rerun pip check test if this is an unexpected failure
            ctx.run(f"docker run --entrypoint='' {image} pip check", hide=True)


@pytest.mark.model("N/A")
@pytest.mark.integration("pandas")
def test_pandas(image):
    """
    It's possible that in newer python versions, we may have issues with installing pandas due to lack of presence
    of the bz2 module in py3 containers. This is a sanity test to ensure that pandas import works properly in all
    containers.

    :param image: ECR image URI
    """
    ctx = Context()
    container_name = get_container_name("pandas", image)
    start_container(container_name, image, ctx)

    # Make sure we can install pandas, do not fail right away if there are pip check issues
    run_cmd_on_container(container_name, ctx, "pip install pandas", warn=True)

    pandas_import_output = run_cmd_on_container(container_name, ctx, "import pandas", executable="python")

    assert (
        not pandas_import_output.stdout.strip()
    ), f"Expected no output when importing pandas, but got  {pandas_import_output.stdout}"

    # Simple import test to ensure we do not get a bz2 module import failure
    run_cmd_on_container(container_name, ctx, "import pandas; print(pandas.__version__)", executable="python")


@pytest.mark.model("N/A")
@pytest.mark.integration("emacs")
def test_emacs(image):
    """
    Ensure that emacs is installed on every image

    :param image: ECR image URI
    """
    ctx = Context()
    container_name = get_container_name("emacs", image)
    start_container(container_name, image, ctx)

    # Make sure the following emacs sanity tests exit with code 0
    run_cmd_on_container(container_name, ctx, "which emacs")
    run_cmd_on_container(container_name, ctx, "emacs -version")


@pytest.mark.model("N/A")
@pytest.mark.integration("sagemaker python sdk")
def test_sm_pysdk_2(training):
    """
    Simply verify that we have sagemaker > 2.0 in the python sdk.

    If you find that this test is failing because sm pysdk version is not greater than 2.0, then that means that
    the image under test needs to be updated.

    If you find that the training image under test does not have sagemaker pysdk, it should be added or explicitly
    skipped (with reasoning provided).

    :param training: training ECR image URI
    """

    _, image_framework_version = get_framework_and_version_from_tag(training)

    if Version(image_framework_version) == Version("1.5.0"):
        pytest.skip("sagemaker version < 2.0 is installed for PT 1.5.0 images")

    # Ensure that sm py sdk 2 is on the container
    ctx = Context()
    container_name = get_container_name("sm_pysdk", training)
    start_container(container_name, training, ctx)

    sm_version = run_cmd_on_container(
        container_name, ctx, "import sagemaker; print(sagemaker.__version__)", executable="python"
    ).stdout.strip()

    assert Version(sm_version) > Version("2"), f"Sagemaker version should be > 2.0. Found version {sm_version}"


@pytest.mark.model("N/A")
def test_cuda_paths(gpu):
    """
    Test to ensure that:
    a. buildspec contains an entry to create the same image as the image URI
    b. directory structure for GPU Dockerfiles has framework version, python version, and cuda version in it

    :param gpu: gpu image uris
    """
    image = gpu
    if "example" in image:
        pytest.skip("Skipping Example Dockerfiles which are not explicitly tied to a cuda version")

    dlc_path = os.getcwd().split("/test/")[0]
    job_type = "training" if "training" in image else "inference"

    # Ensure that image has a supported framework
    framework, framework_version = get_framework_and_version_from_tag(image)

    # Get cuda, framework version, python version through regex
    cuda_version = re.search(r"-(cu\d+)-", image).group(1)
    framework_short_version = None
    python_version = re.search(r"(py\d+)", image).group(1)
    short_python_version = None
    image_tag = re.search(
        r":(\d+(\.\d+){2}(-transformers\d+(\.\d+){2})?-(cpu|gpu|neuron)-(py\d+)(-cu\d+)-(ubuntu\d+\.\d+)(-example)?)", image
    ).group(1)

    # replacing '_' by '/' to handle huggingface_<framework> case
    framework_path = framework.replace('_', '/')
    framework_version_path = os.path.join(dlc_path, framework_path, job_type, "docker", framework_version)
    if not os.path.exists(framework_version_path):
        framework_short_version = re.match(r"(\d+.\d+)", framework_version).group(1)
        framework_version_path = os.path.join(dlc_path, framework_path, job_type, "docker", framework_short_version)
    if not os.path.exists(os.path.join(framework_version_path, python_version)):
        # Use the pyX version as opposed to the pyXY version if pyXY path does not exist
        short_python_version = python_version[:3]

    # Check buildspec for cuda version
    buildspec = "buildspec.yml"
    if is_tf_version("1", image):
        buildspec = "buildspec-tf1.yml"

    cuda_in_buildspec = False
    dockerfile_spec_abs_path = None
    cuda_in_buildspec_ref = f"CUDA_VERSION {cuda_version}"
    buildspec_path = os.path.join(dlc_path, framework_path, buildspec)
    buildspec_def = Buildspec()
    buildspec_def.load(buildspec_path)

    for name, image_spec in buildspec_def["images"].items():
        if image_spec["device_type"] == "gpu" and image_spec["tag"] == image_tag:
            cuda_in_buildspec = True
            dockerfile_spec_abs_path = os.path.join(
                os.path.dirname(framework_version_path), image_spec["docker_file"].lstrip("docker/")
            )
            break

    try:
        assert cuda_in_buildspec, f"Can't find {cuda_in_buildspec_ref} in {buildspec_path}"
    except AssertionError as e:
        if not is_dlc_cicd_context():
            LOGGER.warn(f"{e} - not failing, as this is a(n) {os.getenv('BUILD_CONTEXT', 'empty')} build context.")
        else:
            raise

    image_properties_expected_in_dockerfile_path = [
        framework_short_version or framework_version, short_python_version or python_version, cuda_version
    ]
    assert all(prop in dockerfile_spec_abs_path for prop in image_properties_expected_in_dockerfile_path), (
        f"Dockerfile location {dockerfile_spec_abs_path} does not contain all the image properties in "
        f"{image_properties_expected_in_dockerfile_path}"
    )

    assert os.path.exists(dockerfile_spec_abs_path), f"Cannot find dockerfile for {image} in {dockerfile_spec_abs_path}"


def _assert_artifact_free(output, stray_artifacts):
    """
    Manage looping through assertions to determine that directories don't have known stray files.

    :param output: Invoke result object
    :param stray_artifacts: List of things that should not be present in these directories
    """
    for artifact in stray_artifacts:
        assert not re.search(
            artifact, output.stdout
        ), f"Matched {artifact} in {output.stdout} while running {output.command}"

@pytest.mark.integration("oss_compliance")
@pytest.mark.model("N/A")
@pytest.mark.skipif(not is_dlc_cicd_context(), reason="We need to test OSS compliance only on PRs and pipelines")
def test_oss_compliance(image):
    """
    Run oss compliance check on a container to check if license attribution files exist.
    And upload source of third party packages to S3 bucket.
    """
    THIRD_PARTY_SOURCE_CODE_BUCKET = "aws-dlinfra-licenses"
    THIRD_PARTY_SOURCE_CODE_BUCKET_PATH = "third_party_source_code"
    file = "THIRD_PARTY_SOURCE_CODE_URLS"
    container_name = get_container_name("oss_compliance", image)
    context = Context()
    local_repo_path = get_repository_local_path()
    start_container(container_name, image, context)

    # run compliance test to make sure license attribution files exists. testOSSCompliance is copied as part of Dockerfile
    run_cmd_on_container(container_name, context, "/usr/local/bin/testOSSCompliance /root")

    try:
        context.run(f"docker cp {container_name}:/root/{file} {os.path.join(local_repo_path, file)}")
    finally:
        context.run(f"docker rm -f {container_name}", hide=True)

    s3_resource = boto3.resource('s3')

    with open(os.path.join(local_repo_path, file)) as source_code_file:
        for line in source_code_file:
            name, version, url = line.split(" ")
            file_name = f"{name}_v{version}_source_code"
            s3_object_path = f"{THIRD_PARTY_SOURCE_CODE_BUCKET_PATH}/{file_name}.tar.gz"
            local_file_path = os.path.join(local_repo_path, file_name)

            try:
                if not os.path.isdir(local_file_path):
                    context.run(f"git clone {url.rstrip()} {local_file_path}")
                    context.run(f"tar -czvf {local_file_path}.tar.gz {local_file_path}")
            except Exception as e:
                LOGGER.error(f"Unable to clone git repo. Error: {e}")
                raise

            try:
                if os.path.exists(f"{local_file_path}.tar.gz"):
                    LOGGER.info(f"Uploading package to s3 bucket: {line}")
                    s3_resource.Object(THIRD_PARTY_SOURCE_CODE_BUCKET, s3_object_path).load()
            except botocore.exceptions.ClientError as e:
                if e.response['Error']['Code'] == "404":
                    try:
                        # using aws cli as using boto3 expects to upload folder by iterating through each file instead of entire folder.
                        context.run(f"aws s3 cp {local_file_path}.tar.gz s3://{THIRD_PARTY_SOURCE_CODE_BUCKET}/{s3_object_path}")
                        object = s3_resource.Bucket(THIRD_PARTY_SOURCE_CODE_BUCKET).Object(s3_object_path)
                        object.Acl().put(ACL='public-read')
                    except ClientError as e:
                        LOGGER.error(f"Unable to upload source code to bucket {THIRD_PARTY_SOURCE_CODE_BUCKET}. Error: {e}")
                        raise
                else:
                    LOGGER.error(f"Unable to check if source code is present on bucket {THIRD_PARTY_SOURCE_CODE_BUCKET}. Error: {e}")
                    raise<|MERGE_RESOLUTION|>--- conflicted
+++ resolved
@@ -272,12 +272,9 @@
 @pytest.mark.model("N/A")
 @pytest.mark.canary("Run dependency tests regularly on production images")
 @pytest.mark.parametrize("ec2_instance_type", ["c5.4xlarge"], indirect=True)
-<<<<<<< HEAD
-=======
 @pytest.mark.skipif((is_canary_context() and not is_time_for_canary_safety_scan()),
                     reason="Executing test in canaries pipeline during only a limited period of time."
                     )
->>>>>>> 88dab73d
 def test_dependency_check_cpu(cpu, ec2_connection):
     _run_dependency_check_test(cpu, ec2_connection, "cpu")
 
@@ -285,12 +282,9 @@
 @pytest.mark.model("N/A")
 @pytest.mark.canary("Run dependency tests regularly on production images")
 @pytest.mark.parametrize("ec2_instance_type", ["p3.2xlarge"], indirect=True)
-<<<<<<< HEAD
-=======
 @pytest.mark.skipif((is_canary_context() and not is_time_for_canary_safety_scan()),
                     reason="Executing test in canaries pipeline during only a limited period of time."
                     )
->>>>>>> 88dab73d
 def test_dependency_check_gpu(gpu, ec2_connection):
     _run_dependency_check_test(gpu, ec2_connection, "gpu")
 
