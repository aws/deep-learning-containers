--- conflicted
+++ resolved
@@ -173,17 +173,12 @@
     else:
         if tested_framework == "autogluon.core":
             assert output.stdout.strip().startswith(tag_framework_version)
-<<<<<<< HEAD
-        elif tested_framework == "torch":
-            assert output.stdout.strip().startswith(tag_framework_version)
-=======
         elif tested_framework == "torch" and Version(tag_framework_version) >= Version("1.10.0"):
             torch_version_pattern = r"{torch_version}(\+cpu)".format(torch_version=tag_framework_version)
             assert re.fullmatch(torch_version_pattern, output.stdout.strip()), (
                 f"torch.__version__ = {output.stdout.strip()} does not match {torch_version_pattern}\n"
                 f"Please specify framework version as X.Y.Z+cpu"
             )
->>>>>>> 494e9b86
         else:
             if "neuron" in image:
                 assert tag_framework_version in output.stdout.strip()
@@ -225,17 +220,12 @@
         else:
             if tested_framework == "autogluon.core":
                 assert output.stdout.strip().startswith(tag_framework_version)
-<<<<<<< HEAD
-            elif tested_framework == "torch":
-                assert output.stdout.strip().startswith(tag_framework_version)
-=======
             elif tested_framework == "torch" and Version(tag_framework_version) >= Version("1.10.0"):
                 torch_version_pattern = r"{torch_version}(\+cu\d+)".format(torch_version=tag_framework_version)
                 assert re.fullmatch(torch_version_pattern, output.stdout.strip()), (
                     f"torch.__version__ = {output.stdout.strip()} does not match {torch_version_pattern}\n"
                     f"Please specify framework version as X.Y.Z+cuXXX"
                 )
->>>>>>> 494e9b86
             else:
                 assert tag_framework_version == output.stdout.strip()
 
