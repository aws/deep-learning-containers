--- conflicted
+++ resolved
@@ -442,209 +442,6 @@
     assert cuda_version in cuda_output.stdout.replace(".", "")
 
 
-<<<<<<< HEAD
-class DependencyCheckFailure(Exception):
-    pass
-
-
-def _run_dependency_check_test(image, ec2_connection):
-    # Record any whitelisted medium/low severity CVEs; I.E. allowed_vulnerabilities = {CVE-1000-5555, CVE-9999-9999}
-    allowed_vulnerabilities = {
-        # Those vulnerabilities are fixed. Current openssl version is 1.1.1g. These are false positive
-        "CVE-2016-2109",
-        "CVE-2016-2177",
-        "CVE-2016-6303",
-        "CVE-2016-2182",
-        "CVE-2022-2068",
-    }
-
-    processor = get_processor_from_image_uri(image)
-
-    framework, _ = get_framework_and_version_from_tag(image)
-    short_fw_version = re.search(r"(\d+\.\d+)", image).group(1)
-
-    # Allowlist CVE #CVE-2021-3711 for DLCs where openssl is installed using apt-get
-    # Check that these versions have been matched on https://ubuntu.com/security/CVE-2021-3711 before adding
-    allow_openssl_cve_2021_3711_fw_versions = {
-        "tensorflow": {
-            "1.15": ["cpu", "gpu", "neuron"],
-            "2.3": ["cpu", "gpu"],
-            "2.4": ["cpu", "gpu"],
-            "2.5": ["cpu", "gpu", "neuron"],
-            "2.6": ["cpu", "gpu"],
-            "2.7": ["cpu", "gpu", "hpu"],
-            "2.8": ["cpu", "gpu", "hpu", "neuron"],
-            "2.9": ["cpu", "gpu", "hpu"],
-            "2.10": ["cpu", "gpu", "hpu"],
-            "2.11": ["cpu", "gpu", "hpu"],
-        },
-        "mxnet": {"1.8": ["neuron"], "1.9": ["cpu", "gpu"]},
-        "pytorch": {
-            "1.8": ["cpu", "gpu"], 
-            "1.10": ["cpu", "hpu", "neuron"],
-            "1.11": ["cpu", "gpu", "hpu", "neuron"],
-            "1.12": ["cpu", "gpu", "hpu", "neuron"],
-            "1.13": ["cpu", "gpu", "hpu"],
-        },
-        "pytorch_trcomp": {
-            "1.12": ["gpu"],
-            "1.13": ["gpu"],
-        },
-        "huggingface_pytorch": {"1.8": ["cpu", "gpu"], "1.9": ["cpu", "gpu"]},
-        "huggingface_tensorflow": {"2.4": ["cpu", "gpu"], "2.5": ["cpu", "gpu"], "2.6": ["cpu", "gpu"]},
-        "huggingface_tensorflow_trcomp": {"2.6": ["gpu"]},
-        "huggingface_pytorch_trcomp": {"1.11": ["gpu"]},
-        "autogluon": {
-            "0.5": ["cpu", "gpu"],
-            "0.6": ["cpu", "gpu"]
-        },
-    }
-
-    # Allowlist CVE #CVE-2022-1292 for DLCs where openssl is installed using apt-get
-    # Check that these versions have been matched on https://ubuntu.com/security/CVE-2022-1292 before adding
-    allow_openssl_cve_2022_1292_fw_versions = {
-        "pytorch": {
-            "1.10": ["gpu", "cpu", "hpu", "neuron"],
-            "1.11": ["gpu", "cpu", "hpu", "neuron"],
-            "1.12": ["gpu", "cpu", "hpu", "neuron"],
-            "1.13": ["gpu", "cpu", "hpu"],
-        },
-        "tensorflow": {
-            "1.15": ["neuron"],
-            "2.3": ["eia"],
-            "2.5": ["cpu", "gpu", "neuron"],
-            "2.6": ["cpu", "gpu"],
-            "2.7": ["cpu", "gpu", "hpu"],
-            "2.8": ["cpu", "gpu", "hpu", "neuron"],
-            "2.9": ["cpu", "gpu", "hpu"],
-            "2.10": ["cpu", "gpu", "hpu"],
-            "2.11": ["cpu", "gpu", "hpu"],
-        },
-        "mxnet": {"1.8": ["neuron"], "1.9": ["cpu", "gpu"]},
-        "huggingface_tensorflow": {"2.5": ["gpu"], "2.6": ["gpu"]},
-        "autogluon": {
-            "0.5": ["cpu", "gpu"],
-            "0.6": ["cpu", "gpu"]
-        },
-        "huggingface_pytorch_trcomp": {"1.9": ["gpu"], "1.11": ["gpu"]},
-        "huggingface_tensorflow_trcomp": {"2.6": ["gpu"]},
-    }
-
-    if processor in allow_openssl_cve_2021_3711_fw_versions.get(framework, {}).get(short_fw_version, []):
-        allowed_vulnerabilities.add("CVE-2021-3711")
-    if processor in allow_openssl_cve_2022_1292_fw_versions.get(framework, {}).get(short_fw_version, []):
-        allowed_vulnerabilities.add("CVE-2022-1292")
-
-    container_name = f"dep_check_{processor}"
-    report_addon = get_container_name("depcheck-report", image)
-    dependency_check_report = f"{report_addon}.html"
-    html_file = f"{container_name}:/build/dependency-check-report.html"
-    test_script = os.path.join(CONTAINER_TESTS_PREFIX, "testDependencyCheck")
-
-    # Execute test, copy results to s3
-    ec2.execute_ec2_training_test(
-        ec2_connection, image, test_script, container_name=container_name, bin_bash_entrypoint=True
-    )
-    ec2_connection.run(f"docker cp {html_file} ~/{dependency_check_report}")
-    ec2_connection.run(
-        f"aws s3 cp ~/{dependency_check_report} s3://dlc-dependency-check")
-
-    # Check for any vulnerabilities not mentioned in allowed_vulnerabilities
-    html_output = ec2_connection.run(
-        f"cat ~/{dependency_check_report}", hide=True).stdout
-    cves = re.findall(r">(CVE-\d+-\d+)</a>", html_output)
-    vulnerabilities = set(cves) - allowed_vulnerabilities
-
-    if vulnerabilities:
-        vulnerability_severity = {}
-
-        # Check NVD for vulnerability severity to provide this useful info in error message.
-        for vulnerability in vulnerabilities:
-            try:
-                cve_url = f"https://services.nvd.nist.gov/rest/json/cve/1.0/{vulnerability}"
-
-                session = requests.Session()
-                session.mount(
-                    "https://",
-                    requests.adapters.HTTPAdapter(max_retries=Retry(
-                        total=5, status_forcelist=[404, 504, 502])),
-                )
-                response = session.get(cve_url)
-
-                if response.status_code == 200:
-                    severity = (
-                        response.json()
-                        .get("result", {})
-                        .get("CVE_Items", [{}])[0]
-                        .get("impact", {})
-                        .get("baseMetricV2", {})
-                        .get("severity", "UNKNOWN")
-                    )
-                    if vulnerability_severity.get(severity):
-                        vulnerability_severity[severity].append(vulnerability)
-                    else:
-                        vulnerability_severity[severity] = [vulnerability]
-            except ConnectionError:
-                LOGGER.exception(
-                    f"Failed to load NIST data for CVE {vulnerability}")
-
-        # TODO: Remove this once we have whitelisted appropriate LOW/MEDIUM vulnerabilities
-        if not (vulnerability_severity.get("CRITICAL") or vulnerability_severity.get("HIGH")):
-            return
-
-        raise DependencyCheckFailure(
-            f"Unrecognized CVEs have been reported : {vulnerability_severity}. "
-            f"Allowed vulnerabilities are {allowed_vulnerabilities or None}. Please see "
-            f"{dependency_check_report} for more details."
-        )
-
-
-@pytest.mark.usefixtures("sagemaker", "huggingface")
-@pytest.mark.model("N/A")
-@pytest.mark.parametrize("ec2_instance_type", ["c5.4xlarge"], indirect=True)
-def test_dependency_check_cpu(cpu, ec2_connection, cpu_only, x86_compatible_only):
-    _run_dependency_check_test(cpu, ec2_connection)
-
-
-@pytest.mark.usefixtures("sagemaker", "huggingface")
-@pytest.mark.model("N/A")
-@pytest.mark.parametrize("ec2_instance_type", ["p3.2xlarge"], indirect=True)
-def test_dependency_check_gpu(gpu, ec2_connection, gpu_only):
-    _run_dependency_check_test(gpu, ec2_connection)
-
-
-@pytest.mark.usefixtures("sagemaker")
-@pytest.mark.model("N/A")
-@pytest.mark.parametrize("ec2_instance_type", ["c5.4xlarge"], indirect=True)
-def test_dependency_check_eia(eia, ec2_connection):
-    _run_dependency_check_test(eia, ec2_connection)
-
-
-@pytest.mark.model("N/A")
-@pytest.mark.parametrize("ec2_instance_type", ["dl1.24xlarge"], indirect=True)
-@pytest.mark.parametrize("ec2_instance_ami", [UBUNTU_18_HPU_DLAMI_US_WEST_2], indirect=True)
-def test_dependency_check_hpu(hpu, ec2_connection):
-    _run_dependency_check_test(hpu, ec2_connection)
-
-
-@pytest.mark.usefixtures("sagemaker", "huggingface")
-@pytest.mark.model("N/A")
-@pytest.mark.parametrize("ec2_instance_type", ["inf1.xlarge"], indirect=True)
-@pytest.mark.parametrize("ec2_instance_ami", [NEURON_UBUNTU_18_BASE_DLAMI_US_WEST_2], indirect=True)
-def test_dependency_check_neuron(neuron, ec2_connection):
-    _run_dependency_check_test(neuron, ec2_connection)
-
-
-@pytest.mark.usefixtures("sagemaker")
-@pytest.mark.model("N/A")
-@pytest.mark.parametrize("ec2_instance_type", ["c6g.4xlarge"], indirect=True)
-@pytest.mark.parametrize("ec2_instance_ami", [UL20_CPU_ARM64_US_WEST_2], indirect=True)
-def test_dependency_check_graviton_cpu(cpu, ec2_connection, graviton_compatible_only):
-    _run_dependency_check_test(cpu, ec2_connection)
-
-
-=======
->>>>>>> 97fa807f
 @pytest.mark.usefixtures("sagemaker")
 @pytest.mark.model("N/A")
 def test_dataclasses_check(image):
