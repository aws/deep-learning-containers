import os
import re
import subprocess
import botocore
import boto3
import time
from packaging.version import Version

import pytest
import requests

from urllib3.util.retry import Retry
from invoke.context import Context
from botocore.exceptions import ClientError

from src.buildspec import Buildspec
from test.test_utils import (
    LOGGER,
    CONTAINER_TESTS_PREFIX,
    ec2,
    get_container_name,
    get_framework_and_version_from_tag,
    is_canary_context,
    is_tf_version,
    is_dlc_cicd_context,
    is_pr_context,
    run_cmd_on_container,
    start_container,
    is_time_for_canary_safety_scan,
    is_mainline_context,
    is_nightly_context,
    get_repository_local_path,
    get_repository_and_tag_from_image_uri,
    get_python_version_from_image_uri
)


@pytest.mark.model("N/A")
@pytest.mark.canary("Run stray file test regularly on production images")
def test_stray_files(image):
    """
    Test to ensure that unnecessary build artifacts are not present in any easily visible or tmp directories

    :param image: ECR image URI
    """
    ctx = Context()
    container_name = get_container_name("test_tmp_dirs", image)
    start_container(container_name, image, ctx)

    # Running list of artifacts/artifact regular expressions we do not want in any of the directories
    stray_artifacts = [r"\.py"]

    # Running list of allowed files in the /tmp directory
    allowed_tmp_files = ["hsperfdata_root"]

    # Ensure stray artifacts are not in the tmp directory
    tmp = run_cmd_on_container(container_name, ctx, "ls -A /tmp")
    _assert_artifact_free(tmp, stray_artifacts)

    # Ensure tmp dir is empty except for whitelisted files
    tmp_files = tmp.stdout.split()
    for tmp_file in tmp_files:
        assert (
            tmp_file in allowed_tmp_files
        ), f"Found unexpected file in tmp dir: {tmp_file}. Allowed tmp files: {allowed_tmp_files}"

    # We always expect /var/tmp to be empty
    var_tmp = run_cmd_on_container(container_name, ctx, "ls -A /var/tmp")
    _assert_artifact_free(var_tmp, stray_artifacts)
    assert var_tmp.stdout.strip() == ""

    # Additional check of home and root directories to ensure that stray artifacts are not present
    home = run_cmd_on_container(container_name, ctx, "ls -A ~")
    _assert_artifact_free(home, stray_artifacts)

    root = run_cmd_on_container(container_name, ctx, "ls -A /")
    _assert_artifact_free(root, stray_artifacts)


@pytest.mark.model("N/A")
@pytest.mark.canary("Run python version test regularly on production images")
def test_python_version(image):
    """
    Check that the python version in the image tag is the same as the one on a running container.

    :param image: ECR image URI
    """
    ctx = Context()
    container_name = get_container_name("py-version", image)

    py_version = ""
    for tag_split in image.split("-"):
        if tag_split.startswith("py"):
            if len(tag_split) > 3:
                py_version = f"Python {tag_split[2]}.{tag_split[3]}"
            else:
                py_version = f"Python {tag_split[2]}"
    start_container(container_name, image, ctx)
    output = run_cmd_on_container(container_name, ctx, "python --version")

    # Due to py2 deprecation, Python2 version gets streamed to stderr. Python installed via Conda also appears to
    # stream to stderr (in some cases).
    container_py_version = output.stdout + output.stderr

    assert py_version in container_py_version, f"Cannot find {py_version} in {container_py_version}"


@pytest.mark.model("N/A")
def test_ubuntu_version(image):
    """
    Check that the ubuntu version in the image tag is the same as the one on a running container.

    :param image: ECR image URI
    """
    ctx = Context()
    container_name = get_container_name("ubuntu-version", image)

    ubuntu_version = ""
    for tag_split in image.split("-"):
        if tag_split.startswith("ubuntu"):
            ubuntu_version = tag_split.split("ubuntu")[-1]

    start_container(container_name, image, ctx)
    output = run_cmd_on_container(container_name, ctx, "cat /etc/os-release")
    container_ubuntu_version = output.stdout

    assert "Ubuntu" in container_ubuntu_version
    assert ubuntu_version in container_ubuntu_version


@pytest.mark.model("N/A")
@pytest.mark.canary("Run non-gpu framework version test regularly on production images")
def test_framework_version_cpu(image):
    """
    Check that the framework version in the image tag is the same as the one on a running container.
    This function tests CPU, EIA, and Neuron images.

    :param image: ECR image URI
    """
    if "gpu" in image:
        pytest.skip(
            "GPU images will have their framework version tested in test_framework_and_cuda_version_gpu")
    image_repo_name, _ = get_repository_and_tag_from_image_uri(image)
    if re.fullmatch(r"(pr-|beta-|nightly-)?tensorflow-inference(-eia)?", image_repo_name):
        pytest.skip(
            msg="TF inference for CPU/GPU/EIA does not have core tensorflow installed")

    tested_framework, tag_framework_version = get_framework_and_version_from_tag(
        image)

    # Framework name may include huggingface
    if tested_framework.startswith('huggingface_'):
        tested_framework = tested_framework[len("huggingface_"):]
    # Module name is torch
    if tested_framework == "pytorch":
        tested_framework = "torch"
    elif tested_framework == "autogluon":
        tested_framework = "autogluon.core"
    ctx = Context()
    container_name = get_container_name("framework-version", image)
    start_container(container_name, image, ctx)
    output = run_cmd_on_container(
        container_name, ctx, f"import {tested_framework}; print({tested_framework}.__version__)", executable="python"
    )
    if is_canary_context():
        assert tag_framework_version in output.stdout.strip()
    else:
        if tested_framework == "autogluon.core":
            assert output.stdout.strip().startswith(tag_framework_version)
        else:
            assert tag_framework_version == output.stdout.strip()


# TODO: Enable as canary once resource cleaning lambda is added
@pytest.mark.model("N/A")
@pytest.mark.parametrize("ec2_instance_type", ["p3.2xlarge"], indirect=True)
def test_framework_and_cuda_version_gpu(gpu, ec2_connection):
    """
    Check that the framework  and cuda version in the image tag is the same as the one on a running container.

    :param gpu: ECR image URI with "gpu" in the name
    :param ec2_connection: fixture to establish connection with an ec2 instance
    """
    image = gpu
    tested_framework, tag_framework_version = get_framework_and_version_from_tag(
        image)

    # Framework Version Check #
    # Skip framework version test for tensorflow-inference, since it doesn't have core TF installed
    if "tensorflow-inference" not in image:
        # Framework name may include huggingface
        if tested_framework.startswith('huggingface_'):
            tested_framework = tested_framework[len("huggingface_"):]
        # Module name is "torch"
        if tested_framework == "pytorch":
            tested_framework = "torch"
        elif tested_framework == "autogluon":
            tested_framework = "autogluon.core"
        cmd = f"import {tested_framework}; print({tested_framework}.__version__)"
        output = ec2.execute_ec2_training_test(ec2_connection, image, cmd, executable="python")

        if is_canary_context():
            assert tag_framework_version in output.stdout.strip()
        else:
            if tested_framework == "autogluon.core":
                assert output.stdout.strip().startswith(tag_framework_version)
            else:
                assert tag_framework_version == output.stdout.strip()

    # CUDA Version Check #
    cuda_version = re.search(r"-cu(\d+)-", image).group(1)

<<<<<<< HEAD
    # MXNet inference containers do not currently have nvcc in /usr/local/cuda/bin, so check symlink
=======
    # MXNet inference and Autogluon containers do not currently have nvcc in /usr/local/cuda/bin, so check symlink
>>>>>>> 3badf078
    if "mxnet-inference" in image or "autogluon" in image:
        cuda_cmd = "readlink /usr/local/cuda"
    else:
        cuda_cmd = "nvcc --version"
    cuda_output = ec2.execute_ec2_training_test(
        ec2_connection, image, cuda_cmd, container_name="cuda_version_test")

    # Ensure that cuda version in tag is in the container
    assert cuda_version in cuda_output.stdout.replace(".", "")


class DependencyCheckFailure(Exception):
    pass


def _run_dependency_check_test(image, ec2_connection, processor):
    # Record any whitelisted medium/low severity CVEs; I.E. allowed_vulnerabilities = {CVE-1000-5555, CVE-9999-9999}
    allowed_vulnerabilities = {
        # Those vulnerabilities are fixed. Current openssl version is 1.1.1g. These are false positive
        "CVE-2016-2109",
        "CVE-2016-2177",
        "CVE-2016-6303",
        "CVE-2016-2182",
        # CVE-2020-13936: vulnerability found in apache velocity package which is a dependency for dependency-check package. Hence, ignoring.
        "CVE-2020-13936",
    }

    container_name = f"dep_check_{processor}"
    report_addon = get_container_name("depcheck-report", image)
    dependency_check_report = f"{report_addon}.html"
    html_file = f"{container_name}:/build/dependency-check-report.html"
    test_script = os.path.join(CONTAINER_TESTS_PREFIX, "testDependencyCheck")

    # Execute test, copy results to s3
    ec2.execute_ec2_training_test(
        ec2_connection, image, test_script, container_name=container_name)
    ec2_connection.run(f"docker cp {html_file} ~/{dependency_check_report}")
    ec2_connection.run(
        f"aws s3 cp ~/{dependency_check_report} s3://dlc-dependency-check")

    # Check for any vulnerabilities not mentioned in allowed_vulnerabilities
    html_output = ec2_connection.run(
        f"cat ~/{dependency_check_report}", hide=True).stdout
    cves = re.findall(r">(CVE-\d+-\d+)</a>", html_output)
    vulnerabilities = set(cves) - allowed_vulnerabilities

    if vulnerabilities:
        vulnerability_severity = {}

        # Check NVD for vulnerability severity to provide this useful info in error message.
        for vulnerability in vulnerabilities:
            try:
                cve_url = f"https://services.nvd.nist.gov/rest/json/cve/1.0/{vulnerability}"

                session = requests.Session()
                session.mount(
                    "https://",
                    requests.adapters.HTTPAdapter(max_retries=Retry(
                        total=5, status_forcelist=[404, 504, 502])),
                )
                response = session.get(cve_url)

                if response.status_code == 200:
                    severity = (
                        response.json()
                        .get("result", {})
                        .get("CVE_Items", [{}])[0]
                        .get("impact", {})
                        .get("baseMetricV2", {})
                        .get("severity", "UNKNOWN")
                    )
            except ConnectionError:
                LOGGER.exception(
                    f"Failed to load NIST data for CVE {vulnerability}")

            if vulnerability_severity.get(severity):
                vulnerability_severity[severity].append(vulnerability)
            else:
                vulnerability_severity[severity] = [vulnerability]

        # TODO: Remove this once we have whitelisted appropriate LOW/MEDIUM vulnerabilities
        if not (vulnerability_severity.get("CRITICAL") or vulnerability_severity.get("HIGH")):
            return

        raise DependencyCheckFailure(
            f"Unrecognized CVEs have been reported : {vulnerability_severity}. "
            f"Allowed vulnerabilities are {allowed_vulnerabilities or None}. Please see "
            f"{dependency_check_report} for more details."
        )


@pytest.mark.model("N/A")
@pytest.mark.canary("Run dependency tests regularly on production images")
@pytest.mark.parametrize("ec2_instance_type", ["c5.4xlarge"], indirect=True)
@pytest.mark.skipif(
    (is_canary_context() and not is_time_for_canary_safety_scan()),
    reason="Executing test in canaries pipeline during only a limited period of time.",
)
def test_dependency_check_cpu(cpu, ec2_connection):
    _run_dependency_check_test(cpu, ec2_connection, "cpu")


@pytest.mark.model("N/A")
@pytest.mark.canary("Run dependency tests regularly on production images")
@pytest.mark.parametrize("ec2_instance_type", ["p3.2xlarge"], indirect=True)
@pytest.mark.skipif(
    (is_canary_context() and not is_time_for_canary_safety_scan()),
    reason="Executing test in canaries pipeline during only a limited period of time.",
)
def test_dependency_check_gpu(gpu, ec2_connection):
    _run_dependency_check_test(gpu, ec2_connection, "gpu")


@pytest.mark.model("N/A")
@pytest.mark.canary("Run dependency tests regularly on production images")
@pytest.mark.parametrize("ec2_instance_type", ["inf1.xlarge"], indirect=True)
@pytest.mark.skipif(
    (is_canary_context() and not is_time_for_canary_safety_scan()),
    reason="Executing test in canaries pipeline during only a limited period of time.",
)
def test_dependency_check_neuron(neuron, ec2_connection):
    _run_dependency_check_test(neuron, ec2_connection, "neuron")


@pytest.mark.model("N/A")
def test_dataclasses_check(image):
    """
    Ensure there is no dataclasses pip package is installed for python 3.7 and above version.
    Python version retrieved from the ecr image uri is expected in the format `py<major_verion><minor_version>`
    :param image: ECR image URI
    """
    ctx = Context()
    pip_package = "dataclasses"

    container_name = get_container_name("dataclasses-check", image)

    python_version = get_python_version_from_image_uri(image).replace("py","")
    python_version = int(python_version)

    if python_version >= 37:
        start_container(container_name, image, ctx)
        output = run_cmd_on_container(
            container_name, ctx, f"pip show {pip_package}", warn=True)

        if output.return_code == 0:
            pytest.fail(
                f"{pip_package} package exists in the DLC image {image} that has py{python_version} version which is greater than py36 version")
        else:
            LOGGER.info(
                f"{pip_package} package does not exists in the DLC image {image}")
    else:
        pytest.skip(f"Skipping test for DLC image {image} that has py36 version as {pip_package} is not included in the python framework")


@pytest.mark.model("N/A")
@pytest.mark.canary("Run pip check test regularly on production images")
def test_pip_check(image):
    """
    Ensure there are no broken requirements on the containers by running "pip check"

    :param image: ECR image URI
    """
    ctx = Context()
    gpu_suffix = "-gpu" if "gpu" in image else ""

    # TF inference containers do not have core tensorflow installed by design. Allowing for this pip check error
    # to occur in order to catch other pip check issues that may be associated with TF inference
    # smclarify binaries have s3fs->aiobotocore dependency which uses older version of botocore. temporarily
    # allowing this to catch other issues
    allowed_tf_exception = re.compile(
        rf"^tensorflow-serving-api{gpu_suffix} \d\.\d+\.\d+ requires "
        rf"tensorflow{gpu_suffix}, which is not installed.$"
    )
    allowed_smclarify_exception = re.compile(
        r"^aiobotocore \d+(\.\d+)* has requirement botocore<\d+(\.\d+)*,>=\d+(\.\d+)*, "
        r"but you have botocore \d+(\.\d+)*\.$"
    )

    # Add null entrypoint to ensure command exits immediately
    output = ctx.run(
        f"docker run --entrypoint='' {image} pip check", hide=True, warn=True)
    if output.return_code != 0:
        if not (allowed_tf_exception.match(output.stdout) or
                allowed_smclarify_exception.match(output.stdout) or
                _allowed_autogluon_exceptions_only(image, output)):
            # Rerun pip check test if this is an unexpected failure
            ctx.run(f"docker run --entrypoint='' {image} pip check", hide=True)


def _allowed_autogluon_exceptions_only(image, output):
    unexpected_lines_present = True
    if "autogluon" in image:
        allowed_exceptions = [
            "fastai <version> requires torchvision, which is not installed.",
            "catboost <version> requires plotly, which is not installed.",
        ]

        lines = []
        for line in output.stdout.splitlines():
            if line.strip() and re.sub(r'\d+(\.\d+)*', '<version>', line.strip()) not in allowed_exceptions:
                lines.append(line)

        unexpected_lines_present = len(lines) == 0
    return unexpected_lines_present


@pytest.mark.model("N/A")
def test_cuda_paths(gpu):
    """
    Test to ensure that:
    a. buildspec contains an entry to create the same image as the image URI
    b. directory structure for GPU Dockerfiles has framework version, python version, and cuda version in it

    :param gpu: gpu image uris
    """
    image = gpu
    if "example" in image:
        pytest.skip(
            "Skipping Example Dockerfiles which are not explicitly tied to a cuda version")

    dlc_path = os.getcwd().split("/test/")[0]
    job_type = "training" if "training" in image else "inference"

    # Ensure that image has a supported framework
    framework, framework_version = get_framework_and_version_from_tag(image)

    # Get cuda, framework version, python version through regex
    cuda_version = re.search(r"-(cu\d+)-", image).group(1)
    framework_short_version = None
    python_version = re.search(r"(py\d+)", image).group(1)
    short_python_version = None
    image_tag = re.search(
        r":(\d+(\.\d+){2}(-transformers\d+(\.\d+){2})?-(cpu|gpu|neuron)-(py\d+)(-cu\d+)-(ubuntu\d+\.\d+)(-example)?)",
        image,
    ).group(1)

    # replacing '_' by '/' to handle huggingface_<framework> case
    framework_path = framework.replace("_", "/")
    framework_version_path = os.path.join(
        dlc_path, framework_path, job_type, "docker", framework_version)
    if not os.path.exists(framework_version_path):
        framework_short_version = re.match(
            r"(\d+.\d+)", framework_version).group(1)
        framework_version_path = os.path.join(
            dlc_path, framework_path, job_type, "docker", framework_short_version)
    if not os.path.exists(os.path.join(framework_version_path, python_version)):
        # Use the pyX version as opposed to the pyXY version if pyXY path does not exist
        short_python_version = python_version[:3]

    # Check buildspec for cuda version
    buildspec = "buildspec.yml"
    if is_tf_version("1", image):
        buildspec = "buildspec-tf1.yml"

    cuda_in_buildspec = False
    dockerfile_spec_abs_path = None
    cuda_in_buildspec_ref = f"CUDA_VERSION {cuda_version}"
    buildspec_path = os.path.join(dlc_path, framework_path, buildspec)
    buildspec_def = Buildspec()
    buildspec_def.load(buildspec_path)

    for name, image_spec in buildspec_def["images"].items():
        if image_spec["device_type"] == "gpu" and image_spec["tag"] == image_tag:
            cuda_in_buildspec = True
            dockerfile_spec_abs_path = os.path.join(
                os.path.dirname(
                    framework_version_path), image_spec["docker_file"].lstrip("docker/")
            )
            break

    try:
        assert cuda_in_buildspec, f"Can't find {cuda_in_buildspec_ref} in {buildspec_path}"
    except AssertionError as e:
        if not is_dlc_cicd_context():
            LOGGER.warn(
                f"{e} - not failing, as this is a(n) {os.getenv('BUILD_CONTEXT', 'empty')} build context.")
        else:
            raise

    image_properties_expected_in_dockerfile_path = [
        framework_short_version or framework_version,
        short_python_version or python_version,
        cuda_version,
    ]
    assert all(prop in dockerfile_spec_abs_path for prop in image_properties_expected_in_dockerfile_path), (
        f"Dockerfile location {dockerfile_spec_abs_path} does not contain all the image properties in "
        f"{image_properties_expected_in_dockerfile_path}"
    )

    assert os.path.exists(
        dockerfile_spec_abs_path), f"Cannot find dockerfile for {image} in {dockerfile_spec_abs_path}"


def _assert_artifact_free(output, stray_artifacts):
    """
    Manage looping through assertions to determine that directories don't have known stray files.

    :param output: Invoke result object
    :param stray_artifacts: List of things that should not be present in these directories
    """
    for artifact in stray_artifacts:
        assert not re.search(
            artifact, output.stdout
        ), f"Matched {artifact} in {output.stdout} while running {output.command}"


@pytest.mark.integration("oss_compliance")
@pytest.mark.model("N/A")
@pytest.mark.skipif(not is_dlc_cicd_context(), reason="We need to test OSS compliance only on PRs and pipelines")
def test_oss_compliance(image):
    """
    Run oss compliance check on a container to check if license attribution files exist.
    And upload source of third party packages to S3 bucket.
    """
    THIRD_PARTY_SOURCE_CODE_BUCKET = "aws-dlinfra-licenses"
    THIRD_PARTY_SOURCE_CODE_BUCKET_PATH = "third_party_source_code"
    file = "THIRD_PARTY_SOURCE_CODE_URLS"
    container_name = get_container_name("oss_compliance", image)
    context = Context()
    local_repo_path = get_repository_local_path()
    start_container(container_name, image, context)

    # run compliance test to make sure license attribution files exists. testOSSCompliance is copied as part of Dockerfile
    run_cmd_on_container(container_name, context,
                         "/usr/local/bin/testOSSCompliance /root")

    try:
        context.run(
            f"docker cp {container_name}:/root/{file} {os.path.join(local_repo_path, file)}")
    finally:
        context.run(f"docker rm -f {container_name}", hide=True)

    s3_resource = boto3.resource("s3")

    with open(os.path.join(local_repo_path, file)) as source_code_file:
        for line in source_code_file:
            name, version, url = line.split(" ")
            file_name = f"{name}_v{version}_source_code"
            s3_object_path = f"{THIRD_PARTY_SOURCE_CODE_BUCKET_PATH}/{file_name}.tar.gz"
            local_file_path = os.path.join(local_repo_path, file_name)

            for i in range(3):
                try:
                    if not os.path.isdir(local_file_path):
                        context.run(
                            f"git clone {url.rstrip()} {local_file_path}")
                        context.run(
                            f"tar -czvf {local_file_path}.tar.gz {local_file_path}")
                except Exception as e:
                    time.sleep(1)
                    if i == 2:
                        LOGGER.error(f"Unable to clone git repo. Error: {e}")
                        raise
                    continue
            try:
                if os.path.exists(f"{local_file_path}.tar.gz"):
                    LOGGER.info(f"Uploading package to s3 bucket: {line}")
                    s3_resource.Object(
                        THIRD_PARTY_SOURCE_CODE_BUCKET, s3_object_path).load()
            except botocore.exceptions.ClientError as e:
                if e.response["Error"]["Code"] == "404":
                    try:
                        # using aws cli as using boto3 expects to upload folder by iterating through each file instead of entire folder.
                        context.run(
                            f"aws s3 cp {local_file_path}.tar.gz s3://{THIRD_PARTY_SOURCE_CODE_BUCKET}/{s3_object_path}"
                        )
                        object = s3_resource.Bucket(
                            THIRD_PARTY_SOURCE_CODE_BUCKET).Object(s3_object_path)
                        object.Acl().put(ACL="public-read")
                    except ClientError as e:
                        LOGGER.error(
                            f"Unable to upload source code to bucket {THIRD_PARTY_SOURCE_CODE_BUCKET}. Error: {e}"
                        )
                        raise
                else:
                    LOGGER.error(
                        f"Unable to check if source code is present on bucket {THIRD_PARTY_SOURCE_CODE_BUCKET}. Error: {e}"
                    )
                    raise<|MERGE_RESOLUTION|>--- conflicted
+++ resolved
@@ -210,11 +210,7 @@
     # CUDA Version Check #
     cuda_version = re.search(r"-cu(\d+)-", image).group(1)
 
-<<<<<<< HEAD
-    # MXNet inference containers do not currently have nvcc in /usr/local/cuda/bin, so check symlink
-=======
     # MXNet inference and Autogluon containers do not currently have nvcc in /usr/local/cuda/bin, so check symlink
->>>>>>> 3badf078
     if "mxnet-inference" in image or "autogluon" in image:
         cuda_cmd = "readlink /usr/local/cuda"
     else:
