--- conflicted
+++ resolved
@@ -252,14 +252,9 @@
         "tensorflow": ["1.15", "2.3", "2.4", "2.5", "2.6"],
         "mxnet": ["1.9"],
         "pytorch": [],
-<<<<<<< HEAD
         "huggingface_pytorch": ["1.8", "1.9"],
-        "huggingface_tensorflow": ["2.4", "2.5"]
-=======
-        "huggingface_pytorch": ["1.8"],
-        "huggingface_tensorflow": ["2.4"],
+        "huggingface_tensorflow": ["2.4", "2.5"],
         "autogluon": ["0.3"],
->>>>>>> 13d34dec
     }
 
     if short_fw_version in allow_openssl_cve_fw_versions.get(framework, []):
