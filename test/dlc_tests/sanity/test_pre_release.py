import os
import re
import subprocess
import botocore
import boto3
import time

from packaging.version import Version
from packaging.specifiers import SpecifierSet

import pytest
import requests

from urllib3.util.retry import Retry
from invoke.context import Context
from botocore.exceptions import ClientError

from src.buildspec import Buildspec
from test.test_utils import (
    LOGGER,
    CONTAINER_TESTS_PREFIX,
    ec2,
    get_container_name,
    get_framework_and_version_from_tag,
    get_neuron_framework_and_version_from_tag,
    is_canary_context,
    is_dlc_cicd_context,
    run_cmd_on_container,
    start_container,
    stop_and_remove_container,
    is_time_for_canary_safety_scan,
    get_repository_local_path,
    get_repository_and_tag_from_image_uri,
    get_python_version_from_image_uri,
    is_tf_version,
    get_processor_from_image_uri,
    execute_env_variables_test,
    UL18_CPU_ARM64_US_WEST_2,
    UBUNTU_18_HPU_DLAMI_US_WEST_2
)


@pytest.mark.usefixtures("sagemaker")
@pytest.mark.model("N/A")
@pytest.mark.canary("Run stray file test regularly on production images")
def test_stray_files(image):
    """
    Test to ensure that unnecessary build artifacts are not present in any easily visible or tmp directories

    :param image: ECR image URI
    """
    ctx = Context()
    container_name = get_container_name("test_tmp_dirs", image)
    start_container(container_name, image, ctx)

    # Running list of artifacts/artifact regular expressions we do not want in any of the directories
    stray_artifacts = [r"\.py"]

    # Running list of allowed files in the /tmp directory
    allowed_tmp_files = ["hsperfdata_root"]

    # Ensure stray artifacts are not in the tmp directory
    tmp = run_cmd_on_container(container_name, ctx, "ls -A /tmp")
    _assert_artifact_free(tmp, stray_artifacts)

    # Ensure tmp dir is empty except for whitelisted files
    tmp_files = tmp.stdout.split()
    for tmp_file in tmp_files:
        assert (
            tmp_file in allowed_tmp_files
        ), f"Found unexpected file in tmp dir: {tmp_file}. Allowed tmp files: {allowed_tmp_files}"

    # We always expect /var/tmp to be empty
    var_tmp = run_cmd_on_container(container_name, ctx, "ls -A /var/tmp")
    _assert_artifact_free(var_tmp, stray_artifacts)
    assert var_tmp.stdout.strip() == ""

    # Additional check of home and root directories to ensure that stray artifacts are not present
    home = run_cmd_on_container(container_name, ctx, "ls -A ~")
    _assert_artifact_free(home, stray_artifacts)

    root = run_cmd_on_container(container_name, ctx, "ls -A /")
    _assert_artifact_free(root, stray_artifacts)


@pytest.mark.usefixtures("sagemaker")
@pytest.mark.model("N/A")
@pytest.mark.canary("Run python version test regularly on production images")
def test_python_version(image):
    """
    Check that the python version in the image tag is the same as the one on a running container.

    :param image: ECR image URI
    """
    ctx = Context()
    container_name = get_container_name("py-version", image)

    py_version = ""
    for tag_split in image.split("-"):
        if tag_split.startswith("py"):
            if len(tag_split) > 3:
                py_version = f"Python {tag_split[2]}.{tag_split[3]}"
            else:
                py_version = f"Python {tag_split[2]}"
    start_container(container_name, image, ctx)
    output = run_cmd_on_container(container_name, ctx, "python --version")

    # Due to py2 deprecation, Python2 version gets streamed to stderr. Python installed via Conda also appears to
    # stream to stderr (in some cases).
    container_py_version = output.stdout + output.stderr

    assert py_version in container_py_version, f"Cannot find {py_version} in {container_py_version}"


@pytest.mark.usefixtures("sagemaker")
@pytest.mark.model("N/A")
def test_ubuntu_version(image):
    """
    Check that the ubuntu version in the image tag is the same as the one on a running container.

    :param image: ECR image URI
    """
    ctx = Context()
    container_name = get_container_name("ubuntu-version", image)

    ubuntu_version = ""
    for tag_split in image.split("-"):
        if tag_split.startswith("ubuntu"):
            ubuntu_version = tag_split.split("ubuntu")[-1]

    start_container(container_name, image, ctx)
    output = run_cmd_on_container(container_name, ctx, "cat /etc/os-release")
    container_ubuntu_version = output.stdout

    assert "Ubuntu" in container_ubuntu_version
    assert ubuntu_version in container_ubuntu_version


@pytest.mark.usefixtures("sagemaker")
@pytest.mark.model("N/A")
@pytest.mark.canary("Run non-gpu tf serving version test regularly on production images")
def test_tf_serving_version_cpu(tensorflow_inference):
    """
    For non-huggingface non-GPU TF inference images, check that the tag version matches the version of TF serving
    in the container.

    Huggingface includes MMS and core TF, hence the versioning scheme is based off of the underlying tensorflow
    framework version, rather than the TF serving version.

    GPU inference images will be tested along side `test_framework_and_cuda_version_gpu` in order to be judicious
    about GPU resources. This test can run directly on the host, and thus does not require additional resources
    to be spun up.

    @param tensorflow_inference: ECR image URI
    """
    # Set local variable to clarify contents of fixture
    image = tensorflow_inference

    if "gpu" in image:
        pytest.skip(
            "GPU images will have their framework version tested in test_framework_and_cuda_version_gpu")
    if "neuron" in image:
        pytest.skip(
            "Neuron images will have their framework version tested in test_framework_and_neuron_sdk_version")

    _, tag_framework_version = get_framework_and_version_from_tag(
        image)

    ctx = Context()
    container_name = get_container_name("tf-serving-version", image)
    start_container(container_name, image, ctx)
    output = run_cmd_on_container(
        container_name, ctx, "tensorflow_model_server --version", executable="bash"
    )
    assert re.match(rf"TensorFlow ModelServer: {tag_framework_version}(\D+)?", output.stdout), \
        f"Cannot find model server version {tag_framework_version} in {output.stdout}"

    stop_and_remove_container(container_name, ctx)


@pytest.mark.usefixtures("sagemaker", "huggingface")
@pytest.mark.model("N/A")
@pytest.mark.canary("Run non-gpu framework version test regularly on production images")
def test_framework_version_cpu(image):
    """
    Check that the framework version in the image tag is the same as the one on a running container.
    This function tests CPU, EIA images.

    :param image: ECR image URI
    """
    if "gpu" in image:
        pytest.skip(
            "GPU images will have their framework version tested in test_framework_and_cuda_version_gpu")
    if "neuron" in image:
        pytest.skip(
            "Neuron images will have their framework version tested in test_framework_and_neuron_sdk_version")
    image_repo_name, _ = get_repository_and_tag_from_image_uri(image)
    if re.fullmatch(r"(pr-|beta-|nightly-)?tensorflow-inference(-eia|-graviton)?", image_repo_name):
        pytest.skip(
            "Non-gpu tensorflow-inference images will be tested in test_tf_serving_version_cpu."
        )

    tested_framework, tag_framework_version = get_framework_and_version_from_tag(
        image)
    # Framework name may include huggingface
    if tested_framework.startswith('huggingface_'):
        tested_framework = tested_framework[len("huggingface_"):]
    # Module name is torch
    if tested_framework == "pytorch":
        tested_framework = "torch"
    elif tested_framework == "autogluon":
        tested_framework = "autogluon.core"
    ctx = Context()
    container_name = get_container_name("framework-version", image)
    start_container(container_name, image, ctx)
    output = run_cmd_on_container(
        container_name, ctx, f"import {tested_framework}; print({tested_framework}.__version__)", executable="python"
    )
    if is_canary_context():
        assert tag_framework_version in output.stdout.strip()
    else:
        if tested_framework == "autogluon.core":
            version_to_check = "0.3.1" if tag_framework_version == "0.3.2" else tag_framework_version
            assert output.stdout.strip().startswith(version_to_check)
        # Habana v1.2 binary does not follow the X.Y.Z+cpu naming convention
        elif "habana" not in image_repo_name:
            if tested_framework == "torch" and Version(tag_framework_version) >= Version("1.10.0"):
                torch_version_pattern = r"{torch_version}(\+cpu)".format(torch_version=tag_framework_version)
                assert re.fullmatch(torch_version_pattern, output.stdout.strip()), (
                    f"torch.__version__ = {output.stdout.strip()} does not match {torch_version_pattern}\n"
                    f"Please specify framework version as X.Y.Z+cpu"
                )
        else:
            if "neuron" in image:
                assert tag_framework_version in output.stdout.strip()
            if all(_string in image for _string in ["pytorch", "habana", "synapseai1.3.0"]):
                # Habana Pytorch version looks like 1.10.0a0+gitb488e78 for SynapseAI1.3 PT1.10.1 images
                pt_fw_version_pattern = r"(\d+(\.\d+){1,2}(-rc\d)?)((a0\+git\w{7}))"
                pt_fw_version_match = re.fullmatch(pt_fw_version_pattern, output.stdout.strip())
                # This is desired for PT1.10.1 images
                assert pt_fw_version_match.group(1) == "1.10.0"
            else:
                assert tag_framework_version == output.stdout.strip()
    stop_and_remove_container(container_name, ctx)


@pytest.mark.usefixtures("sagemaker", "huggingface")
@pytest.mark.model("N/A")
def test_framework_and_neuron_sdk_version(neuron):
    """
    Gets the neuron sdk tag from the image. For that neuron sdk and the frame work version from
    the image, it gets the expected frame work version. Then checks that the expected framework version
    same as the one on a running container.
    This function test only Neuron images.

    :param image: ECR image URI
    """
    image = neuron

    tested_framework, neuron_tag_framework_version = get_neuron_framework_and_version_from_tag(image)

    # neuron tag is there in pytorch images for now. Once all frameworks have it, then this will
    # be removed
    if neuron_tag_framework_version is None:
        if tested_framework is "pytorch":
            assert neuron_tag_framework_version != None
        else:
            pytest.skip(msg="Neuron SDK tag is not there as part of image")

    # Framework name may include huggingface
    if tested_framework.startswith('huggingface_'):
        tested_framework = tested_framework[len("huggingface_"):]

    if tested_framework == "pytorch":
        tested_framework = "torch_neuron"
    elif tested_framework == "tensorflow":
        tested_framework = "tensorflow_neuron"
    elif tested_framework == "mxnet":
        tested_framework = "mxnet"

    ctx = Context()

    container_name = get_container_name("framework-version-neuron", image)
    start_container(container_name, image, ctx)
    output = run_cmd_on_container(
        container_name, ctx, f"import {tested_framework}; print({tested_framework}.__version__)", executable="python"
    )

    if tested_framework == "mxnet":
        # TODO -For neuron the mx_neuron module does not support the __version__ yet and we
        # can get the version of only the base mxnet model. The base mxnet model just
        # has framework version and does not have the neuron semantic version yet. Till
        # the mx_neuron supports __version__ do the minimal check and not exact match
        _ , tag_framework_version = get_framework_and_version_from_tag(image)
        assert tag_framework_version == output.stdout.strip()
    else:
        assert neuron_tag_framework_version == output.stdout.strip()
    stop_and_remove_container(container_name, ctx)


@pytest.mark.usefixtures("sagemaker", "huggingface")
@pytest.mark.model("N/A")
@pytest.mark.parametrize("ec2_instance_type", ["p3.2xlarge"], indirect=True)
def test_framework_and_cuda_version_gpu(gpu, ec2_connection):
    """
    Check that the framework  and cuda version in the image tag is the same as the one on a running container.

    :param gpu: ECR image URI with "gpu" in the name
    :param ec2_connection: fixture to establish connection with an ec2 instance
    """
    image = gpu
    tested_framework, tag_framework_version = get_framework_and_version_from_tag(
        image)

    image_repo_name, _ = get_repository_and_tag_from_image_uri(image)
    # Framework Version Check #
    # For tf inference containers, check TF model server version
    if re.fullmatch(r"(pr-|beta-|nightly-)?tensorflow-inference(-eia|-graviton)?", image_repo_name):
        cmd = f"tensorflow_model_server --version"
        output = ec2.execute_ec2_training_test(ec2_connection, image, cmd, executable="bash")
        assert re.match(rf"TensorFlow ModelServer: {tag_framework_version}(\D+)?", output.stdout), \
            f"Cannot find model server version {tag_framework_version} in {output.stdout}"
    else:
        # Framework name may include huggingface
        if tested_framework.startswith('huggingface_'):
            tested_framework = tested_framework[len("huggingface_"):]
        # Module name is "torch"
        if tested_framework == "pytorch":
            tested_framework = "torch"
        elif tested_framework == "autogluon":
            tested_framework = "autogluon.core"
        cmd = f"import {tested_framework}; print({tested_framework}.__version__)"
        output = ec2.execute_ec2_training_test(ec2_connection, image, cmd, executable="python")
        if is_canary_context():
            assert tag_framework_version in output.stdout.strip()
        else:
            if tested_framework == "autogluon.core":
                version_to_check = "0.3.1" if tag_framework_version == "0.3.2" else tag_framework_version
                assert output.stdout.strip().startswith(version_to_check)
            elif tested_framework == "torch" and Version(tag_framework_version) >= Version("1.10.0"):
                torch_version_pattern = r"{torch_version}(\+cu\d+)".format(torch_version=tag_framework_version)
                assert re.fullmatch(torch_version_pattern, output.stdout.strip()), (
                    f"torch.__version__ = {output.stdout.strip()} does not match {torch_version_pattern}\n"
                    f"Please specify framework version as X.Y.Z+cuXXX"
                )
            else:
                assert tag_framework_version == output.stdout.strip()

    # CUDA Version Check #
    cuda_version = re.search(r"-cu(\d+)-", image).group(1)

    # MXNet inference/HF tensorflow inference and Autogluon containers do not currently have nvcc in /usr/local/cuda/bin, so check symlink
    if "mxnet-inference" in image or "autogluon" in image or "huggingface-tensorflow-inference" in image:
        cuda_cmd = "readlink /usr/local/cuda"
    else:
        cuda_cmd = "nvcc --version"
    cuda_output = ec2.execute_ec2_training_test(
        ec2_connection, image, cuda_cmd, container_name="cuda_version_test")

    # Ensure that cuda version in tag is in the container
    assert cuda_version in cuda_output.stdout.replace(".", "")


class DependencyCheckFailure(Exception):
    pass


def _run_dependency_check_test(image, ec2_connection):
    # Record any whitelisted medium/low severity CVEs; I.E. allowed_vulnerabilities = {CVE-1000-5555, CVE-9999-9999}
    allowed_vulnerabilities = {
        # Those vulnerabilities are fixed. Current openssl version is 1.1.1g. These are false positive
        "CVE-2016-2109",
        "CVE-2016-2177",
        "CVE-2016-6303",
        "CVE-2016-2182",
    }

    processor = get_processor_from_image_uri(image)

    framework, _ = get_framework_and_version_from_tag(image)
    short_fw_version = re.search(r"(\d+\.\d+)", image).group(1)

    # Allowlist CVE #CVE-2021-3711 for DLCs where openssl is installed using apt-get
    # Check that these versions have been matched on https://ubuntu.com/security/CVE-2021-3711 before adding
    allow_openssl_cve_2021_3711_fw_versions = {
        "tensorflow": {
            "1.15": ["cpu", "gpu", "neuron"],
            "2.3": ["cpu", "gpu"],
            "2.4": ["cpu", "gpu"],
            "2.5": ["cpu", "gpu", "neuron"],
            "2.6": ["cpu", "gpu"],
            "2.7": ["cpu", "gpu", "hpu"],
            "2.8": ["cpu", "gpu", "hpu"],
            "2.9": ["cpu", "gpu"]
        },
        "mxnet": {"1.8": ["neuron"], "1.9": ["cpu", "gpu"]},
        "pytorch": {"1.8": ["cpu", "gpu"], "1.10": ["cpu", "hpu"], "1.11": ["cpu", "gpu"]},
        "huggingface_pytorch": {"1.8": ["cpu", "gpu"], "1.9": ["cpu", "gpu"]},
        "huggingface_tensorflow": {"2.4": ["cpu", "gpu"], "2.5": ["cpu", "gpu"], "2.6": ["cpu", "gpu"]},
        "autogluon": {"0.3": ["cpu", "gpu"], "0.4": ["cpu", "gpu"]},
    }

    # Allowlist CVE #CVE-2022-1292 for DLCs where openssl is installed using apt-get
    # Check that these versions have been matched on https://ubuntu.com/security/CVE-2022-1292 before adding
    allow_openssl_cve_2022_1292_fw_versions = {
        "pytorch": {
            "1.10": ["gpu"],
            "1.11": ["gpu", "cpu"],
        },
        "tensorflow": {
<<<<<<< HEAD
            "2.8": ["cpu", "gpu"],
=======
            "2.9": ["cpu", "gpu"]
>>>>>>> 6b8d7758
        }
    }

    if processor in allow_openssl_cve_2021_3711_fw_versions.get(framework, {}).get(short_fw_version, []):
        allowed_vulnerabilities.add("CVE-2021-3711")
    if processor in allow_openssl_cve_2022_1292_fw_versions.get(framework, {}).get(short_fw_version, []):
        allowed_vulnerabilities.add("CVE-2022-1292")

    container_name = f"dep_check_{processor}"
    report_addon = get_container_name("depcheck-report", image)
    dependency_check_report = f"{report_addon}.html"
    html_file = f"{container_name}:/build/dependency-check-report.html"
    test_script = os.path.join(CONTAINER_TESTS_PREFIX, "testDependencyCheck")

    # Execute test, copy results to s3
    ec2.execute_ec2_training_test(
        ec2_connection, image, test_script, container_name=container_name, bin_bash_entrypoint=True
    )
    ec2_connection.run(f"docker cp {html_file} ~/{dependency_check_report}")
    ec2_connection.run(
        f"aws s3 cp ~/{dependency_check_report} s3://dlc-dependency-check")

    # Check for any vulnerabilities not mentioned in allowed_vulnerabilities
    html_output = ec2_connection.run(
        f"cat ~/{dependency_check_report}", hide=True).stdout
    cves = re.findall(r">(CVE-\d+-\d+)</a>", html_output)
    vulnerabilities = set(cves) - allowed_vulnerabilities

    if vulnerabilities:
        vulnerability_severity = {}

        # Check NVD for vulnerability severity to provide this useful info in error message.
        for vulnerability in vulnerabilities:
            try:
                cve_url = f"https://services.nvd.nist.gov/rest/json/cve/1.0/{vulnerability}"

                session = requests.Session()
                session.mount(
                    "https://",
                    requests.adapters.HTTPAdapter(max_retries=Retry(
                        total=5, status_forcelist=[404, 504, 502])),
                )
                response = session.get(cve_url)

                if response.status_code == 200:
                    severity = (
                        response.json()
                        .get("result", {})
                        .get("CVE_Items", [{}])[0]
                        .get("impact", {})
                        .get("baseMetricV2", {})
                        .get("severity", "UNKNOWN")
                    )
                    if vulnerability_severity.get(severity):
                        vulnerability_severity[severity].append(vulnerability)
                    else:
                        vulnerability_severity[severity] = [vulnerability]
            except ConnectionError:
                LOGGER.exception(
                    f"Failed to load NIST data for CVE {vulnerability}")

        # TODO: Remove this once we have whitelisted appropriate LOW/MEDIUM vulnerabilities
        if not (vulnerability_severity.get("CRITICAL") or vulnerability_severity.get("HIGH")):
            return

        raise DependencyCheckFailure(
            f"Unrecognized CVEs have been reported : {vulnerability_severity}. "
            f"Allowed vulnerabilities are {allowed_vulnerabilities or None}. Please see "
            f"{dependency_check_report} for more details."
        )


@pytest.mark.usefixtures("sagemaker", "huggingface")
@pytest.mark.model("N/A")
@pytest.mark.canary("Run dependency tests regularly on production images")
@pytest.mark.parametrize("ec2_instance_type", ["c5.4xlarge"], indirect=True)
@pytest.mark.skipif(
    (is_canary_context() and not is_time_for_canary_safety_scan()),
    reason="Executing test in canaries pipeline during only a limited period of time.",
)
def test_dependency_check_cpu(cpu, ec2_connection, cpu_only, x86_compatible_only):
    _run_dependency_check_test(cpu, ec2_connection)


@pytest.mark.usefixtures("sagemaker", "huggingface")
@pytest.mark.model("N/A")
@pytest.mark.canary("Run dependency tests regularly on production images")
@pytest.mark.parametrize("ec2_instance_type", ["p3.2xlarge"], indirect=True)
@pytest.mark.skipif(
    (is_canary_context() and not is_time_for_canary_safety_scan()),
    reason="Executing test in canaries pipeline during only a limited period of time.",
)
def test_dependency_check_gpu(gpu, ec2_connection, gpu_only):
    _run_dependency_check_test(gpu, ec2_connection)


@pytest.mark.usefixtures("sagemaker")
@pytest.mark.model("N/A")
@pytest.mark.canary("Run dependency tests regularly on production images")
@pytest.mark.parametrize("ec2_instance_type", ["c5.4xlarge"], indirect=True)
@pytest.mark.skipif(
    (is_canary_context() and not is_time_for_canary_safety_scan()),
    reason="Executing test in canaries pipeline during only a limited period of time.",
)
def test_dependency_check_eia(eia, ec2_connection):
    _run_dependency_check_test(eia, ec2_connection)


@pytest.mark.model("N/A")
@pytest.mark.canary("Run dependency tests regularly on production images")
@pytest.mark.parametrize("ec2_instance_type", ["dl1.24xlarge"], indirect=True)
@pytest.mark.parametrize("ec2_instance_ami", [UBUNTU_18_HPU_DLAMI_US_WEST_2], indirect=True)
def test_dependency_check_hpu(hpu, ec2_connection):
    _run_dependency_check_test(hpu, ec2_connection)


@pytest.mark.usefixtures("sagemaker", "huggingface")
@pytest.mark.model("N/A")
@pytest.mark.canary("Run dependency tests regularly on production images")
@pytest.mark.parametrize("ec2_instance_type", ["inf1.xlarge"], indirect=True)
@pytest.mark.skipif(
    (is_canary_context() and not is_time_for_canary_safety_scan()),
    reason="Executing test in canaries pipeline during only a limited period of time.",
)
def test_dependency_check_neuron(neuron, ec2_connection):
    _run_dependency_check_test(neuron, ec2_connection)


@pytest.mark.usefixtures("sagemaker")
@pytest.mark.model("N/A")
@pytest.mark.canary("Run dependency tests regularly on production images")
@pytest.mark.parametrize("ec2_instance_type", ["c6g.4xlarge"], indirect=True)
@pytest.mark.parametrize("ec2_instance_ami", [UL18_CPU_ARM64_US_WEST_2], indirect=True)
@pytest.mark.skipif(
    (is_canary_context() and not is_time_for_canary_safety_scan()),
    reason="Executing test in canaries pipeline during only a limited period of time.",
)
def test_dependency_check_graviton_cpu(cpu, ec2_connection, graviton_compatible_only):
    _run_dependency_check_test(cpu, ec2_connection)


@pytest.mark.usefixtures("sagemaker")
@pytest.mark.model("N/A")
def test_dataclasses_check(image):
    """
    Ensure there is no dataclasses pip package is installed for python 3.7 and above version.
    Python version retrieved from the ecr image uri is expected in the format `py<major_verion><minor_version>`
    :param image: ECR image URI
    """
    ctx = Context()
    pip_package = "dataclasses"

    container_name = get_container_name("dataclasses-check", image)

    python_version = get_python_version_from_image_uri(image).replace("py","")
    python_version = int(python_version)

    if python_version >= 37:
        start_container(container_name, image, ctx)
        output = run_cmd_on_container(
            container_name, ctx, f"pip show {pip_package}", warn=True)

        if output.return_code == 0:
            pytest.fail(
                f"{pip_package} package exists in the DLC image {image} that has py{python_version} version which is greater than py36 version")
        else:
            LOGGER.info(
                f"{pip_package} package does not exists in the DLC image {image}")
    else:
        pytest.skip(f"Skipping test for DLC image {image} that has py36 version as {pip_package} is not included in the python framework")


@pytest.mark.usefixtures("sagemaker")
@pytest.mark.model("N/A")
def test_pip_check(image):
    """
    Ensure there are no broken requirements on the containers by running "pip check"

    :param image: ECR image URI
    """
    ctx = Context()
    gpu_suffix = "-gpu" if "gpu" in image else ""
    allowed_exception_list = []

    # TF inference containers do not have core tensorflow installed by design. Allowing for this pip check error
    # to occur in order to catch other pip check issues that may be associated with TF inference
    # smclarify binaries have s3fs->aiobotocore dependency which uses older version of botocore. temporarily
    # allowing this to catch other issues
    allowed_tf_exception = re.compile(
        rf"^tensorflow-serving-api{gpu_suffix} \d\.\d+\.\d+ requires tensorflow{gpu_suffix}, which is not installed.$"
    )
    allowed_exception_list.append(allowed_tf_exception)

    allowed_smclarify_exception = re.compile(
        r"^aiobotocore \d+(\.\d+)* has requirement botocore<\d+(\.\d+)*,>=\d+(\.\d+)*, "
        r"but you have botocore \d+(\.\d+)*\.$"
    )
    allowed_exception_list.append(allowed_smclarify_exception)

    # The v0.22 version of tensorflow-io has a bug fixed in v0.23 https://github.com/tensorflow/io/releases/tag/v0.23.0
    allowed_habana_tf_exception = re.compile(rf"^tensorflow-io 0.22.0 requires tensorflow, which is not installed.$")
    allowed_exception_list.append(allowed_habana_tf_exception)

    framework, framework_version = get_framework_and_version_from_tag(image)
    # The v0.21 version of tensorflow-io has a bug fixed in v0.23 https://github.com/tensorflow/io/releases/tag/v0.23.0
    if framework == "tensorflow" or framework == "huggingface_tensorflow" and Version(framework_version) in SpecifierSet(">=2.6.3,<2.7"):
        allowed_tf263_exception = re.compile(rf"^tensorflow-io 0.21.0 requires tensorflow, which is not installed.$")
        allowed_exception_list.append(allowed_tf263_exception)

    if "autogluon" in image and (("0.3.1" in image) or ("0.3.2" in image)):
        allowed_autogluon_exception = re.compile(
            rf"autogluon-(vision|mxnet) 0.3.1 has requirement Pillow<8.4.0,>=8.3.0, but you have pillow \d+(\.\d+)*"
        )
        allowed_exception_list.append(allowed_autogluon_exception)

    # Add null entrypoint to ensure command exits immediately
    output = ctx.run(
        f"docker run --entrypoint='' {image} pip check", hide=True, warn=True)
    if output.return_code != 0:
        if not(any([allowed_exception.match(output.stdout) for allowed_exception in allowed_exception_list])):
            # Rerun pip check test if this is an unexpected failure
            ctx.run(f"docker run --entrypoint='' {image} pip check", hide=True)


@pytest.mark.usefixtures("sagemaker", "huggingface")
@pytest.mark.model("N/A")
def test_cuda_paths(gpu):
    """
    Test to ensure that:
    a. buildspec contains an entry to create the same image as the image URI
    b. directory structure for GPU Dockerfiles has framework version, python version, and cuda version in it

    :param gpu: gpu image uris
    """
    image = gpu
    if "example" in image:
        pytest.skip(
            "Skipping Example Dockerfiles which are not explicitly tied to a cuda version")

    dlc_path = os.getcwd().split("/test/")[0]
    job_type = "training" if "training" in image else "inference"

    # Ensure that image has a supported framework
    framework, framework_version = get_framework_and_version_from_tag(image)

    # Get cuda, framework version, python version through regex
    cuda_version = re.search(r"-(cu\d+)-", image).group(1)
    framework_short_version = None
    python_version = re.search(r"(py\d+)", image).group(1)
    short_python_version = None
    image_tag = re.search(
        r":(\d+(\.\d+){2}(-transformers\d+(\.\d+){2})?-(gpu)-(py\d+)(-cu\d+)-(ubuntu\d+\.\d+)((-e3)?-example|-e3|-sagemaker)?)",
        image,
    ).group(1)

    # replacing '_' by '/' to handle huggingface_<framework> case
    framework_path = framework.replace("_", "/")
    framework_version_path = os.path.join(
        dlc_path, framework_path, job_type, "docker", framework_version)
    if not os.path.exists(framework_version_path):
        framework_short_version = re.match(
            r"(\d+.\d+)", framework_version).group(1)
        framework_version_path = os.path.join(
            dlc_path, framework_path, job_type, "docker", framework_short_version)
    if not os.path.exists(os.path.join(framework_version_path, python_version)):
        # Use the pyX version as opposed to the pyXY version if pyXY path does not exist
        short_python_version = python_version[:3]

    # Check buildspec for cuda version
    buildspec = "buildspec.yml"
    if is_tf_version("1", image):
        buildspec = "buildspec-tf1.yml"

    image_tag_in_buildspec = False
    dockerfile_spec_abs_path = None
    buildspec_path = os.path.join(dlc_path, framework_path, buildspec)
    buildspec_def = Buildspec()
    buildspec_def.load(buildspec_path)

    for name, image_spec in buildspec_def["images"].items():
        if image_spec["device_type"] == "gpu" and image_spec["tag"] == image_tag:
            image_tag_in_buildspec = True
            dockerfile_spec_abs_path = os.path.join(
                os.path.dirname(
                    framework_version_path), image_spec["docker_file"].lstrip("docker/")
            )
            break
    try:
        assert image_tag_in_buildspec, f"Image tag {image_tag} not found in {buildspec_path}"
    except AssertionError as e:
        if not is_dlc_cicd_context():
            LOGGER.warn(
                f"{e} - not failing, as this is a(n) {os.getenv('BUILD_CONTEXT', 'empty')} build context.")
        else:
            raise

    image_properties_expected_in_dockerfile_path = [
        framework_short_version or framework_version,
        short_python_version or python_version,
        cuda_version,
    ]
    assert all(prop in dockerfile_spec_abs_path for prop in image_properties_expected_in_dockerfile_path), (
        f"Dockerfile location {dockerfile_spec_abs_path} does not contain all the image properties in "
        f"{image_properties_expected_in_dockerfile_path}"
    )

    assert os.path.exists(
        dockerfile_spec_abs_path), f"Cannot find dockerfile for {image} in {dockerfile_spec_abs_path}"


def _assert_artifact_free(output, stray_artifacts):
    """
    Manage looping through assertions to determine that directories don't have known stray files.

    :param output: Invoke result object
    :param stray_artifacts: List of things that should not be present in these directories
    """
    for artifact in stray_artifacts:
        assert not re.search(
            artifact, output.stdout
        ), f"Matched {artifact} in {output.stdout} while running {output.command}"


@pytest.mark.usefixtures("sagemaker")
@pytest.mark.integration("oss_compliance")
@pytest.mark.model("N/A")
@pytest.mark.skipif(not is_dlc_cicd_context(), reason="We need to test OSS compliance only on PRs and pipelines")
def test_oss_compliance(image):
    """
    Run oss compliance check on a container to check if license attribution files exist.
    And upload source of third party packages to S3 bucket.
    """
    THIRD_PARTY_SOURCE_CODE_BUCKET = "aws-dlinfra-licenses"
    THIRD_PARTY_SOURCE_CODE_BUCKET_PATH = "third_party_source_code"
    file = "THIRD_PARTY_SOURCE_CODE_URLS"
    container_name = get_container_name("oss_compliance", image)
    context = Context()
    local_repo_path = get_repository_local_path()
    start_container(container_name, image, context)

    # run compliance test to make sure license attribution files exists. testOSSCompliance is copied as part of Dockerfile
    run_cmd_on_container(container_name, context,
                         "/usr/local/bin/testOSSCompliance /root")

    try:
        context.run(
            f"docker cp {container_name}:/root/{file} {os.path.join(local_repo_path, file)}")
    finally:
        context.run(f"docker rm -f {container_name}", hide=True)

    s3_resource = boto3.resource("s3")

    with open(os.path.join(local_repo_path, file)) as source_code_file:
        for line in source_code_file:
            name, version, url = line.split(" ")
            file_name = f"{name}_v{version}_source_code"
            s3_object_path = f"{THIRD_PARTY_SOURCE_CODE_BUCKET_PATH}/{file_name}.tar.gz"
            local_file_path = os.path.join(local_repo_path, file_name)

            for i in range(3):
                try:
                    if not os.path.isdir(local_file_path):
                        context.run(
                            f"git clone {url.rstrip()} {local_file_path}")
                        context.run(
                            f"tar -czvf {local_file_path}.tar.gz {local_file_path}")
                except Exception as e:
                    time.sleep(1)
                    if i == 2:
                        LOGGER.error(f"Unable to clone git repo. Error: {e}")
                        raise
                    continue
            try:
                if os.path.exists(f"{local_file_path}.tar.gz"):
                    LOGGER.info(f"Uploading package to s3 bucket: {line}")
                    s3_resource.Object(
                        THIRD_PARTY_SOURCE_CODE_BUCKET, s3_object_path).load()
            except botocore.exceptions.ClientError as e:
                if e.response["Error"]["Code"] == "404":
                    try:
                        # using aws cli as using boto3 expects to upload folder by iterating through each file instead of entire folder.
                        context.run(
                            f"aws s3 cp {local_file_path}.tar.gz s3://{THIRD_PARTY_SOURCE_CODE_BUCKET}/{s3_object_path}"
                        )
                        object = s3_resource.Bucket(
                            THIRD_PARTY_SOURCE_CODE_BUCKET).Object(s3_object_path)
                        object.Acl().put(ACL="public-read")
                    except ClientError as e:
                        LOGGER.error(
                            f"Unable to upload source code to bucket {THIRD_PARTY_SOURCE_CODE_BUCKET}. Error: {e}"
                        )
                        raise
                else:
                    LOGGER.error(
                        f"Unable to check if source code is present on bucket {THIRD_PARTY_SOURCE_CODE_BUCKET}. Error: {e}"
                    )
                    raise


@pytest.mark.usefixtures("sagemaker_only")
@pytest.mark.model("N/A")
def test_pytorch_training_sm_env_variables(pytorch_training):
    env_vars = {
        "SAGEMAKER_TRAINING_MODULE": "sagemaker_pytorch_container.training:main"
    }
    container_name_prefix = "pt_training_sm_env"
    execute_env_variables_test(
        image_uri=pytorch_training,
        env_vars_to_test=env_vars,
        container_name_prefix=container_name_prefix
    )


@pytest.mark.usefixtures("sagemaker_only")
@pytest.mark.model("N/A")
def test_pytorch_inference_sm_env_variables(pytorch_inference):
    env_vars = {
        "SAGEMAKER_SERVING_MODULE": "sagemaker_pytorch_serving_container.serving:main"
    }
    container_name_prefix = "pt_inference_sm_env"
    execute_env_variables_test(
        image_uri=pytorch_inference,
        env_vars_to_test=env_vars,
        container_name_prefix=container_name_prefix
    )


@pytest.mark.usefixtures("sagemaker_only")
@pytest.mark.model("N/A")
def test_tensorflow_training_sm_env_variables(tensorflow_training):
    env_vars = {
        "SAGEMAKER_TRAINING_MODULE": "sagemaker_tensorflow_container.training:main"
    }
    container_name_prefix = "tf_training_sm_env"
    execute_env_variables_test(
        image_uri=tensorflow_training,
        env_vars_to_test=env_vars,
        container_name_prefix=container_name_prefix
    )


@pytest.mark.usefixtures("sagemaker_only")
@pytest.mark.model("N/A")
def test_tensorflow_inference_sm_env_variables(tensorflow_inference):
    _, fw_version = get_framework_and_version_from_tag(tensorflow_inference)
    version_obj = Version(fw_version)
    tf_short_version = f"{version_obj.major}.{version_obj.minor}"
    env_vars = {
        "SAGEMAKER_TFS_VERSION": tf_short_version
    }
    container_name_prefix = "tf_inference_sm_env"
    execute_env_variables_test(
        image_uri=tensorflow_inference,
        env_vars_to_test=env_vars,
        container_name_prefix=container_name_prefix
    )


@pytest.mark.usefixtures("sagemaker_only")
@pytest.mark.model("N/A")
def test_mxnet_training_sm_env_variables(mxnet_training):
    env_vars = {
        "SAGEMAKER_TRAINING_MODULE": "sagemaker_mxnet_container.training:main"
    }
    container_name_prefix = "mx_training_sm_env"
    execute_env_variables_test(
        image_uri=mxnet_training,
        env_vars_to_test=env_vars,
        container_name_prefix=container_name_prefix
    )<|MERGE_RESOLUTION|>--- conflicted
+++ resolved
@@ -408,11 +408,8 @@
             "1.11": ["gpu", "cpu"],
         },
         "tensorflow": {
-<<<<<<< HEAD
             "2.8": ["cpu", "gpu"],
-=======
             "2.9": ["cpu", "gpu"]
->>>>>>> 6b8d7758
         }
     }
 
