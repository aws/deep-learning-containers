import os
import re
import subprocess
import botocore
import boto3
import time

from packaging.version import Version
from packaging.specifiers import SpecifierSet

import pytest
import requests

from urllib3.util.retry import Retry
from invoke.context import Context
from botocore.exceptions import ClientError

from src.buildspec import Buildspec
from test.test_utils import (
    LOGGER,
    CONTAINER_TESTS_PREFIX,
    ec2,
    get_container_name,
    get_framework_and_version_from_tag,
    get_neuron_framework_and_version_from_tag,
    is_canary_context,
    is_dlc_cicd_context,
    run_cmd_on_container,
    start_container,
    stop_and_remove_container,
    get_repository_local_path,
    get_repository_and_tag_from_image_uri,
    get_python_version_from_image_uri,
    construct_buildspec_path,
    is_tf_version,
    is_nightly_context,
    get_processor_from_image_uri,
    execute_env_variables_test,
    UL20_CPU_ARM64_US_WEST_2,
    UBUNTU_18_HPU_DLAMI_US_WEST_2,
    NEURON_UBUNTU_18_BASE_DLAMI_US_WEST_2
)


@pytest.mark.usefixtures("sagemaker")
@pytest.mark.model("N/A")
@pytest.mark.canary("Run stray file test regularly on production images")
def test_stray_files(image):
    """
    Test to ensure that unnecessary build artifacts are not present in any easily visible or tmp directories

    :param image: ECR image URI
    """
    ctx = Context()
    container_name = get_container_name("test_tmp_dirs", image)
    start_container(container_name, image, ctx)

    # Running list of artifacts/artifact regular expressions we do not want in any of the directories
    stray_artifacts = [r"\.py"]

    # Running list of allowed files in the /tmp directory
    allowed_tmp_files = ["hsperfdata_root"]

    # Ensure stray artifacts are not in the tmp directory
    tmp = run_cmd_on_container(container_name, ctx, "ls -A /tmp")
    _assert_artifact_free(tmp, stray_artifacts)

    # Ensure tmp dir is empty except for whitelisted files
    tmp_files = tmp.stdout.split()
    for tmp_file in tmp_files:
        assert (
            tmp_file in allowed_tmp_files
        ), f"Found unexpected file in tmp dir: {tmp_file}. Allowed tmp files: {allowed_tmp_files}"

    # We always expect /var/tmp to be empty
    var_tmp = run_cmd_on_container(container_name, ctx, "ls -A /var/tmp")
    _assert_artifact_free(var_tmp, stray_artifacts)
    assert var_tmp.stdout.strip() == ""

    # Additional check of home and root directories to ensure that stray artifacts are not present
    home = run_cmd_on_container(container_name, ctx, "ls -A ~")
    _assert_artifact_free(home, stray_artifacts)

    root = run_cmd_on_container(container_name, ctx, "ls -A /")
    _assert_artifact_free(root, stray_artifacts)


@pytest.mark.usefixtures("sagemaker")
@pytest.mark.model("N/A")
@pytest.mark.canary("Run python version test regularly on production images")
def test_python_version(image):
    """
    Check that the python version in the image tag is the same as the one on a running container.

    :param image: ECR image URI
    """
    ctx = Context()
    container_name = get_container_name("py-version", image)

    py_version = ""
    for tag_split in image.split("-"):
        if tag_split.startswith("py"):
            if len(tag_split) > 3:
                py_version = f"Python {tag_split[2]}.{tag_split[3]}"
            else:
                py_version = f"Python {tag_split[2]}"
    start_container(container_name, image, ctx)
    output = run_cmd_on_container(container_name, ctx, "python --version")

    # Due to py2 deprecation, Python2 version gets streamed to stderr. Python installed via Conda also appears to
    # stream to stderr (in some cases).
    container_py_version = output.stdout + output.stderr

    assert py_version in container_py_version, f"Cannot find {py_version} in {container_py_version}"


@pytest.mark.usefixtures("sagemaker")
@pytest.mark.model("N/A")
def test_ubuntu_version(image):
    """
    Check that the ubuntu version in the image tag is the same as the one on a running container.

    :param image: ECR image URI
    """
    ctx = Context()
    container_name = get_container_name("ubuntu-version", image)

    ubuntu_version = ""
    for tag_split in image.split("-"):
        if tag_split.startswith("ubuntu"):
            ubuntu_version = tag_split.split("ubuntu")[-1]

    start_container(container_name, image, ctx)
    output = run_cmd_on_container(container_name, ctx, "cat /etc/os-release")
    container_ubuntu_version = output.stdout

    assert "Ubuntu" in container_ubuntu_version
    assert ubuntu_version in container_ubuntu_version


@pytest.mark.usefixtures("sagemaker")
@pytest.mark.model("N/A")
@pytest.mark.canary("Run non-gpu tf serving version test regularly on production images")
def test_tf_serving_version_cpu(tensorflow_inference):
    """
    For non-huggingface non-GPU TF inference images, check that the tag version matches the version of TF serving
    in the container.

    Huggingface includes MMS and core TF, hence the versioning scheme is based off of the underlying tensorflow
    framework version, rather than the TF serving version.

    GPU inference images will be tested along side `test_framework_and_cuda_version_gpu` in order to be judicious
    about GPU resources. This test can run directly on the host, and thus does not require additional resources
    to be spun up.

    @param tensorflow_inference: ECR image URI
    """
    # Set local variable to clarify contents of fixture
    image = tensorflow_inference

    if "gpu" in image:
        pytest.skip(
            "GPU images will have their framework version tested in test_framework_and_cuda_version_gpu")
    if "neuron" in image:
        pytest.skip(
            "Neuron images will have their framework version tested in test_framework_and_neuron_sdk_version")

    _, tag_framework_version = get_framework_and_version_from_tag(
        image)

    image_repo_name, _ = get_repository_and_tag_from_image_uri(image)

    if re.fullmatch(r"(pr-|beta-|nightly-)?tensorflow-inference", image_repo_name) and Version(tag_framework_version) == Version("2.6.3"):
        pytest.skip("Skipping this test for TF 2.6.3 inference as the v2.6.3 version is already on production")

    ctx = Context()
    container_name = get_container_name("tf-serving-version", image)
    start_container(container_name, image, ctx)
    output = run_cmd_on_container(
        container_name, ctx, "tensorflow_model_server --version", executable="bash"
    )
    assert re.match(rf"TensorFlow ModelServer: {tag_framework_version}(\D+)?", output.stdout), \
        f"Cannot find model server version {tag_framework_version} in {output.stdout}"

    stop_and_remove_container(container_name, ctx)


@pytest.mark.usefixtures("sagemaker", "huggingface")
@pytest.mark.model("N/A")
@pytest.mark.canary("Run non-gpu framework version test regularly on production images")
def test_framework_version_cpu(image):
    """
    Check that the framework version in the image tag is the same as the one on a running container.
    This function tests CPU, EIA images.

    :param image: ECR image URI
    """
    if "gpu" in image:
        pytest.skip(
            "GPU images will have their framework version tested in test_framework_and_cuda_version_gpu")
    if "neuron" in image:
        pytest.skip(
            "Neuron images will have their framework version tested in test_framework_and_neuron_sdk_version")
    image_repo_name, _ = get_repository_and_tag_from_image_uri(image)
    if re.fullmatch(r"(pr-|beta-|nightly-)?tensorflow-inference(-eia|-graviton)?", image_repo_name):
        pytest.skip(
            "Non-gpu tensorflow-inference images will be tested in test_tf_serving_version_cpu."
        )

    tested_framework, tag_framework_version = get_framework_and_version_from_tag(
        image)
    # Framework name may include huggingface
    if tested_framework.startswith('huggingface_'):
        tested_framework = tested_framework[len("huggingface_"):]
    # Module name is torch
    if tested_framework == "pytorch":
        tested_framework = "torch"
    elif tested_framework == "autogluon":
        tested_framework = "autogluon.core"
    ctx = Context()
    container_name = get_container_name("framework-version", image)
    start_container(container_name, image, ctx)
    output = run_cmd_on_container(
        container_name, ctx, f"import {tested_framework}; print({tested_framework}.__version__)", executable="python"
    )
    if is_canary_context():
        assert tag_framework_version in output.stdout.strip()
    else:
        if tested_framework == "autogluon.core":
            versions_map = {
                # container version -> autogluon version
                '0.3.2': '0.3.1',
            }
            version_to_check = versions_map.get(tag_framework_version, tag_framework_version)
            assert output.stdout.strip().startswith(version_to_check)
        # Habana v1.2 binary does not follow the X.Y.Z+cpu naming convention
        elif "habana" not in image_repo_name:
            if tested_framework == "torch" and Version(tag_framework_version) >= Version("1.10.0"):
                if is_nightly_context():
                    torch_version_pattern = r"{torch_version}(\+cpu|\.dev\d+)".format(torch_version=tag_framework_version)
                    assert re.fullmatch(torch_version_pattern, output.stdout.strip()), (
                        f"torch.__version__ = {output.stdout.strip()} does not match {torch_version_pattern}\n"
                        f"Please specify nightly framework version as X.Y.Z.devYYYYMMDD"
                    )
                else:    
                    torch_version_pattern = r"{torch_version}(\+cpu)".format(torch_version=tag_framework_version)
                    assert re.fullmatch(torch_version_pattern, output.stdout.strip()), (
                        f"torch.__version__ = {output.stdout.strip()} does not match {torch_version_pattern}\n"
                        f"Please specify framework version as X.Y.Z+cpu"
                    )
        else:
            if "neuron" in image:
                assert tag_framework_version in output.stdout.strip()
            if (all(_string in image for _string in ["pytorch", "habana"])
               and any(_string in image for _string in 
               ["synapseai1.3.0", "synapseai1.4.1", "synapseai1.5.0"])):
                # Habana Pytorch version looks like 1.10.0a0+gitb488e78 for SynapseAI1.3 PT1.10.1 images
                pt_fw_version_pattern = r"(\d+(\.\d+){1,2}(-rc\d)?)((a0\+git\w{7}))"
                pt_fw_version_match = re.fullmatch(pt_fw_version_pattern, output.stdout.strip())
                # This is desired for PT1.10.1 images
                assert tag_framework_version.rsplit('.', 1)[0] == pt_fw_version_match.group(1).rsplit('.', 1)[0]
            else:
                assert tag_framework_version == output.stdout.strip()
    stop_and_remove_container(container_name, ctx)


@pytest.mark.usefixtures("sagemaker", "huggingface")
@pytest.mark.model("N/A")
def test_framework_and_neuron_sdk_version(neuron):
    """
    Gets the neuron sdk tag from the image. For that neuron sdk and the frame work version from
    the image, it gets the expected frame work version. Then checks that the expected framework version
    same as the one on a running container.
    This function test only Neuron images.

    :param image: ECR image URI
    """
    image = neuron

    tested_framework, neuron_tag_framework_version = get_neuron_framework_and_version_from_tag(image)

    # neuron tag is there in pytorch images for now. Once all frameworks have it, then this will
    # be removed
    if neuron_tag_framework_version is None:
        if tested_framework is "pytorch":
            assert neuron_tag_framework_version != None
        else:
            pytest.skip(msg="Neuron SDK tag is not there as part of image")

    # Framework name may include huggingface
    if tested_framework.startswith('huggingface_'):
        tested_framework = tested_framework[len("huggingface_"):]

    if tested_framework == "pytorch":
        tested_framework = "torch_neuron"
    elif tested_framework == "tensorflow":
        tested_framework = "tensorflow_neuron"
    elif tested_framework == "mxnet":
        tested_framework = "mxnet"

    ctx = Context()

    container_name = get_container_name("framework-version-neuron", image)
    start_container(container_name, image, ctx)
    output = run_cmd_on_container(
        container_name, ctx, f"import {tested_framework}; print({tested_framework}.__version__)", executable="python"
    )

    if tested_framework == "mxnet":
        # TODO -For neuron the mx_neuron module does not support the __version__ yet and we
        # can get the version of only the base mxnet model. The base mxnet model just
        # has framework version and does not have the neuron semantic version yet. Till
        # the mx_neuron supports __version__ do the minimal check and not exact match
        _ , tag_framework_version = get_framework_and_version_from_tag(image)
        assert tag_framework_version == output.stdout.strip()
    else:
        assert neuron_tag_framework_version == output.stdout.strip()
    stop_and_remove_container(container_name, ctx)


@pytest.mark.usefixtures("sagemaker", "huggingface")
@pytest.mark.model("N/A")
@pytest.mark.parametrize("ec2_instance_type", ["p3.2xlarge"], indirect=True)
def test_framework_and_cuda_version_gpu(gpu, ec2_connection):
    """
    Check that the framework  and cuda version in the image tag is the same as the one on a running container.

    :param gpu: ECR image URI with "gpu" in the name
    :param ec2_connection: fixture to establish connection with an ec2 instance
    """
    image = gpu
    tested_framework, tag_framework_version = get_framework_and_version_from_tag(
        image)

    image_repo_name, _ = get_repository_and_tag_from_image_uri(image)

    if re.fullmatch(r"(pr-|beta-|nightly-)?tensorflow-inference", image_repo_name) and Version(tag_framework_version) == Version("2.6.3"):
        pytest.skip("Skipping this test for TF 2.6.3 inference as the v2.6.3 version is already on production")

    # Framework Version Check #
    # For tf inference containers, check TF model server version
    if re.fullmatch(r"(pr-|beta-|nightly-)?tensorflow-inference(-eia|-graviton)?", image_repo_name):
        cmd = f"tensorflow_model_server --version"
        output = ec2.execute_ec2_training_test(ec2_connection, image, cmd, executable="bash")
        assert re.match(rf"TensorFlow ModelServer: {tag_framework_version}(\D+)?", output.stdout), \
            f"Cannot find model server version {tag_framework_version} in {output.stdout}"
    else:
        # Framework name may include huggingface
        if tested_framework.startswith('huggingface_'):
            tested_framework = tested_framework[len("huggingface_"):]
            # Replace the trcomp string as it is extracted from ECR repo name
            tested_framework = tested_framework.replace("_trcomp", "")
        # Module name is "torch"
        if tested_framework == "pytorch":
            tested_framework = "torch"
        elif tested_framework == "autogluon":
            tested_framework = "autogluon.core"
        cmd = f"import {tested_framework}; print({tested_framework}.__version__)"
        output = ec2.execute_ec2_training_test(ec2_connection, image, cmd, executable="python")
        if is_canary_context():
            assert tag_framework_version in output.stdout.strip()
        else:
            if tested_framework == "autogluon.core":
                version_to_check = "0.3.1" if tag_framework_version == "0.3.2" else tag_framework_version
                assert output.stdout.strip().startswith(version_to_check)
            elif tested_framework == "torch" and Version(tag_framework_version) >= Version("1.10.0"):
                if is_nightly_context():
                    torch_version_pattern = r"{torch_version}(\+cu\d+|\.dev\d+)".format(torch_version=tag_framework_version)
                    assert re.fullmatch(torch_version_pattern, output.stdout.strip()), (
                        f"torch.__version__ = {output.stdout.strip()} does not match {torch_version_pattern}\n"
                        f"Please specify nightly framework version as X.Y.Z.devYYYYMMDD"
                    )
                else:
                    torch_version_pattern = r"{torch_version}(\+cu\d+)".format(torch_version=tag_framework_version)
                    assert re.fullmatch(torch_version_pattern, output.stdout.strip()), (
                        f"torch.__version__ = {output.stdout.strip()} does not match {torch_version_pattern}\n"
                        f"Please specify framework version as X.Y.Z+cuXXX"
                    )
            else:
                assert tag_framework_version == output.stdout.strip()

    # CUDA Version Check #
    cuda_version = re.search(r"-cu(\d+)-", image).group(1)

    # MXNet inference/HF tensorflow inference and Autogluon containers do not currently have nvcc in /usr/local/cuda/bin, so check symlink
    if "mxnet-inference" in image or "autogluon" in image or "huggingface-tensorflow-inference" in image:
        cuda_cmd = "readlink /usr/local/cuda"
    else:
        cuda_cmd = "nvcc --version"
    cuda_output = ec2.execute_ec2_training_test(
        ec2_connection, image, cuda_cmd, container_name="cuda_version_test")

    # Ensure that cuda version in tag is in the container
    assert cuda_version in cuda_output.stdout.replace(".", "")


class DependencyCheckFailure(Exception):
    pass


def _run_dependency_check_test(image, ec2_connection):
    # Record any whitelisted medium/low severity CVEs; I.E. allowed_vulnerabilities = {CVE-1000-5555, CVE-9999-9999}
    allowed_vulnerabilities = {
        # Those vulnerabilities are fixed. Current openssl version is 1.1.1g. These are false positive
        "CVE-2016-2109",
        "CVE-2016-2177",
        "CVE-2016-6303",
        "CVE-2016-2182",
        "CVE-2022-2068",
    }

    processor = get_processor_from_image_uri(image)

    framework, _ = get_framework_and_version_from_tag(image)
    short_fw_version = re.search(r"(\d+\.\d+)", image).group(1)

    # Allowlist CVE #CVE-2021-3711 for DLCs where openssl is installed using apt-get
    # Check that these versions have been matched on https://ubuntu.com/security/CVE-2021-3711 before adding
    allow_openssl_cve_2021_3711_fw_versions = {
        "tensorflow": {
            "1.15": ["cpu", "gpu", "neuron"],
            "2.3": ["cpu", "gpu"],
            "2.4": ["cpu", "gpu"],
            "2.5": ["cpu", "gpu", "neuron"],
            "2.6": ["cpu", "gpu"],
            "2.7": ["cpu", "gpu", "hpu"],
            "2.8": ["cpu", "gpu", "hpu"],
            "2.9": ["cpu", "gpu", "hpu"],
            "2.10": ["cpu", "gpu", "hpu"],
            "2.11": ["cpu", "gpu", "hpu"],
        },
        "mxnet": {"1.8": ["neuron"], "1.9": ["cpu", "gpu"]},
        "pytorch": {
            "1.8": ["cpu", "gpu"], 
            "1.10": ["cpu", "hpu", "neuron"],
            "1.11": ["cpu", "gpu", "hpu", "neuron"],
            "1.12": ["cpu", "gpu", "hpu"],
            "1.13": ["cpu", "gpu", "hpu"],
        },
        "huggingface_pytorch": {"1.8": ["cpu", "gpu"], "1.9": ["cpu", "gpu"]},
        "huggingface_tensorflow": {"2.4": ["cpu", "gpu"], "2.5": ["cpu", "gpu"], "2.6": ["cpu", "gpu"]},
        "huggingface_tensorflow_trcomp": {"2.6": ["gpu"]},
        "huggingface_pytorch_trcomp": {"1.11": ["gpu"]},
        "autogluon": {
            "0.3": ["cpu", "gpu"],
            "0.4": ["cpu", "gpu"],
            "0.5": ["cpu", "gpu"]
        },
    }

    # Allowlist CVE #CVE-2022-1292 for DLCs where openssl is installed using apt-get
    # Check that these versions have been matched on https://ubuntu.com/security/CVE-2022-1292 before adding
    allow_openssl_cve_2022_1292_fw_versions = {
        "pytorch": {
            "1.10": ["gpu", "cpu", "hpu", "neuron"],
            "1.11": ["gpu", "cpu", "hpu", "neuron"],
            "1.12": ["gpu", "cpu", "hpu"],
            "1.13": ["gpu", "cpu", "hpu"],
        },
        "tensorflow": {
            "1.15": ["neuron"],
            "2.3": ["eia"],
            "2.5": ["cpu", "gpu", "neuron"],
            "2.6": ["cpu", "gpu"],
            "2.7": ["cpu", "gpu", "hpu"],
            "2.8": ["cpu", "gpu", "hpu"],
            "2.9": ["cpu", "gpu", "hpu"],
            "2.10": ["cpu", "gpu", "hpu"],
            "2.11": ["cpu", "gpu", "hpu"],
        },
        "mxnet": {"1.8": ["neuron"], "1.9": ["cpu", "gpu"]},
        "huggingface_tensorflow": {"2.5": ["gpu"], "2.6": ["gpu"]},
        "autogluon": {
            "0.3": ["cpu", "gpu"],
            "0.4": ["cpu", "gpu"],
            "0.5": ["cpu", "gpu"]
        },
        "huggingface_pytorch_trcomp": {"1.9": ["gpu"], "1.11": ["gpu"]},
        "huggingface_tensorflow_trcomp": {"2.6": ["gpu"]},
    }

    if processor in allow_openssl_cve_2021_3711_fw_versions.get(framework, {}).get(short_fw_version, []):
        allowed_vulnerabilities.add("CVE-2021-3711")
    if processor in allow_openssl_cve_2022_1292_fw_versions.get(framework, {}).get(short_fw_version, []):
        allowed_vulnerabilities.add("CVE-2022-1292")

    container_name = f"dep_check_{processor}"
    report_addon = get_container_name("depcheck-report", image)
    dependency_check_report = f"{report_addon}.html"
    html_file = f"{container_name}:/build/dependency-check-report.html"
    test_script = os.path.join(CONTAINER_TESTS_PREFIX, "testDependencyCheck")

    # Execute test, copy results to s3
    ec2.execute_ec2_training_test(
        ec2_connection, image, test_script, container_name=container_name, bin_bash_entrypoint=True
    )
    ec2_connection.run(f"docker cp {html_file} ~/{dependency_check_report}")
    ec2_connection.run(
        f"aws s3 cp ~/{dependency_check_report} s3://dlc-dependency-check")

    # Check for any vulnerabilities not mentioned in allowed_vulnerabilities
    html_output = ec2_connection.run(
        f"cat ~/{dependency_check_report}", hide=True).stdout
    cves = re.findall(r">(CVE-\d+-\d+)</a>", html_output)
    vulnerabilities = set(cves) - allowed_vulnerabilities

    if vulnerabilities:
        vulnerability_severity = {}

        # Check NVD for vulnerability severity to provide this useful info in error message.
        for vulnerability in vulnerabilities:
            try:
                cve_url = f"https://services.nvd.nist.gov/rest/json/cve/1.0/{vulnerability}"

                session = requests.Session()
                session.mount(
                    "https://",
                    requests.adapters.HTTPAdapter(max_retries=Retry(
                        total=5, status_forcelist=[404, 504, 502])),
                )
                response = session.get(cve_url)

                if response.status_code == 200:
                    severity = (
                        response.json()
                        .get("result", {})
                        .get("CVE_Items", [{}])[0]
                        .get("impact", {})
                        .get("baseMetricV2", {})
                        .get("severity", "UNKNOWN")
                    )
                    if vulnerability_severity.get(severity):
                        vulnerability_severity[severity].append(vulnerability)
                    else:
                        vulnerability_severity[severity] = [vulnerability]
            except ConnectionError:
                LOGGER.exception(
                    f"Failed to load NIST data for CVE {vulnerability}")

        # TODO: Remove this once we have whitelisted appropriate LOW/MEDIUM vulnerabilities
        if not (vulnerability_severity.get("CRITICAL") or vulnerability_severity.get("HIGH")):
            return

        raise DependencyCheckFailure(
            f"Unrecognized CVEs have been reported : {vulnerability_severity}. "
            f"Allowed vulnerabilities are {allowed_vulnerabilities or None}. Please see "
            f"{dependency_check_report} for more details."
        )


@pytest.mark.usefixtures("sagemaker", "huggingface")
@pytest.mark.model("N/A")
@pytest.mark.parametrize("ec2_instance_type", ["c5.4xlarge"], indirect=True)
def test_dependency_check_cpu(cpu, ec2_connection, cpu_only, x86_compatible_only):
    _run_dependency_check_test(cpu, ec2_connection)


@pytest.mark.usefixtures("sagemaker", "huggingface")
@pytest.mark.model("N/A")
@pytest.mark.parametrize("ec2_instance_type", ["p3.2xlarge"], indirect=True)
def test_dependency_check_gpu(gpu, ec2_connection, gpu_only):
    _run_dependency_check_test(gpu, ec2_connection)


@pytest.mark.usefixtures("sagemaker")
@pytest.mark.model("N/A")
@pytest.mark.parametrize("ec2_instance_type", ["c5.4xlarge"], indirect=True)
def test_dependency_check_eia(eia, ec2_connection):
    _run_dependency_check_test(eia, ec2_connection)


@pytest.mark.model("N/A")
@pytest.mark.parametrize("ec2_instance_type", ["dl1.24xlarge"], indirect=True)
@pytest.mark.parametrize("ec2_instance_ami", [UBUNTU_18_HPU_DLAMI_US_WEST_2], indirect=True)
def test_dependency_check_hpu(hpu, ec2_connection):
    _run_dependency_check_test(hpu, ec2_connection)


@pytest.mark.usefixtures("sagemaker", "huggingface")
@pytest.mark.model("N/A")
@pytest.mark.parametrize("ec2_instance_type", ["inf1.xlarge"], indirect=True)
@pytest.mark.parametrize("ec2_instance_ami", [NEURON_UBUNTU_18_BASE_DLAMI_US_WEST_2], indirect=True)
def test_dependency_check_neuron(neuron, ec2_connection):
    _run_dependency_check_test(neuron, ec2_connection)


@pytest.mark.usefixtures("sagemaker")
@pytest.mark.model("N/A")
@pytest.mark.parametrize("ec2_instance_type", ["c6g.4xlarge"], indirect=True)
@pytest.mark.parametrize("ec2_instance_ami", [UL20_CPU_ARM64_US_WEST_2], indirect=True)
def test_dependency_check_graviton_cpu(cpu, ec2_connection, graviton_compatible_only):
    _run_dependency_check_test(cpu, ec2_connection)


@pytest.mark.usefixtures("sagemaker")
@pytest.mark.model("N/A")
def test_dataclasses_check(image):
    """
    Ensure there is no dataclasses pip package is installed for python 3.7 and above version.
    Python version retrieved from the ecr image uri is expected in the format `py<major_verion><minor_version>`
    :param image: ECR image URI
    """
    ctx = Context()
    pip_package = "dataclasses"

    container_name = get_container_name("dataclasses-check", image)

    python_version = get_python_version_from_image_uri(image).replace("py","")
    python_version = int(python_version)

    if python_version >= 37:
        start_container(container_name, image, ctx)
        output = run_cmd_on_container(
            container_name, ctx, f"pip show {pip_package}", warn=True)

        if output.return_code == 0:
            pytest.fail(
                f"{pip_package} package exists in the DLC image {image} that has py{python_version} version which is greater than py36 version")
        else:
            LOGGER.info(
                f"{pip_package} package does not exists in the DLC image {image}")
    else:
        pytest.skip(f"Skipping test for DLC image {image} that has py36 version as {pip_package} is not included in the python framework")


@pytest.mark.usefixtures("sagemaker")
@pytest.mark.model("N/A")
def test_pip_check(image):
    """
    Ensure there are no broken requirements on the containers by running "pip check"

    :param image: ECR image URI
    """
    ctx = Context()
    gpu_suffix = "-gpu" if "gpu" in image else ""
    allowed_exception_list = []

    # TF inference containers do not have core tensorflow installed by design. Allowing for this pip check error
    # to occur in order to catch other pip check issues that may be associated with TF inference
    # smclarify binaries have s3fs->aiobotocore dependency which uses older version of botocore. temporarily
    # allowing this to catch other issues
    allowed_tf_exception = re.compile(
        rf"^tensorflow-serving-api{gpu_suffix} \d\.\d+\.\d+ requires tensorflow{gpu_suffix}, which is not installed.$"
    )
    allowed_exception_list.append(allowed_tf_exception)

    allowed_smclarify_exception = re.compile(
        r"^aiobotocore \d+(\.\d+)* has requirement botocore<\d+(\.\d+)*,>=\d+(\.\d+)*, "
        r"but you have botocore \d+(\.\d+)*\.$"
    )
    allowed_exception_list.append(allowed_smclarify_exception)

    # The v0.22 version of tensorflow-io has a bug fixed in v0.23 https://github.com/tensorflow/io/releases/tag/v0.23.0
    allowed_habana_tf_exception = re.compile(rf"^tensorflow-io 0.22.0 requires tensorflow, which is not installed.$")
    allowed_exception_list.append(allowed_habana_tf_exception)

    framework, framework_version = get_framework_and_version_from_tag(image)
    # The v0.21 version of tensorflow-io has a bug fixed in v0.23 https://github.com/tensorflow/io/releases/tag/v0.23.0

    tf263_io21_issue_framework_list = ["tensorflow", "huggingface_tensorflow", "huggingface_tensorflow_trcomp"]
    if framework in tf263_io21_issue_framework_list or Version(framework_version) in SpecifierSet(">=2.6.3,<2.7"):
        allowed_tf263_exception = re.compile(rf"^tensorflow-io 0.21.0 requires tensorflow, which is not installed.$")
        allowed_exception_list.append(allowed_tf263_exception)

    if "autogluon" in image and (("0.3.1" in image) or ("0.3.2" in image)):
        allowed_autogluon_exception = re.compile(
            rf"autogluon-(vision|mxnet) 0.3.1 has requirement Pillow<8.4.0,>=8.3.0, but you have pillow \d+(\.\d+)*"
        )
        allowed_exception_list.append(allowed_autogluon_exception)

    # TF2.9 sagemaker containers introduce tf-models-official which has a known bug where in it does not respect the
    # existing TF installation. https://github.com/tensorflow/models/issues/9267. This package in turn brings in
    # tensorflow-text. Skip checking these two packages as this is an upstream issue.
    if framework == "tensorflow" and Version(framework_version) in SpecifierSet(">=2.9.1"):
        exception_strings = []
<<<<<<< HEAD
        models_versions = ["2.9.1", "2.9.2", "2.10.0","2.11.0"]
        for ex_ver in models_versions:
            exception_strings += [f"tf-models-official {ex_ver}".replace(".", "\.")]
        text_versions = ["2.9.0", "2.10.0","2.11.0"]
=======
        models_versions = ["2.9.1", "2.9.2", "2.10.0", "2.11.0"]
        for ex_ver in models_versions:
            exception_strings += [f"tf-models-official {ex_ver}".replace(".", "\.")]
        text_versions = ["2.9.0", "2.10.0", "2.11.0"]
>>>>>>> 7b7e8d37
        for ex_ver in text_versions:
            exception_strings += [f"tensorflow-text {ex_ver}".replace(".", "\.")]
        allowed_tf_models_text_exception = re.compile(
                rf"^({'|'.join(exception_strings)}) requires tensorflow, which is not installed.")
        allowed_exception_list.append(allowed_tf_models_text_exception)

        allowed_tf_models_text_compatibility_exception = re.compile(
                rf"tf-models-official 2.9.2 has requirement tensorflow-text~=2.9.0, but you have tensorflow-text 2.10.0.")
        allowed_exception_list.append(allowed_tf_models_text_compatibility_exception)

    # Add null entrypoint to ensure command exits immediately
    output = ctx.run(
        f"docker run --entrypoint='' {image} pip check", hide=True, warn=True)
    if output.return_code != 0:
        if not(any([allowed_exception.match(output.stdout) for allowed_exception in allowed_exception_list])):
            # Rerun pip check test if this is an unexpected failure
            ctx.run(f"docker run --entrypoint='' {image} pip check", hide=True)


@pytest.mark.usefixtures("sagemaker", "huggingface")
@pytest.mark.model("N/A")
def test_cuda_paths(gpu):
    """
    Test to ensure that:
    a. buildspec contains an entry to create the same image as the image URI
    b. directory structure for GPU Dockerfiles has framework version, python version, and cuda version in it

    :param gpu: gpu image uris
    """
    image = gpu
    if "example" in image:
        pytest.skip(
            "Skipping Example Dockerfiles which are not explicitly tied to a cuda version")

    dlc_path = os.getcwd().split("/test/")[0]
    job_type = "training" if "training" in image else "inference"

    # Ensure that image has a supported framework
    framework, framework_version = get_framework_and_version_from_tag(image)

    # Get cuda, framework version, python version through regex
    cuda_version = re.search(r"-(cu\d+)-", image).group(1)
    
    framework_short_version = re.match(r"(\d+\.\d+)", framework_version).group(1)

    python_version = re.search(r"(py\d+)", image).group(1)
    short_python_version = None
    image_tag = re.search(
        r":(\d+(\.\d+){2}(-transformers\d+(\.\d+){2})?-(gpu)-(py\d+)(-cu\d+)-(ubuntu\d+\.\d+)((-ec2)?-example|-ec2|-sagemaker-lite|-sagemaker-full|-sagemaker)?)",
        image,
    ).group(1)

    # replacing '_' by '/' to handle huggingface_<framework> case
    framework = framework.replace("_trcomp", "")
    framework_path = framework.replace("_", "/")
    framework_version_path = os.path.join(dlc_path, framework_path, job_type, "docker", framework_version)

    if not os.path.exists(framework_version_path):
        framework_version_path = os.path.join(dlc_path, framework_path, job_type, "docker", framework_short_version)

    if not os.path.exists(os.path.join(framework_version_path, python_version)):
        # Use the pyX version as opposed to the pyXY version if pyXY path does not exist
        short_python_version = python_version[:3]

    # Check buildspec for cuda version
    buildspec = "buildspec"
    if is_tf_version("1", image):
        buildspec = "buildspec-tf1"
    if "trcomp" in image:
        buildspec = "buildspec-trcomp"
    if "sagemaker-lite" in image:
        buildspec = "buildspec-sagemaker-lite"

    image_tag_in_buildspec = False
    dockerfile_spec_abs_path = None
    
    buildspec_path = construct_buildspec_path(dlc_path, framework_path, buildspec, framework_version)
    buildspec_def = Buildspec()
    buildspec_def.load(buildspec_path)

    for name, image_spec in buildspec_def["images"].items():
        if image_spec["device_type"] == "gpu" and image_spec["tag"] == image_tag:
            image_tag_in_buildspec = True
            dockerfile_spec_abs_path = os.path.join(os.path.dirname(framework_version_path), image_spec["docker_file"].lstrip("docker/"))
            break
    try:
        assert image_tag_in_buildspec, f"Image tag {image_tag} not found in {buildspec_path}"
    except AssertionError as e:
        if not is_dlc_cicd_context():
            LOGGER.warn(f"{e} - not failing, as this is a(n) {os.getenv('BUILD_CONTEXT', 'empty')} build context.")
        else:
            raise

    image_properties_expected_in_dockerfile_path = [
        framework_short_version or framework_version,
        short_python_version or python_version,
        cuda_version,
    ]
    assert all(prop in dockerfile_spec_abs_path for prop in image_properties_expected_in_dockerfile_path), (
        f"Dockerfile location {dockerfile_spec_abs_path} does not contain all the image properties in "
        f"{image_properties_expected_in_dockerfile_path}"
    )

    assert os.path.exists(dockerfile_spec_abs_path), f"Cannot find dockerfile for {image} in {dockerfile_spec_abs_path}"

def _assert_artifact_free(output, stray_artifacts):
    """
    Manage looping through assertions to determine that directories don't have known stray files.

    :param output: Invoke result object
    :param stray_artifacts: List of things that should not be present in these directories
    """
    for artifact in stray_artifacts:
        assert not re.search(
            artifact, output.stdout
        ), f"Matched {artifact} in {output.stdout} while running {output.command}"


@pytest.mark.usefixtures("sagemaker")
@pytest.mark.integration("oss_compliance")
@pytest.mark.model("N/A")
@pytest.mark.skipif(not is_dlc_cicd_context(), reason="We need to test OSS compliance only on PRs and pipelines")
def test_oss_compliance(image):
    """
    Run oss compliance check on a container to check if license attribution files exist.
    And upload source of third party packages to S3 bucket.
    """
    THIRD_PARTY_SOURCE_CODE_BUCKET = "aws-dlinfra-licenses"
    THIRD_PARTY_SOURCE_CODE_BUCKET_PATH = "third_party_source_code"
    file = "THIRD_PARTY_SOURCE_CODE_URLS"
    container_name = get_container_name("oss_compliance", image)
    context = Context()
    local_repo_path = get_repository_local_path()
    start_container(container_name, image, context)

    # run compliance test to make sure license attribution files exists. testOSSCompliance is copied as part of Dockerfile
    run_cmd_on_container(container_name, context,
                         "/usr/local/bin/testOSSCompliance /root")

    try:
        context.run(
            f"docker cp {container_name}:/root/{file} {os.path.join(local_repo_path, file)}")
    finally:
        context.run(f"docker rm -f {container_name}", hide=True)

    s3_resource = boto3.resource("s3")

    with open(os.path.join(local_repo_path, file)) as source_code_file:
        for line in source_code_file:
            name, version, url = line.split(" ")
            file_name = f"{name}_v{version}_source_code"
            s3_object_path = f"{THIRD_PARTY_SOURCE_CODE_BUCKET_PATH}/{file_name}.tar.gz"
            local_file_path = os.path.join(local_repo_path, file_name)

            for i in range(3):
                try:
                    if not os.path.isdir(local_file_path):
                        context.run(
                            f"git clone {url.rstrip()} {local_file_path}")
                        context.run(
                            f"tar -czvf {local_file_path}.tar.gz {local_file_path}")
                except Exception as e:
                    time.sleep(1)
                    if i == 2:
                        LOGGER.error(f"Unable to clone git repo. Error: {e}")
                        raise
                    continue
            try:
                if os.path.exists(f"{local_file_path}.tar.gz"):
                    LOGGER.info(f"Uploading package to s3 bucket: {line}")
                    s3_resource.Object(
                        THIRD_PARTY_SOURCE_CODE_BUCKET, s3_object_path).load()
            except botocore.exceptions.ClientError as e:
                if e.response["Error"]["Code"] == "404":
                    try:
                        # using aws cli as using boto3 expects to upload folder by iterating through each file instead of entire folder.
                        context.run(
                            f"aws s3 cp {local_file_path}.tar.gz s3://{THIRD_PARTY_SOURCE_CODE_BUCKET}/{s3_object_path}"
                        )
                        object = s3_resource.Bucket(
                            THIRD_PARTY_SOURCE_CODE_BUCKET).Object(s3_object_path)
                        object.Acl().put(ACL="public-read")
                    except ClientError as e:
                        LOGGER.error(
                            f"Unable to upload source code to bucket {THIRD_PARTY_SOURCE_CODE_BUCKET}. Error: {e}"
                        )
                        raise
                else:
                    LOGGER.error(
                        f"Unable to check if source code is present on bucket {THIRD_PARTY_SOURCE_CODE_BUCKET}. Error: {e}"
                    )
                    raise


@pytest.mark.usefixtures("sagemaker_only")
@pytest.mark.model("N/A")
def test_pytorch_training_sm_env_variables(pytorch_training):
    env_vars = {
        "SAGEMAKER_TRAINING_MODULE": "sagemaker_pytorch_container.training:main"
    }
    container_name_prefix = "pt_training_sm_env"
    execute_env_variables_test(
        image_uri=pytorch_training,
        env_vars_to_test=env_vars,
        container_name_prefix=container_name_prefix
    )


@pytest.mark.usefixtures("sagemaker_only")
@pytest.mark.model("N/A")
def test_pytorch_inference_sm_env_variables(pytorch_inference):
    env_vars = {
        "SAGEMAKER_SERVING_MODULE": "sagemaker_pytorch_serving_container.serving:main"
    }
    container_name_prefix = "pt_inference_sm_env"
    execute_env_variables_test(
        image_uri=pytorch_inference,
        env_vars_to_test=env_vars,
        container_name_prefix=container_name_prefix
    )


@pytest.mark.usefixtures("sagemaker_only")
@pytest.mark.model("N/A")
def test_tensorflow_training_sm_env_variables(tensorflow_training):
    env_vars = {
        "SAGEMAKER_TRAINING_MODULE": "sagemaker_tensorflow_container.training:main"
    }
    container_name_prefix = "tf_training_sm_env"
    execute_env_variables_test(
        image_uri=tensorflow_training,
        env_vars_to_test=env_vars,
        container_name_prefix=container_name_prefix
    )


@pytest.mark.usefixtures("sagemaker_only")
@pytest.mark.model("N/A")
def test_tensorflow_inference_sm_env_variables(tensorflow_inference):
    _, fw_version = get_framework_and_version_from_tag(tensorflow_inference)
    version_obj = Version(fw_version)
    tf_short_version = f"{version_obj.major}.{version_obj.minor}"
    env_vars = {
        "SAGEMAKER_TFS_VERSION": tf_short_version
    }
    container_name_prefix = "tf_inference_sm_env"
    execute_env_variables_test(
        image_uri=tensorflow_inference,
        env_vars_to_test=env_vars,
        container_name_prefix=container_name_prefix
    )


@pytest.mark.usefixtures("sagemaker_only")
@pytest.mark.model("N/A")
def test_mxnet_training_sm_env_variables(mxnet_training):
    env_vars = {
        "SAGEMAKER_TRAINING_MODULE": "sagemaker_mxnet_container.training:main"
    }
    container_name_prefix = "mx_training_sm_env"
    execute_env_variables_test(
        image_uri=mxnet_training,
        env_vars_to_test=env_vars,
        container_name_prefix=container_name_prefix
    )<|MERGE_RESOLUTION|>--- conflicted
+++ resolved
@@ -673,17 +673,10 @@
     # tensorflow-text. Skip checking these two packages as this is an upstream issue.
     if framework == "tensorflow" and Version(framework_version) in SpecifierSet(">=2.9.1"):
         exception_strings = []
-<<<<<<< HEAD
-        models_versions = ["2.9.1", "2.9.2", "2.10.0","2.11.0"]
-        for ex_ver in models_versions:
-            exception_strings += [f"tf-models-official {ex_ver}".replace(".", "\.")]
-        text_versions = ["2.9.0", "2.10.0","2.11.0"]
-=======
         models_versions = ["2.9.1", "2.9.2", "2.10.0", "2.11.0"]
         for ex_ver in models_versions:
             exception_strings += [f"tf-models-official {ex_ver}".replace(".", "\.")]
         text_versions = ["2.9.0", "2.10.0", "2.11.0"]
->>>>>>> 7b7e8d37
         for ex_ver in text_versions:
             exception_strings += [f"tensorflow-text {ex_ver}".replace(".", "\.")]
         allowed_tf_models_text_exception = re.compile(
