import os
import re

from packaging.version import Version

import pytest
import requests

from urllib3.util.retry import Retry
from invoke.context import Context

from src.buildspec import Buildspec
from test.test_utils import (
    LOGGER,
    CONTAINER_TESTS_PREFIX,
    ec2,
    get_container_name,
    get_framework_and_version_from_tag,
    is_canary_context,
    is_tf_version,
    is_dlc_cicd_context,
    is_pr_context,
    run_cmd_on_container,
    start_container,
)


@pytest.mark.model("N/A")
@pytest.mark.canary("Run stray file test regularly on production images")
def test_stray_files(image):
    """
    Test to ensure that unnecessary build artifacts are not present in any easily visible or tmp directories

    :param image: ECR image URI
    """
    ctx = Context()
    container_name = get_container_name("test_tmp_dirs", image)
    start_container(container_name, image, ctx)

    # Running list of artifacts/artifact regular expressions we do not want in any of the directories
    stray_artifacts = [r"\.py"]

    # Running list of allowed files in the /tmp directory
    allowed_tmp_files = ["hsperfdata_root"]

    # Ensure stray artifacts are not in the tmp directory
    tmp = run_cmd_on_container(container_name, ctx, "ls -A /tmp")
    _assert_artifact_free(tmp, stray_artifacts)

    # Ensure tmp dir is empty except for whitelisted files
    tmp_files = tmp.stdout.split()
    for tmp_file in tmp_files:
        assert (
            tmp_file in allowed_tmp_files
        ), f"Found unexpected file in tmp dir: {tmp_file}. Allowed tmp files: {allowed_tmp_files}"

    # We always expect /var/tmp to be empty
    var_tmp = run_cmd_on_container(container_name, ctx, "ls -A /var/tmp")
    _assert_artifact_free(var_tmp, stray_artifacts)
    assert var_tmp.stdout.strip() == ""

    # Additional check of home and root directories to ensure that stray artifacts are not present
    home = run_cmd_on_container(container_name, ctx, "ls -A ~")
    _assert_artifact_free(home, stray_artifacts)

    root = run_cmd_on_container(container_name, ctx, "ls -A /")
    _assert_artifact_free(root, stray_artifacts)


@pytest.mark.model("N/A")
@pytest.mark.canary("Run python version test regularly on production images")
def test_python_version(image):
    """
    Check that the python version in the image tag is the same as the one on a running container.

    :param image: ECR image URI
    """
    ctx = Context()
    container_name = get_container_name("py-version", image)

    py_version = ""
    for tag_split in image.split("-"):
        if tag_split.startswith("py"):
            if len(tag_split) > 3:
                py_version = f"Python {tag_split[2]}.{tag_split[3]}"
            else:
                py_version = f"Python {tag_split[2]}"
    start_container(container_name, image, ctx)
    output = run_cmd_on_container(container_name, ctx, "python --version")

    # Due to py2 deprecation, Python2 version gets streamed to stderr. Python installed via Conda also appears to
<<<<<<< HEAD
    # stream to stderr, hence the pytorch condition.
    if "Python 2" in py_version or "pytorch" in image:
        container_py_version = output.stderr
=======
    # stream to stderr (in some cases).
    container_py_version = output.stdout + output.stderr
>>>>>>> eee4ac29

    assert py_version in container_py_version, f"Cannot find {py_version} in {container_py_version}"


@pytest.mark.model("N/A")
def test_ubuntu_version(image):
    """
    Check that the ubuntu version in the image tag is the same as the one on a running container.

    :param image: ECR image URI
    """
    ctx = Context()
    container_name = get_container_name("ubuntu-version", image)

    ubuntu_version = ""
    for tag_split in image.split("-"):
        if tag_split.startswith("ubuntu"):
            ubuntu_version = tag_split.split("ubuntu")[-1]

    start_container(container_name, image, ctx)
    output = run_cmd_on_container(container_name, ctx, "cat /etc/os-release")
    container_ubuntu_version = output.stdout

    assert "Ubuntu" in container_ubuntu_version
    assert ubuntu_version in container_ubuntu_version


@pytest.mark.model("N/A")
@pytest.mark.canary("Run non-gpu framework version test regularly on production images")
def test_framework_version_cpu(image):
    """
    Check that the framework version in the image tag is the same as the one on a running container.
    This function tests CPU, EIA, and Neuron images.

    :param image: ECR image URI
    """
    if "gpu" in image:
        pytest.skip("GPU images will have their framework version tested in test_framework_and_cuda_version_gpu")
    if "tensorflow-inference" in image:
        pytest.skip(msg="TF inference does not have core tensorflow installed")

    tested_framework, tag_framework_version = get_framework_and_version_from_tag(image)

    # Module name is torch
    if tested_framework == "pytorch":
        tested_framework = "torch"
    ctx = Context()
    container_name = get_container_name("framework-version", image)
    start_container(container_name, image, ctx)
    output = run_cmd_on_container(
        container_name, ctx, f"import {tested_framework}; print({tested_framework}.__version__)", executable="python"
    )
    if is_canary_context():
        assert tag_framework_version in output.stdout.strip()
    else:
        assert tag_framework_version == output.stdout.strip()


# TODO: Enable as canary once resource cleaning lambda is added
@pytest.mark.model("N/A")
@pytest.mark.parametrize("ec2_instance_type", ["p2.xlarge"], indirect=True)
def test_framework_and_cuda_version_gpu(gpu, ec2_connection):
    """
    Check that the framework  and cuda version in the image tag is the same as the one on a running container.

    :param gpu: ECR image URI with "gpu" in the name
    :param ec2_connection: fixture to establish connection with an ec2 instance
    """
    image = gpu
    tested_framework, tag_framework_version = get_framework_and_version_from_tag(image)

    # Framework Version Check #
    # Skip framework version test for tensorflow-inference, since it doesn't have core TF installed
    if "tensorflow-inference" not in image:
        # Module name is "torch"
        if tested_framework == "pytorch":
            tested_framework = "torch"
        cmd = f"import {tested_framework}; print({tested_framework}.__version__)"
        output = ec2.execute_ec2_training_test(ec2_connection, image, cmd, executable="python")

        if is_canary_context():
            assert tag_framework_version in output.stdout.strip()
        else:
            assert tag_framework_version == output.stdout.strip()

    # CUDA Version Check #
    cuda_version = re.search(r"-cu(\d+)-", image).group(1)

    # MXNet inference containers do not currently have nvcc in /usr/local/cuda/bin, so check symlink
    if "mxnet-inference" in image:
        cuda_cmd = "readlink /usr/local/cuda"
    else:
        cuda_cmd = "nvcc --version"
    cuda_output = ec2.execute_ec2_training_test(ec2_connection, image, cuda_cmd, container_name="cuda_version_test")

    # Ensure that cuda version in tag is in the container
    assert cuda_version in cuda_output.stdout.replace(".", "")


class DependencyCheckFailure(Exception):
    pass


def _run_dependency_check_test(image, ec2_connection, processor):
    # Record any whitelisted medium/low severity CVEs; I.E. allowed_vulnerabilities = {CVE-1000-5555, CVE-9999-9999}
    allowed_vulnerabilities = {
        # Those vulnerabilities are fixed. Current openssl version is 1.1.1g. These are false positive
        'CVE-2016-2109', 'CVE-2016-2177', 'CVE-2016-6303', 'CVE-2016-2182'
    }

    container_name = f"dep_check_{processor}"
    report_addon = get_container_name("depcheck-report", image)
    dependency_check_report = f"{report_addon}.html"
    html_file = f"{container_name}:/build/dependency-check-report.html"
    test_script = os.path.join(CONTAINER_TESTS_PREFIX, "testDependencyCheck")

    # Execute test, copy results to s3
    ec2.execute_ec2_training_test(ec2_connection, image, test_script, container_name=container_name)
    ec2_connection.run(f"docker cp {html_file} ~/{dependency_check_report}")
    ec2_connection.run(f"aws s3 cp ~/{dependency_check_report} s3://dlc-dependency-check")

    # Check for any vulnerabilities not mentioned in allowed_vulnerabilities
    html_output = ec2_connection.run(f"cat ~/{dependency_check_report}", hide=True).stdout
    cves = re.findall(r">(CVE-\d+-\d+)</a>", html_output)
    vulnerabilities = set(cves) - allowed_vulnerabilities

    if vulnerabilities:
        vulnerability_severity = {}

        # Check NVD for vulnerability severity to provide this useful info in error message.
        for vulnerability in vulnerabilities:
            try:
                cve_url = f"https://services.nvd.nist.gov/rest/json/cve/1.0/{vulnerability}"

                session = requests.Session()
                session.mount('https://', requests.adapters.HTTPAdapter(max_retries=Retry(total=5, status_forcelist=[404, 504, 502])))
                response = session.get(cve_url)

                if response.status_code == 200:
                    severity = (
                        response.json()
                        .get("result", {})
                        .get("CVE_Items", [{}])[0]
                        .get("impact", {})
                        .get("baseMetricV2", {})
                        .get("severity", "UNKNOWN"))
            except ConnectionError:
                LOGGER.exception(f"Failed to load NIST data for CVE {vulnerability}")

            if vulnerability_severity.get(severity):
                vulnerability_severity[severity].append(vulnerability)
            else:
                vulnerability_severity[severity] = [vulnerability]

        # TODO: Remove this once we have whitelisted appropriate LOW/MEDIUM vulnerabilities
        if not (vulnerability_severity.get("CRITICAL") or vulnerability_severity.get("HIGH")):
            return

        raise DependencyCheckFailure(
            f"Unrecognized CVEs have been reported : {vulnerability_severity}. "
            f"Allowed vulnerabilities are {allowed_vulnerabilities or None}. Please see "
            f"{dependency_check_report} for more details."
        )


@pytest.mark.model("N/A")
@pytest.mark.parametrize("ec2_instance_type", ["c5.4xlarge"], indirect=True)
def test_dependency_check_cpu(cpu, ec2_connection):
    _run_dependency_check_test(cpu, ec2_connection, "cpu")


@pytest.mark.model("N/A")
@pytest.mark.parametrize("ec2_instance_type", ["p3.2xlarge"], indirect=True)
def test_dependency_check_gpu(gpu, ec2_connection):
    _run_dependency_check_test(gpu, ec2_connection, "gpu")


@pytest.mark.model("N/A")
@pytest.mark.parametrize("ec2_instance_type", ["inf1.xlarge"], indirect=True)
@pytest.mark.skipif(is_pr_context(), reason="Do not run dependency check on PR tests")
def test_dependency_check_neuron(neuron, ec2_connection):
    _run_dependency_check_test(neuron, ec2_connection, "neuron")


@pytest.mark.model("N/A")
@pytest.mark.canary("Run pip check test regularly on production images")
def test_pip_check(image):
    """
    Ensure there are no broken requirements on the containers by running "pip check"

    :param image: ECR image URI
    """
    ctx = Context()
    gpu_suffix = "-gpu" if "gpu" in image else ""

    # TF inference containers do not have core tensorflow installed by design. Allowing for this pip check error
    # to occur in order to catch other pip check issues that may be associated with TF inference
    # smclarify binaries have s3fs->aiobotocore dependency which uses older version of botocore. temporarily
    # allowing this to catch other issues
    allowed_tf_exception = re.compile(
        rf"^tensorflow-serving-api{gpu_suffix} \d\.\d+\.\d+ requires "
        rf"tensorflow{gpu_suffix}, which is not installed.$"
    )
    allowed_smclarify_exception = re.compile(
        r"^aiobotocore \d+(\.\d+)* has requirement botocore<\d+(\.\d+)*,>=\d+(\.\d+)*, "
        r"but you have botocore \d+(\.\d+)*\.$"
    )

    # Add null entrypoint to ensure command exits immediately
    output = ctx.run(f"docker run --entrypoint='' {image} pip check", hide=True, warn=True)
    if output.return_code != 0:
        if not (allowed_tf_exception.match(output.stdout) or allowed_smclarify_exception.match(output.stdout)) :
            # Rerun pip check test if this is an unexpected failure
            ctx.run(f"docker run --entrypoint='' {image} pip check", hide=True)


@pytest.mark.model("N/A")
@pytest.mark.integration("pandas")
def test_pandas(image):
    """
    It's possible that in newer python versions, we may have issues with installing pandas due to lack of presence
    of the bz2 module in py3 containers. This is a sanity test to ensure that pandas import works properly in all
    containers.

    :param image: ECR image URI
    """
    ctx = Context()
    container_name = get_container_name("pandas", image)
    start_container(container_name, image, ctx)

    # Make sure we can install pandas, do not fail right away if there are pip check issues
    run_cmd_on_container(container_name, ctx, "pip install pandas", warn=True)

    pandas_import_output = run_cmd_on_container(container_name, ctx, "import pandas", executable="python")

    assert (
        not pandas_import_output.stdout.strip()
    ), f"Expected no output when importing pandas, but got  {pandas_import_output.stdout}"

    # Simple import test to ensure we do not get a bz2 module import failure
    run_cmd_on_container(container_name, ctx, "import pandas; print(pandas.__version__)", executable="python")


@pytest.mark.model("N/A")
@pytest.mark.integration("emacs")
def test_emacs(image):
    """
    Ensure that emacs is installed on every image

    :param image: ECR image URI
    """
    ctx = Context()
    container_name = get_container_name("emacs", image)
    start_container(container_name, image, ctx)

    # Make sure the following emacs sanity tests exit with code 0
    run_cmd_on_container(container_name, ctx, "which emacs")
    run_cmd_on_container(container_name, ctx, "emacs -version")


@pytest.mark.model("N/A")
@pytest.mark.integration("sagemaker python sdk")
def test_sm_pysdk_2(training):
    """
    Simply verify that we have sagemaker > 2.0 in the python sdk.

    If you find that this test is failing because sm pysdk version is not greater than 2.0, then that means that
    the image under test needs to be updated.

    If you find that the training image under test does not have sagemaker pysdk, it should be added or explicitly
    skipped (with reasoning provided).

    :param training: training ECR image URI
    """

    # Ensure that sm py sdk 2 is on the container
    ctx = Context()
    container_name = get_container_name("sm_pysdk", training)
    start_container(container_name, training, ctx)

    sm_version = run_cmd_on_container(
        container_name, ctx, "import sagemaker; print(sagemaker.__version__)", executable="python"
    ).stdout.strip()

    assert Version(sm_version) > Version("2"), f"Sagemaker version should be > 2.0. Found version {sm_version}"


@pytest.mark.model("N/A")
def test_cuda_paths(gpu):
    """
    Test to ensure that:
    a. buildspec contains an entry to create the same image as the image URI
    b. directory structure for GPU Dockerfiles has framework version, python version, and cuda version in it

    :param gpu: gpu image uris
    """
    image = gpu
    if "example" in image:
        pytest.skip("Skipping Example Dockerfiles which are not explicitly tied to a cuda version")

    dlc_path = os.getcwd().split("/test/")[0]
    job_type = "training" if "training" in image else "inference"

    # Ensure that image has a supported framework
    frameworks = ("tensorflow", "pytorch", "mxnet")
    framework = ""
    for fw in frameworks:
        if fw in image:
            framework = fw
            break
    assert framework, f"Cannot find any frameworks {frameworks} in image uri {image}"

    # Get cuda, framework version, python version through regex
    cuda_version = re.search(r"-(cu\d+)-", image).group(1)
    framework_version = re.search(r":(\d+(\.\d+){2})", image).group(1)
    framework_short_version = None
    python_version = re.search(r"(py\d+)", image).group(1)
    short_python_version = None
    image_tag = re.search(
        r":(\d+(\.\d+){2}-(cpu|gpu|neuron)-(py\d+)(-cu\d+)-(ubuntu\d+\.\d+)(-example)?)", image
    ).group(1)

    framework_version_path = os.path.join(dlc_path, framework, job_type, "docker", framework_version)
    if not os.path.exists(framework_version_path):
        framework_short_version = re.match(r"(\d+.\d+)", framework_version).group(1)
        framework_version_path = os.path.join(dlc_path, framework, job_type, "docker", framework_short_version)
    if not os.path.exists(os.path.join(framework_version_path, python_version)):
        # Use the pyX version as opposed to the pyXY version if pyXY path does not exist
        short_python_version = python_version[:3]

    # Check buildspec for cuda version
    buildspec = "buildspec.yml"
    if is_tf_version("1", image):
        buildspec = "buildspec-tf1.yml"

    cuda_in_buildspec = False
    dockerfile_spec_abs_path = None
    cuda_in_buildspec_ref = f"CUDA_VERSION {cuda_version}"
    buildspec_path = os.path.join(dlc_path, framework, buildspec)
    buildspec_def = Buildspec()
    buildspec_def.load(buildspec_path)

    for name, image_spec in buildspec_def["images"].items():
        if image_spec["device_type"] == "gpu" and image_spec["tag"] == image_tag:
            cuda_in_buildspec = True
            dockerfile_spec_abs_path = os.path.join(
                os.path.dirname(framework_version_path), image_spec["docker_file"].lstrip("docker/")
            )
            break

    try:
        assert cuda_in_buildspec, f"Can't find {cuda_in_buildspec_ref} in {buildspec_path}"
    except AssertionError as e:
        if not is_dlc_cicd_context():
            LOGGER.warn(f"{e} - not failing, as this is a(n) {os.getenv('BUILD_CONTEXT', 'empty')} build context.")
        else:
            raise

    image_properties_expected_in_dockerfile_path = [
        framework_short_version or framework_version, short_python_version or python_version, cuda_version
    ]
    assert all(prop in dockerfile_spec_abs_path for prop in image_properties_expected_in_dockerfile_path), (
        f"Dockerfile location {dockerfile_spec_abs_path} does not contain all the image properties in "
        f"{image_properties_expected_in_dockerfile_path}"
    )

    assert os.path.exists(dockerfile_spec_abs_path), f"Cannot find dockerfile for {image} in {dockerfile_spec_abs_path}"


def _assert_artifact_free(output, stray_artifacts):
    """
    Manage looping through assertions to determine that directories don't have known stray files.

    :param output: Invoke result object
    :param stray_artifacts: List of things that should not be present in these directories
    """
    for artifact in stray_artifacts:
        assert not re.search(
            artifact, output.stdout
        ), f"Matched {artifact} in {output.stdout} while running {output.command}"<|MERGE_RESOLUTION|>--- conflicted
+++ resolved
@@ -89,14 +89,8 @@
     output = run_cmd_on_container(container_name, ctx, "python --version")
 
     # Due to py2 deprecation, Python2 version gets streamed to stderr. Python installed via Conda also appears to
-<<<<<<< HEAD
-    # stream to stderr, hence the pytorch condition.
-    if "Python 2" in py_version or "pytorch" in image:
-        container_py_version = output.stderr
-=======
     # stream to stderr (in some cases).
     container_py_version = output.stdout + output.stderr
->>>>>>> eee4ac29
 
     assert py_version in container_py_version, f"Cannot find {py_version} in {container_py_version}"
 
