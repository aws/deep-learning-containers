import os
import re
import subprocess
import botocore
import boto3
import time

from packaging.version import Version
from packaging.specifiers import SpecifierSet

import pytest
import requests

from urllib3.util.retry import Retry
from invoke.context import Context
from botocore.exceptions import ClientError

from src.buildspec import Buildspec
from test.test_utils import (
    LOGGER,
    CONTAINER_TESTS_PREFIX,
    ec2,
    get_container_name,
    get_framework_and_version_from_tag,
    get_neuron_framework_and_version_from_tag,
    is_canary_context,
    is_dlc_cicd_context,
    run_cmd_on_container,
    start_container,
    stop_and_remove_container,
    get_repository_local_path,
    get_repository_and_tag_from_image_uri,
    get_python_version_from_image_uri,
    is_tf_version,
    get_processor_from_image_uri,
    execute_env_variables_test,
    UL18_CPU_ARM64_US_WEST_2,
    UBUNTU_18_HPU_DLAMI_US_WEST_2
)


@pytest.mark.usefixtures("sagemaker")
@pytest.mark.model("N/A")
@pytest.mark.canary("Run stray file test regularly on production images")
def test_stray_files(image):
    """
    Test to ensure that unnecessary build artifacts are not present in any easily visible or tmp directories

    :param image: ECR image URI
    """
    ctx = Context()
    container_name = get_container_name("test_tmp_dirs", image)
    start_container(container_name, image, ctx)

    # Running list of artifacts/artifact regular expressions we do not want in any of the directories
    stray_artifacts = [r"\.py"]

    # Running list of allowed files in the /tmp directory
    allowed_tmp_files = ["hsperfdata_root"]

    # Ensure stray artifacts are not in the tmp directory
    tmp = run_cmd_on_container(container_name, ctx, "ls -A /tmp")
    _assert_artifact_free(tmp, stray_artifacts)

    # Ensure tmp dir is empty except for whitelisted files
    tmp_files = tmp.stdout.split()
    for tmp_file in tmp_files:
        assert (
            tmp_file in allowed_tmp_files
        ), f"Found unexpected file in tmp dir: {tmp_file}. Allowed tmp files: {allowed_tmp_files}"

    # We always expect /var/tmp to be empty
    var_tmp = run_cmd_on_container(container_name, ctx, "ls -A /var/tmp")
    _assert_artifact_free(var_tmp, stray_artifacts)
    assert var_tmp.stdout.strip() == ""

    # Additional check of home and root directories to ensure that stray artifacts are not present
    home = run_cmd_on_container(container_name, ctx, "ls -A ~")
    _assert_artifact_free(home, stray_artifacts)

    root = run_cmd_on_container(container_name, ctx, "ls -A /")
    _assert_artifact_free(root, stray_artifacts)


@pytest.mark.usefixtures("sagemaker")
@pytest.mark.model("N/A")
@pytest.mark.canary("Run python version test regularly on production images")
def test_python_version(image):
    """
    Check that the python version in the image tag is the same as the one on a running container.

    :param image: ECR image URI
    """
    ctx = Context()
    container_name = get_container_name("py-version", image)

    py_version = ""
    for tag_split in image.split("-"):
        if tag_split.startswith("py"):
            if len(tag_split) > 3:
                py_version = f"Python {tag_split[2]}.{tag_split[3]}"
            else:
                py_version = f"Python {tag_split[2]}"
    start_container(container_name, image, ctx)
    output = run_cmd_on_container(container_name, ctx, "python --version")

    # Due to py2 deprecation, Python2 version gets streamed to stderr. Python installed via Conda also appears to
    # stream to stderr (in some cases).
    container_py_version = output.stdout + output.stderr

    assert py_version in container_py_version, f"Cannot find {py_version} in {container_py_version}"


@pytest.mark.usefixtures("sagemaker")
@pytest.mark.model("N/A")
def test_ubuntu_version(image):
    """
    Check that the ubuntu version in the image tag is the same as the one on a running container.

    :param image: ECR image URI
    """
    ctx = Context()
    container_name = get_container_name("ubuntu-version", image)

    ubuntu_version = ""
    for tag_split in image.split("-"):
        if tag_split.startswith("ubuntu"):
            ubuntu_version = tag_split.split("ubuntu")[-1]

    start_container(container_name, image, ctx)
    output = run_cmd_on_container(container_name, ctx, "cat /etc/os-release")
    container_ubuntu_version = output.stdout

    assert "Ubuntu" in container_ubuntu_version
    assert ubuntu_version in container_ubuntu_version


@pytest.mark.usefixtures("sagemaker")
@pytest.mark.model("N/A")
@pytest.mark.canary("Run non-gpu tf serving version test regularly on production images")
def test_tf_serving_version_cpu(tensorflow_inference):
    """
    For non-huggingface non-GPU TF inference images, check that the tag version matches the version of TF serving
    in the container.

    Huggingface includes MMS and core TF, hence the versioning scheme is based off of the underlying tensorflow
    framework version, rather than the TF serving version.

    GPU inference images will be tested along side `test_framework_and_cuda_version_gpu` in order to be judicious
    about GPU resources. This test can run directly on the host, and thus does not require additional resources
    to be spun up.

    @param tensorflow_inference: ECR image URI
    """
    # Set local variable to clarify contents of fixture
    image = tensorflow_inference

    if "gpu" in image:
        pytest.skip(
            "GPU images will have their framework version tested in test_framework_and_cuda_version_gpu")
    if "neuron" in image:
        pytest.skip(
            "Neuron images will have their framework version tested in test_framework_and_neuron_sdk_version")

    _, tag_framework_version = get_framework_and_version_from_tag(
        image)

    image_repo_name, _ = get_repository_and_tag_from_image_uri(image)

    if re.fullmatch(r"(pr-|beta-|nightly-)?tensorflow-inference", image_repo_name) and Version(tag_framework_version) == Version("2.6.3"):
        pytest.skip("Skipping this test for TF 2.6.3 inference as the v2.6.3 version is already on production")

    ctx = Context()
    container_name = get_container_name("tf-serving-version", image)
    start_container(container_name, image, ctx)
    output = run_cmd_on_container(
        container_name, ctx, "tensorflow_model_server --version", executable="bash"
    )
    assert re.match(rf"TensorFlow ModelServer: {tag_framework_version}(\D+)?", output.stdout), \
        f"Cannot find model server version {tag_framework_version} in {output.stdout}"

    stop_and_remove_container(container_name, ctx)


@pytest.mark.usefixtures("sagemaker", "huggingface")
@pytest.mark.model("N/A")
@pytest.mark.canary("Run non-gpu framework version test regularly on production images")
def test_framework_version_cpu(image):
    """
    Check that the framework version in the image tag is the same as the one on a running container.
    This function tests CPU, EIA images.

    :param image: ECR image URI
    """
    if "gpu" in image:
        pytest.skip(
            "GPU images will have their framework version tested in test_framework_and_cuda_version_gpu")
    if "neuron" in image:
        pytest.skip(
            "Neuron images will have their framework version tested in test_framework_and_neuron_sdk_version")
    image_repo_name, _ = get_repository_and_tag_from_image_uri(image)
    if re.fullmatch(r"(pr-|beta-|nightly-)?tensorflow-inference(-eia|-graviton)?", image_repo_name):
        pytest.skip(
            "Non-gpu tensorflow-inference images will be tested in test_tf_serving_version_cpu."
        )

    tested_framework, tag_framework_version = get_framework_and_version_from_tag(
        image)
    # Framework name may include huggingface
    if tested_framework.startswith('huggingface_'):
        tested_framework = tested_framework[len("huggingface_"):]
    # Module name is torch
    if tested_framework == "pytorch":
        tested_framework = "torch"
    elif tested_framework == "autogluon":
        tested_framework = "autogluon.core"
    ctx = Context()
    container_name = get_container_name("framework-version", image)
    start_container(container_name, image, ctx)
    output = run_cmd_on_container(
        container_name, ctx, f"import {tested_framework}; print({tested_framework}.__version__)", executable="python"
    )
    if is_canary_context():
        assert tag_framework_version in output.stdout.strip()
    else:
        if tested_framework == "autogluon.core":
            versions_map = {
                # container version -> autogluon version
                '0.3.2': '0.3.1',
            }
            version_to_check = versions_map.get(tag_framework_version, tag_framework_version)
            assert output.stdout.strip().startswith(version_to_check)
        # Habana v1.2 binary does not follow the X.Y.Z+cpu naming convention
        elif "habana" not in image_repo_name:
            if tested_framework == "torch" and Version(tag_framework_version) >= Version("1.10.0"):
                torch_version_pattern = r"{torch_version}(\+cpu)".format(torch_version=tag_framework_version)
                assert re.fullmatch(torch_version_pattern, output.stdout.strip()), (
                    f"torch.__version__ = {output.stdout.strip()} does not match {torch_version_pattern}\n"
                    f"Please specify framework version as X.Y.Z+cpu"
                )
        else:
            if "neuron" in image:
                assert tag_framework_version in output.stdout.strip()
            if all(_string in image for _string in ["pytorch", "habana", "synapseai1.4.1"]):
                # Habana Pytorch version looks like 1.10.0a0+gitb488e78 for SynapseAI1.3 PT1.10.1 images
                pt_fw_version_pattern = r"(\d+(\.\d+){1,2}(-rc\d)?)((a0\+git\w{7}))"
                pt_fw_version_match = re.fullmatch(pt_fw_version_pattern, output.stdout.strip())
                # This is desired for PT1.10.1 images
                assert pt_fw_version_match.group(1) == "1.10.0"
            else:
                assert tag_framework_version == output.stdout.strip()
    stop_and_remove_container(container_name, ctx)


@pytest.mark.usefixtures("sagemaker", "huggingface")
@pytest.mark.model("N/A")
def test_framework_and_neuron_sdk_version(neuron):
    """
    Gets the neuron sdk tag from the image. For that neuron sdk and the frame work version from
    the image, it gets the expected frame work version. Then checks that the expected framework version
    same as the one on a running container.
    This function test only Neuron images.

    :param image: ECR image URI
    """
    image = neuron

    tested_framework, neuron_tag_framework_version = get_neuron_framework_and_version_from_tag(image)

    # neuron tag is there in pytorch images for now. Once all frameworks have it, then this will
    # be removed
    if neuron_tag_framework_version is None:
        if tested_framework is "pytorch":
            assert neuron_tag_framework_version != None
        else:
            pytest.skip(msg="Neuron SDK tag is not there as part of image")

    # Framework name may include huggingface
    if tested_framework.startswith('huggingface_'):
        tested_framework = tested_framework[len("huggingface_"):]

    if tested_framework == "pytorch":
        tested_framework = "torch_neuron"
    elif tested_framework == "tensorflow":
        tested_framework = "tensorflow_neuron"
    elif tested_framework == "mxnet":
        tested_framework = "mxnet"

    ctx = Context()

    container_name = get_container_name("framework-version-neuron", image)
    start_container(container_name, image, ctx)
    output = run_cmd_on_container(
        container_name, ctx, f"import {tested_framework}; print({tested_framework}.__version__)", executable="python"
    )

    if tested_framework == "mxnet":
        # TODO -For neuron the mx_neuron module does not support the __version__ yet and we
        # can get the version of only the base mxnet model. The base mxnet model just
        # has framework version and does not have the neuron semantic version yet. Till
        # the mx_neuron supports __version__ do the minimal check and not exact match
        _ , tag_framework_version = get_framework_and_version_from_tag(image)
        assert tag_framework_version == output.stdout.strip()
    else:
        assert neuron_tag_framework_version == output.stdout.strip()
    stop_and_remove_container(container_name, ctx)


@pytest.mark.usefixtures("sagemaker", "huggingface")
@pytest.mark.model("N/A")
@pytest.mark.parametrize("ec2_instance_type", ["p3.2xlarge"], indirect=True)
def test_framework_and_cuda_version_gpu(gpu, ec2_connection):
    """
    Check that the framework  and cuda version in the image tag is the same as the one on a running container.

    :param gpu: ECR image URI with "gpu" in the name
    :param ec2_connection: fixture to establish connection with an ec2 instance
    """
    image = gpu
    tested_framework, tag_framework_version = get_framework_and_version_from_tag(
        image)

    image_repo_name, _ = get_repository_and_tag_from_image_uri(image)

    if re.fullmatch(r"(pr-|beta-|nightly-)?tensorflow-inference", image_repo_name) and Version(tag_framework_version) == Version("2.6.3"):
        pytest.skip("Skipping this test for TF 2.6.3 inference as the v2.6.3 version is already on production")

    # Framework Version Check #
    # For tf inference containers, check TF model server version
    if re.fullmatch(r"(pr-|beta-|nightly-)?tensorflow-inference(-eia|-graviton)?", image_repo_name):
        cmd = f"tensorflow_model_server --version"
        output = ec2.execute_ec2_training_test(ec2_connection, image, cmd, executable="bash")
        assert re.match(rf"TensorFlow ModelServer: {tag_framework_version}(\D+)?", output.stdout), \
            f"Cannot find model server version {tag_framework_version} in {output.stdout}"
    else:
        # Framework name may include huggingface
        if tested_framework.startswith('huggingface_'):
            tested_framework = tested_framework[len("huggingface_"):]
            # Replace the trcomp string as it is extracted from ECR repo name
            tested_framework = tested_framework.replace("_trcomp", "")
        # Module name is "torch"
        if tested_framework == "pytorch":
            tested_framework = "torch"
        elif tested_framework == "autogluon":
            tested_framework = "autogluon.core"
        cmd = f"import {tested_framework}; print({tested_framework}.__version__)"
        output = ec2.execute_ec2_training_test(ec2_connection, image, cmd, executable="python")
        if is_canary_context():
            assert tag_framework_version in output.stdout.strip()
        else:
            if tested_framework == "autogluon.core":
                version_to_check = "0.3.1" if tag_framework_version == "0.3.2" else tag_framework_version
                assert output.stdout.strip().startswith(version_to_check)
            elif tested_framework == "torch" and Version(tag_framework_version) >= Version("1.10.0"):
                torch_version_pattern = r"{torch_version}(\+cu\d+)".format(torch_version=tag_framework_version)
                assert re.fullmatch(torch_version_pattern, output.stdout.strip()), (
                    f"torch.__version__ = {output.stdout.strip()} does not match {torch_version_pattern}\n"
                    f"Please specify framework version as X.Y.Z+cuXXX"
                )
            else:
                assert tag_framework_version == output.stdout.strip()

    # CUDA Version Check #
    cuda_version = re.search(r"-cu(\d+)-", image).group(1)

    # MXNet inference/HF tensorflow inference and Autogluon containers do not currently have nvcc in /usr/local/cuda/bin, so check symlink
    if "mxnet-inference" in image or "autogluon" in image or "huggingface-tensorflow-inference" in image:
        cuda_cmd = "readlink /usr/local/cuda"
    else:
        cuda_cmd = "nvcc --version"
    cuda_output = ec2.execute_ec2_training_test(
        ec2_connection, image, cuda_cmd, container_name="cuda_version_test")

    # Ensure that cuda version in tag is in the container
    assert cuda_version in cuda_output.stdout.replace(".", "")


class DependencyCheckFailure(Exception):
    pass


def _run_dependency_check_test(image, ec2_connection):
    # Record any whitelisted medium/low severity CVEs; I.E. allowed_vulnerabilities = {CVE-1000-5555, CVE-9999-9999}
    allowed_vulnerabilities = {
        # Those vulnerabilities are fixed. Current openssl version is 1.1.1g. These are false positive
        "CVE-2016-2109",
        "CVE-2016-2177",
        "CVE-2016-6303",
        "CVE-2016-2182",
    }

    processor = get_processor_from_image_uri(image)

    framework, _ = get_framework_and_version_from_tag(image)
    short_fw_version = re.search(r"(\d+\.\d+)", image).group(1)

    # Allowlist CVE #CVE-2021-3711 for DLCs where openssl is installed using apt-get
    # Check that these versions have been matched on https://ubuntu.com/security/CVE-2021-3711 before adding
    allow_openssl_cve_2021_3711_fw_versions = {
        "tensorflow": {
            "1.15": ["cpu", "gpu", "neuron"],
            "2.3": ["cpu", "gpu"],
            "2.4": ["cpu", "gpu"],
            "2.5": ["cpu", "gpu", "neuron"],
            "2.6": ["cpu", "gpu"],
            "2.7": ["cpu", "gpu", "hpu"],
            "2.8": ["cpu", "gpu", "hpu"],
            "2.9": ["cpu", "gpu"]
        },
        "mxnet": {"1.8": ["neuron"], "1.9": ["cpu", "gpu"]},
        "pytorch": {
            "1.8": ["cpu", "gpu"], 
            "1.10": ["cpu", "hpu"], 
            "1.11": ["cpu", "gpu"],
            "1.12": ["cpu", "gpu"]
        },
        "huggingface_pytorch": {"1.8": ["cpu", "gpu"], "1.9": ["cpu", "gpu"]},
        "huggingface_tensorflow": {"2.4": ["cpu", "gpu"], "2.5": ["cpu", "gpu"], "2.6": ["cpu", "gpu"]},
        "huggingface_tensorflow_trcomp": {"2.6": ["gpu"]},
        "autogluon": {"0.3": ["cpu", "gpu"], "0.4": ["cpu", "gpu"]},
    }

    # Allowlist CVE #CVE-2022-1292 for DLCs where openssl is installed using apt-get
    # Check that these versions have been matched on https://ubuntu.com/security/CVE-2022-1292 before adding
    allow_openssl_cve_2022_1292_fw_versions = {
        "pytorch": {
            "1.10": ["gpu", "cpu", "hpu"],
<<<<<<< HEAD
            "1.11": ["gpu", "cpu", "hpu"],
=======
            "1.11": ["gpu", "cpu"],
            "1.12": ["gpu", "cpu"],
>>>>>>> f043aa14
        },
        "tensorflow": {
            "1.15": ["neuron"],
            "2.5": ["cpu", "gpu", "neuron"],
            "2.6": ["cpu", "gpu"],
            "2.7": ["cpu", "gpu", "hpu"],
            "2.8": ["cpu", "gpu", "hpu"],
            "2.9": ["cpu", "gpu", "hpu"],
        },
        "mxnet": {"1.8": ["neuron"], "1.9": ["cpu", "gpu"]},
        "huggingface_tensorflow": {"2.5": ["gpu"], "2.6": ["gpu"]},
        "autogluon": {"0.3": ["cpu", "gpu"], "0.4": ["cpu", "gpu"]},
        "huggingface_pytorch_trcomp": {"1.9": ["gpu"]},
    }

    if processor in allow_openssl_cve_2021_3711_fw_versions.get(framework, {}).get(short_fw_version, []):
        allowed_vulnerabilities.add("CVE-2021-3711")
    if processor in allow_openssl_cve_2022_1292_fw_versions.get(framework, {}).get(short_fw_version, []):
        allowed_vulnerabilities.add("CVE-2022-1292")

    container_name = f"dep_check_{processor}"
    report_addon = get_container_name("depcheck-report", image)
    dependency_check_report = f"{report_addon}.html"
    html_file = f"{container_name}:/build/dependency-check-report.html"
    test_script = os.path.join(CONTAINER_TESTS_PREFIX, "testDependencyCheck")

    # Execute test, copy results to s3
    ec2.execute_ec2_training_test(
        ec2_connection, image, test_script, container_name=container_name, bin_bash_entrypoint=True
    )
    ec2_connection.run(f"docker cp {html_file} ~/{dependency_check_report}")
    ec2_connection.run(
        f"aws s3 cp ~/{dependency_check_report} s3://dlc-dependency-check")

    # Check for any vulnerabilities not mentioned in allowed_vulnerabilities
    html_output = ec2_connection.run(
        f"cat ~/{dependency_check_report}", hide=True).stdout
    cves = re.findall(r">(CVE-\d+-\d+)</a>", html_output)
    vulnerabilities = set(cves) - allowed_vulnerabilities

    if vulnerabilities:
        vulnerability_severity = {}

        # Check NVD for vulnerability severity to provide this useful info in error message.
        for vulnerability in vulnerabilities:
            try:
                cve_url = f"https://services.nvd.nist.gov/rest/json/cve/1.0/{vulnerability}"

                session = requests.Session()
                session.mount(
                    "https://",
                    requests.adapters.HTTPAdapter(max_retries=Retry(
                        total=5, status_forcelist=[404, 504, 502])),
                )
                response = session.get(cve_url)

                if response.status_code == 200:
                    severity = (
                        response.json()
                        .get("result", {})
                        .get("CVE_Items", [{}])[0]
                        .get("impact", {})
                        .get("baseMetricV2", {})
                        .get("severity", "UNKNOWN")
                    )
                    if vulnerability_severity.get(severity):
                        vulnerability_severity[severity].append(vulnerability)
                    else:
                        vulnerability_severity[severity] = [vulnerability]
            except ConnectionError:
                LOGGER.exception(
                    f"Failed to load NIST data for CVE {vulnerability}")

        # TODO: Remove this once we have whitelisted appropriate LOW/MEDIUM vulnerabilities
        if not (vulnerability_severity.get("CRITICAL") or vulnerability_severity.get("HIGH")):
            return

        raise DependencyCheckFailure(
            f"Unrecognized CVEs have been reported : {vulnerability_severity}. "
            f"Allowed vulnerabilities are {allowed_vulnerabilities or None}. Please see "
            f"{dependency_check_report} for more details."
        )


@pytest.mark.usefixtures("sagemaker", "huggingface")
@pytest.mark.model("N/A")
@pytest.mark.parametrize("ec2_instance_type", ["c5.4xlarge"], indirect=True)
def test_dependency_check_cpu(cpu, ec2_connection, cpu_only, x86_compatible_only):
    _run_dependency_check_test(cpu, ec2_connection)


@pytest.mark.usefixtures("sagemaker", "huggingface")
@pytest.mark.model("N/A")
@pytest.mark.parametrize("ec2_instance_type", ["p3.2xlarge"], indirect=True)
def test_dependency_check_gpu(gpu, ec2_connection, gpu_only):
    _run_dependency_check_test(gpu, ec2_connection)


@pytest.mark.usefixtures("sagemaker")
@pytest.mark.model("N/A")
@pytest.mark.parametrize("ec2_instance_type", ["c5.4xlarge"], indirect=True)
def test_dependency_check_eia(eia, ec2_connection):
    _run_dependency_check_test(eia, ec2_connection)


@pytest.mark.model("N/A")
@pytest.mark.parametrize("ec2_instance_type", ["dl1.24xlarge"], indirect=True)
@pytest.mark.parametrize("ec2_instance_ami", [UBUNTU_18_HPU_DLAMI_US_WEST_2], indirect=True)
def test_dependency_check_hpu(hpu, ec2_connection):
    _run_dependency_check_test(hpu, ec2_connection)


@pytest.mark.usefixtures("sagemaker", "huggingface")
@pytest.mark.model("N/A")
@pytest.mark.parametrize("ec2_instance_type", ["inf1.xlarge"], indirect=True)
def test_dependency_check_neuron(neuron, ec2_connection):
    _run_dependency_check_test(neuron, ec2_connection)


@pytest.mark.usefixtures("sagemaker")
@pytest.mark.model("N/A")
@pytest.mark.parametrize("ec2_instance_type", ["c6g.4xlarge"], indirect=True)
@pytest.mark.parametrize("ec2_instance_ami", [UL18_CPU_ARM64_US_WEST_2], indirect=True)
def test_dependency_check_graviton_cpu(cpu, ec2_connection, graviton_compatible_only):
    _run_dependency_check_test(cpu, ec2_connection)


@pytest.mark.usefixtures("sagemaker")
@pytest.mark.model("N/A")
def test_dataclasses_check(image):
    """
    Ensure there is no dataclasses pip package is installed for python 3.7 and above version.
    Python version retrieved from the ecr image uri is expected in the format `py<major_verion><minor_version>`
    :param image: ECR image URI
    """
    ctx = Context()
    pip_package = "dataclasses"

    container_name = get_container_name("dataclasses-check", image)

    python_version = get_python_version_from_image_uri(image).replace("py","")
    python_version = int(python_version)

    if python_version >= 37:
        start_container(container_name, image, ctx)
        output = run_cmd_on_container(
            container_name, ctx, f"pip show {pip_package}", warn=True)

        if output.return_code == 0:
            pytest.fail(
                f"{pip_package} package exists in the DLC image {image} that has py{python_version} version which is greater than py36 version")
        else:
            LOGGER.info(
                f"{pip_package} package does not exists in the DLC image {image}")
    else:
        pytest.skip(f"Skipping test for DLC image {image} that has py36 version as {pip_package} is not included in the python framework")


@pytest.mark.usefixtures("sagemaker")
@pytest.mark.model("N/A")
def test_pip_check(image):
    """
    Ensure there are no broken requirements on the containers by running "pip check"

    :param image: ECR image URI
    """
    ctx = Context()
    gpu_suffix = "-gpu" if "gpu" in image else ""
    allowed_exception_list = []

    # TF inference containers do not have core tensorflow installed by design. Allowing for this pip check error
    # to occur in order to catch other pip check issues that may be associated with TF inference
    # smclarify binaries have s3fs->aiobotocore dependency which uses older version of botocore. temporarily
    # allowing this to catch other issues
    allowed_tf_exception = re.compile(
        rf"^tensorflow-serving-api{gpu_suffix} \d\.\d+\.\d+ requires tensorflow{gpu_suffix}, which is not installed.$"
    )
    allowed_exception_list.append(allowed_tf_exception)

    allowed_smclarify_exception = re.compile(
        r"^aiobotocore \d+(\.\d+)* has requirement botocore<\d+(\.\d+)*,>=\d+(\.\d+)*, "
        r"but you have botocore \d+(\.\d+)*\.$"
    )
    allowed_exception_list.append(allowed_smclarify_exception)

    # The v0.22 version of tensorflow-io has a bug fixed in v0.23 https://github.com/tensorflow/io/releases/tag/v0.23.0
    allowed_habana_tf_exception = re.compile(rf"^tensorflow-io 0.22.0 requires tensorflow, which is not installed.$")
    allowed_exception_list.append(allowed_habana_tf_exception)

    framework, framework_version = get_framework_and_version_from_tag(image)
    # The v0.21 version of tensorflow-io has a bug fixed in v0.23 https://github.com/tensorflow/io/releases/tag/v0.23.0

    tf263_io21_issue_framework_list = ["tensorflow", "huggingface_tensorflow", "huggingface_tensorflow_trcomp"]
    if framework in tf263_io21_issue_framework_list or Version(framework_version) in SpecifierSet(">=2.6.3,<2.7"):
        allowed_tf263_exception = re.compile(rf"^tensorflow-io 0.21.0 requires tensorflow, which is not installed.$")
        allowed_exception_list.append(allowed_tf263_exception)

    if "autogluon" in image and (("0.3.1" in image) or ("0.3.2" in image)):
        allowed_autogluon_exception = re.compile(
            rf"autogluon-(vision|mxnet) 0.3.1 has requirement Pillow<8.4.0,>=8.3.0, but you have pillow \d+(\.\d+)*"
        )
        allowed_exception_list.append(allowed_autogluon_exception)

    # TF2.9 sagemaker containers introduce tf-models-official which has a known bug where in it does not respect the
    # existing TF installation. https://github.com/tensorflow/models/issues/9267. This package in turn brings in
    # tensorflow-text. Skip checking these two packages as this is an upstream issue.
    if framework == "tensorflow" and Version(framework_version) in SpecifierSet(">=2.9.1"):
        allowed_tf29_exception = re.compile(rf"^(tf-models-official 2.9.1|tensorflow-text 2.9.0) requires tensorflow, which is not installed.")
        allowed_exception_list.append(allowed_tf29_exception)

    # Add null entrypoint to ensure command exits immediately
    output = ctx.run(
        f"docker run --entrypoint='' {image} pip check", hide=True, warn=True)
    if output.return_code != 0:
        if not(any([allowed_exception.match(output.stdout) for allowed_exception in allowed_exception_list])):
            # Rerun pip check test if this is an unexpected failure
            ctx.run(f"docker run --entrypoint='' {image} pip check", hide=True)


@pytest.mark.usefixtures("sagemaker", "huggingface")
@pytest.mark.model("N/A")
def test_cuda_paths(gpu):
    """
    Test to ensure that:
    a. buildspec contains an entry to create the same image as the image URI
    b. directory structure for GPU Dockerfiles has framework version, python version, and cuda version in it

    :param gpu: gpu image uris
    """
    image = gpu
    if "example" in image:
        pytest.skip(
            "Skipping Example Dockerfiles which are not explicitly tied to a cuda version")

    dlc_path = os.getcwd().split("/test/")[0]
    job_type = "training" if "training" in image else "inference"

    # Ensure that image has a supported framework
    framework, framework_version = get_framework_and_version_from_tag(image)

    # Get cuda, framework version, python version through regex
    cuda_version = re.search(r"-(cu\d+)-", image).group(1)
    framework_short_version = None
    python_version = re.search(r"(py\d+)", image).group(1)
    short_python_version = None
    image_tag = re.search(
        r":(\d+(\.\d+){2}(-transformers\d+(\.\d+){2})?-(gpu)-(py\d+)(-cu\d+)-(ubuntu\d+\.\d+)((-e3)?-example|-e3|-sagemaker)?)",
        image,
    ).group(1)

    # replacing '_' by '/' to handle huggingface_<framework> case
    framework = framework.replace("_trcomp", "")
    framework_path = framework.replace("_", "/")
    framework_version_path = os.path.join(
        dlc_path, framework_path, job_type, "docker", framework_version)
    if not os.path.exists(framework_version_path):
        framework_short_version = re.match(
            r"(\d+.\d+)", framework_version).group(1)
        framework_version_path = os.path.join(
            dlc_path, framework_path, job_type, "docker", framework_short_version)
    if not os.path.exists(os.path.join(framework_version_path, python_version)):
        # Use the pyX version as opposed to the pyXY version if pyXY path does not exist
        short_python_version = python_version[:3]

    # Check buildspec for cuda version
    buildspec = "buildspec"
    if is_tf_version("1", image):
        buildspec = "buildspec-tf1"
    if "trcomp" in image:
        buildspec = "buildspec-trcomp"

    image_tag_in_buildspec = False
    dockerfile_spec_abs_path = None
    # Try versioned buildspec first, if it exists
    buildspec_path = os.path.join(dlc_path, framework_path, f"{buildspec}-{framework_short_version.replace('.', '-')}.yml")
    if not os.path.exists(buildspec_path):
        buildspec_path = os.path.join(dlc_path, framework_path, f"{buildspec}.yml")
    buildspec_def = Buildspec()
    buildspec_def.load(buildspec_path)

    for name, image_spec in buildspec_def["images"].items():
        if image_spec["device_type"] == "gpu" and image_spec["tag"] == image_tag:
            image_tag_in_buildspec = True
            dockerfile_spec_abs_path = os.path.join(
                os.path.dirname(
                    framework_version_path), image_spec["docker_file"].lstrip("docker/")
            )
            break
    try:
        assert image_tag_in_buildspec, f"Image tag {image_tag} not found in {buildspec_path}"
    except AssertionError as e:
        if not is_dlc_cicd_context():
            LOGGER.warn(
                f"{e} - not failing, as this is a(n) {os.getenv('BUILD_CONTEXT', 'empty')} build context.")
        else:
            raise

    image_properties_expected_in_dockerfile_path = [
        framework_short_version or framework_version,
        short_python_version or python_version,
        cuda_version,
    ]
    assert all(prop in dockerfile_spec_abs_path for prop in image_properties_expected_in_dockerfile_path), (
        f"Dockerfile location {dockerfile_spec_abs_path} does not contain all the image properties in "
        f"{image_properties_expected_in_dockerfile_path}"
    )

    assert os.path.exists(
        dockerfile_spec_abs_path), f"Cannot find dockerfile for {image} in {dockerfile_spec_abs_path}"


def _assert_artifact_free(output, stray_artifacts):
    """
    Manage looping through assertions to determine that directories don't have known stray files.

    :param output: Invoke result object
    :param stray_artifacts: List of things that should not be present in these directories
    """
    for artifact in stray_artifacts:
        assert not re.search(
            artifact, output.stdout
        ), f"Matched {artifact} in {output.stdout} while running {output.command}"


@pytest.mark.usefixtures("sagemaker")
@pytest.mark.integration("oss_compliance")
@pytest.mark.model("N/A")
@pytest.mark.skipif(not is_dlc_cicd_context(), reason="We need to test OSS compliance only on PRs and pipelines")
def test_oss_compliance(image):
    """
    Run oss compliance check on a container to check if license attribution files exist.
    And upload source of third party packages to S3 bucket.
    """
    THIRD_PARTY_SOURCE_CODE_BUCKET = "aws-dlinfra-licenses"
    THIRD_PARTY_SOURCE_CODE_BUCKET_PATH = "third_party_source_code"
    file = "THIRD_PARTY_SOURCE_CODE_URLS"
    container_name = get_container_name("oss_compliance", image)
    context = Context()
    local_repo_path = get_repository_local_path()
    start_container(container_name, image, context)

    # run compliance test to make sure license attribution files exists. testOSSCompliance is copied as part of Dockerfile
    run_cmd_on_container(container_name, context,
                         "/usr/local/bin/testOSSCompliance /root")

    try:
        context.run(
            f"docker cp {container_name}:/root/{file} {os.path.join(local_repo_path, file)}")
    finally:
        context.run(f"docker rm -f {container_name}", hide=True)

    s3_resource = boto3.resource("s3")

    with open(os.path.join(local_repo_path, file)) as source_code_file:
        for line in source_code_file:
            name, version, url = line.split(" ")
            file_name = f"{name}_v{version}_source_code"
            s3_object_path = f"{THIRD_PARTY_SOURCE_CODE_BUCKET_PATH}/{file_name}.tar.gz"
            local_file_path = os.path.join(local_repo_path, file_name)

            for i in range(3):
                try:
                    if not os.path.isdir(local_file_path):
                        context.run(
                            f"git clone {url.rstrip()} {local_file_path}")
                        context.run(
                            f"tar -czvf {local_file_path}.tar.gz {local_file_path}")
                except Exception as e:
                    time.sleep(1)
                    if i == 2:
                        LOGGER.error(f"Unable to clone git repo. Error: {e}")
                        raise
                    continue
            try:
                if os.path.exists(f"{local_file_path}.tar.gz"):
                    LOGGER.info(f"Uploading package to s3 bucket: {line}")
                    s3_resource.Object(
                        THIRD_PARTY_SOURCE_CODE_BUCKET, s3_object_path).load()
            except botocore.exceptions.ClientError as e:
                if e.response["Error"]["Code"] == "404":
                    try:
                        # using aws cli as using boto3 expects to upload folder by iterating through each file instead of entire folder.
                        context.run(
                            f"aws s3 cp {local_file_path}.tar.gz s3://{THIRD_PARTY_SOURCE_CODE_BUCKET}/{s3_object_path}"
                        )
                        object = s3_resource.Bucket(
                            THIRD_PARTY_SOURCE_CODE_BUCKET).Object(s3_object_path)
                        object.Acl().put(ACL="public-read")
                    except ClientError as e:
                        LOGGER.error(
                            f"Unable to upload source code to bucket {THIRD_PARTY_SOURCE_CODE_BUCKET}. Error: {e}"
                        )
                        raise
                else:
                    LOGGER.error(
                        f"Unable to check if source code is present on bucket {THIRD_PARTY_SOURCE_CODE_BUCKET}. Error: {e}"
                    )
                    raise


@pytest.mark.usefixtures("sagemaker_only")
@pytest.mark.model("N/A")
def test_pytorch_training_sm_env_variables(pytorch_training):
    env_vars = {
        "SAGEMAKER_TRAINING_MODULE": "sagemaker_pytorch_container.training:main"
    }
    container_name_prefix = "pt_training_sm_env"
    execute_env_variables_test(
        image_uri=pytorch_training,
        env_vars_to_test=env_vars,
        container_name_prefix=container_name_prefix
    )


@pytest.mark.usefixtures("sagemaker_only")
@pytest.mark.model("N/A")
def test_pytorch_inference_sm_env_variables(pytorch_inference):
    env_vars = {
        "SAGEMAKER_SERVING_MODULE": "sagemaker_pytorch_serving_container.serving:main"
    }
    container_name_prefix = "pt_inference_sm_env"
    execute_env_variables_test(
        image_uri=pytorch_inference,
        env_vars_to_test=env_vars,
        container_name_prefix=container_name_prefix
    )


@pytest.mark.usefixtures("sagemaker_only")
@pytest.mark.model("N/A")
def test_tensorflow_training_sm_env_variables(tensorflow_training):
    env_vars = {
        "SAGEMAKER_TRAINING_MODULE": "sagemaker_tensorflow_container.training:main"
    }
    container_name_prefix = "tf_training_sm_env"
    execute_env_variables_test(
        image_uri=tensorflow_training,
        env_vars_to_test=env_vars,
        container_name_prefix=container_name_prefix
    )


@pytest.mark.usefixtures("sagemaker_only")
@pytest.mark.model("N/A")
def test_tensorflow_inference_sm_env_variables(tensorflow_inference):
    _, fw_version = get_framework_and_version_from_tag(tensorflow_inference)
    version_obj = Version(fw_version)
    tf_short_version = f"{version_obj.major}.{version_obj.minor}"
    env_vars = {
        "SAGEMAKER_TFS_VERSION": tf_short_version
    }
    container_name_prefix = "tf_inference_sm_env"
    execute_env_variables_test(
        image_uri=tensorflow_inference,
        env_vars_to_test=env_vars,
        container_name_prefix=container_name_prefix
    )


@pytest.mark.usefixtures("sagemaker_only")
@pytest.mark.model("N/A")
def test_mxnet_training_sm_env_variables(mxnet_training):
    env_vars = {
        "SAGEMAKER_TRAINING_MODULE": "sagemaker_mxnet_container.training:main"
    }
    container_name_prefix = "mx_training_sm_env"
    execute_env_variables_test(
        image_uri=mxnet_training,
        env_vars_to_test=env_vars,
        container_name_prefix=container_name_prefix
    )<|MERGE_RESOLUTION|>--- conflicted
+++ resolved
@@ -425,12 +425,8 @@
     allow_openssl_cve_2022_1292_fw_versions = {
         "pytorch": {
             "1.10": ["gpu", "cpu", "hpu"],
-<<<<<<< HEAD
             "1.11": ["gpu", "cpu", "hpu"],
-=======
-            "1.11": ["gpu", "cpu"],
             "1.12": ["gpu", "cpu"],
->>>>>>> f043aa14
         },
         "tensorflow": {
             "1.15": ["neuron"],
