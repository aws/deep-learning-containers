import os
import re
import subprocess
import botocore
import boto3
import time

from packaging.version import Version
from packaging.specifiers import SpecifierSet

import pytest
import requests

from urllib3.util.retry import Retry
from invoke.context import Context
from botocore.exceptions import ClientError

from src.buildspec import Buildspec
from test.test_utils import (
    LOGGER,
    CONTAINER_TESTS_PREFIX,
    ec2,
    get_container_name,
    get_framework_and_version_from_tag,
    get_neuron_framework_and_version_from_tag,
    is_canary_context,
    is_dlc_cicd_context,
    run_cmd_on_container,
    start_container,
    stop_and_remove_container,
    get_repository_local_path,
    get_repository_and_tag_from_image_uri,
    get_python_version_from_image_uri,
    is_tf_version,
    get_processor_from_image_uri,
    execute_env_variables_test,
    UL18_CPU_ARM64_US_WEST_2,
    UBUNTU_18_HPU_DLAMI_US_WEST_2
)


@pytest.mark.usefixtures("sagemaker")
@pytest.mark.model("N/A")
@pytest.mark.canary("Run stray file test regularly on production images")
def test_stray_files(image):
    """
    Test to ensure that unnecessary build artifacts are not present in any easily visible or tmp directories

    :param image: ECR image URI
    """
    ctx = Context()
    container_name = get_container_name("test_tmp_dirs", image)
    start_container(container_name, image, ctx)

    # Running list of artifacts/artifact regular expressions we do not want in any of the directories
    stray_artifacts = [r"\.py"]

    # Running list of allowed files in the /tmp directory
    allowed_tmp_files = ["hsperfdata_root"]

    # Ensure stray artifacts are not in the tmp directory
    tmp = run_cmd_on_container(container_name, ctx, "ls -A /tmp")
    _assert_artifact_free(tmp, stray_artifacts)

    # Ensure tmp dir is empty except for whitelisted files
    tmp_files = tmp.stdout.split()
    for tmp_file in tmp_files:
        assert (
            tmp_file in allowed_tmp_files
        ), f"Found unexpected file in tmp dir: {tmp_file}. Allowed tmp files: {allowed_tmp_files}"

    # We always expect /var/tmp to be empty
    var_tmp = run_cmd_on_container(container_name, ctx, "ls -A /var/tmp")
    _assert_artifact_free(var_tmp, stray_artifacts)
    assert var_tmp.stdout.strip() == ""

    # Additional check of home and root directories to ensure that stray artifacts are not present
    home = run_cmd_on_container(container_name, ctx, "ls -A ~")
    _assert_artifact_free(home, stray_artifacts)

    root = run_cmd_on_container(container_name, ctx, "ls -A /")
    _assert_artifact_free(root, stray_artifacts)


@pytest.mark.usefixtures("sagemaker")
@pytest.mark.model("N/A")
@pytest.mark.canary("Run python version test regularly on production images")
def test_python_version(image):
    """
    Check that the python version in the image tag is the same as the one on a running container.

    :param image: ECR image URI
    """
    ctx = Context()
    container_name = get_container_name("py-version", image)

    py_version = ""
    for tag_split in image.split("-"):
        if tag_split.startswith("py"):
            if len(tag_split) > 3:
                py_version = f"Python {tag_split[2]}.{tag_split[3]}"
            else:
                py_version = f"Python {tag_split[2]}"
    start_container(container_name, image, ctx)
    output = run_cmd_on_container(container_name, ctx, "python --version")

    # Due to py2 deprecation, Python2 version gets streamed to stderr. Python installed via Conda also appears to
    # stream to stderr (in some cases).
    container_py_version = output.stdout + output.stderr

    assert py_version in container_py_version, f"Cannot find {py_version} in {container_py_version}"


@pytest.mark.usefixtures("sagemaker")
@pytest.mark.model("N/A")
def test_ubuntu_version(image):
    """
    Check that the ubuntu version in the image tag is the same as the one on a running container.

    :param image: ECR image URI
    """
    ctx = Context()
    container_name = get_container_name("ubuntu-version", image)

    ubuntu_version = ""
    for tag_split in image.split("-"):
        if tag_split.startswith("ubuntu"):
            ubuntu_version = tag_split.split("ubuntu")[-1]

    start_container(container_name, image, ctx)
    output = run_cmd_on_container(container_name, ctx, "cat /etc/os-release")
    container_ubuntu_version = output.stdout

    assert "Ubuntu" in container_ubuntu_version
    assert ubuntu_version in container_ubuntu_version


@pytest.mark.usefixtures("sagemaker")
@pytest.mark.model("N/A")
@pytest.mark.canary("Run non-gpu tf serving version test regularly on production images")
def test_tf_serving_version_cpu(tensorflow_inference):
    """
    For non-huggingface non-GPU TF inference images, check that the tag version matches the version of TF serving
    in the container.

    Huggingface includes MMS and core TF, hence the versioning scheme is based off of the underlying tensorflow
    framework version, rather than the TF serving version.

    GPU inference images will be tested along side `test_framework_and_cuda_version_gpu` in order to be judicious
    about GPU resources. This test can run directly on the host, and thus does not require additional resources
    to be spun up.

    @param tensorflow_inference: ECR image URI
    """
    # Set local variable to clarify contents of fixture
    image = tensorflow_inference

    if "gpu" in image:
        pytest.skip(
            "GPU images will have their framework version tested in test_framework_and_cuda_version_gpu")
    if "neuron" in image:
        pytest.skip(
            "Neuron images will have their framework version tested in test_framework_and_neuron_sdk_version")

    _, tag_framework_version = get_framework_and_version_from_tag(
        image)

    ctx = Context()
    container_name = get_container_name("tf-serving-version", image)
    start_container(container_name, image, ctx)
    output = run_cmd_on_container(
        container_name, ctx, "tensorflow_model_server --version", executable="bash"
    )
    assert re.match(rf"TensorFlow ModelServer: {tag_framework_version}(\D+)?", output.stdout), \
        f"Cannot find model server version {tag_framework_version} in {output.stdout}"

    stop_and_remove_container(container_name, ctx)


@pytest.mark.usefixtures("sagemaker", "huggingface")
@pytest.mark.model("N/A")
@pytest.mark.canary("Run non-gpu framework version test regularly on production images")
def test_framework_version_cpu(image):
    """
    Check that the framework version in the image tag is the same as the one on a running container.
    This function tests CPU, EIA images.

    :param image: ECR image URI
    """
    if "gpu" in image:
        pytest.skip(
            "GPU images will have their framework version tested in test_framework_and_cuda_version_gpu")
    if "neuron" in image:
        pytest.skip(
            "Neuron images will have their framework version tested in test_framework_and_neuron_sdk_version")
    image_repo_name, _ = get_repository_and_tag_from_image_uri(image)
    if re.fullmatch(r"(pr-|beta-|nightly-)?tensorflow-inference(-eia|-graviton)?", image_repo_name):
        pytest.skip(
            "Non-gpu tensorflow-inference images will be tested in test_tf_serving_version_cpu."
        )

    tested_framework, tag_framework_version = get_framework_and_version_from_tag(
        image)
    # Framework name may include huggingface
    if tested_framework.startswith('huggingface_'):
        tested_framework = tested_framework[len("huggingface_"):]
    # Module name is torch
    if tested_framework == "pytorch":
        tested_framework = "torch"
    elif tested_framework == "autogluon":
        tested_framework = "autogluon.core"
    ctx = Context()
    container_name = get_container_name("framework-version", image)
    start_container(container_name, image, ctx)
    output = run_cmd_on_container(
        container_name, ctx, f"import {tested_framework}; print({tested_framework}.__version__)", executable="python"
    )
    if is_canary_context():
        assert tag_framework_version in output.stdout.strip()
    else:
        if tested_framework == "autogluon.core":
            versions_map = {
                # container version -> autogluon version
                '0.3.2': '0.3.1',
            }
            version_to_check = versions_map.get(tag_framework_version, tag_framework_version)
            assert output.stdout.strip().startswith(version_to_check)
        # Habana v1.2 binary does not follow the X.Y.Z+cpu naming convention
        elif "habana" not in image_repo_name:
            if tested_framework == "torch" and Version(tag_framework_version) >= Version("1.10.0"):
                torch_version_pattern = r"{torch_version}(\+cpu)".format(torch_version=tag_framework_version)
                assert re.fullmatch(torch_version_pattern, output.stdout.strip()), (
                    f"torch.__version__ = {output.stdout.strip()} does not match {torch_version_pattern}\n"
                    f"Please specify framework version as X.Y.Z+cpu"
                )
        else:
            if "neuron" in image:
                assert tag_framework_version in output.stdout.strip()
            if all(_string in image for _string in ["pytorch", "habana", "synapseai1.3.0"]):
                # Habana Pytorch version looks like 1.10.0a0+gitb488e78 for SynapseAI1.3 PT1.10.1 images
                pt_fw_version_pattern = r"(\d+(\.\d+){1,2}(-rc\d)?)((a0\+git\w{7}))"
                pt_fw_version_match = re.fullmatch(pt_fw_version_pattern, output.stdout.strip())
                # This is desired for PT1.10.1 images
                assert pt_fw_version_match.group(1) == "1.10.0"
            else:
                assert tag_framework_version == output.stdout.strip()
    stop_and_remove_container(container_name, ctx)


@pytest.mark.usefixtures("sagemaker", "huggingface")
@pytest.mark.model("N/A")
def test_framework_and_neuron_sdk_version(neuron):
    """
    Gets the neuron sdk tag from the image. For that neuron sdk and the frame work version from
    the image, it gets the expected frame work version. Then checks that the expected framework version
    same as the one on a running container.
    This function test only Neuron images.

    :param image: ECR image URI
    """
    image = neuron

    tested_framework, neuron_tag_framework_version = get_neuron_framework_and_version_from_tag(image)

    # neuron tag is there in pytorch images for now. Once all frameworks have it, then this will
    # be removed
    if neuron_tag_framework_version is None:
        if tested_framework is "pytorch":
            assert neuron_tag_framework_version != None
        else:
            pytest.skip(msg="Neuron SDK tag is not there as part of image")

    # Framework name may include huggingface
    if tested_framework.startswith('huggingface_'):
        tested_framework = tested_framework[len("huggingface_"):]

    if tested_framework == "pytorch":
        tested_framework = "torch_neuron"
    elif tested_framework == "tensorflow":
        tested_framework = "tensorflow_neuron"
    elif tested_framework == "mxnet":
        tested_framework = "mxnet"

    ctx = Context()

    container_name = get_container_name("framework-version-neuron", image)
    start_container(container_name, image, ctx)
    output = run_cmd_on_container(
        container_name, ctx, f"import {tested_framework}; print({tested_framework}.__version__)", executable="python"
    )

    if tested_framework == "mxnet":
        # TODO -For neuron the mx_neuron module does not support the __version__ yet and we
        # can get the version of only the base mxnet model. The base mxnet model just
        # has framework version and does not have the neuron semantic version yet. Till
        # the mx_neuron supports __version__ do the minimal check and not exact match
        _ , tag_framework_version = get_framework_and_version_from_tag(image)
        assert tag_framework_version == output.stdout.strip()
    else:
        assert neuron_tag_framework_version == output.stdout.strip()
    stop_and_remove_container(container_name, ctx)


@pytest.mark.usefixtures("sagemaker", "huggingface")
@pytest.mark.model("N/A")
@pytest.mark.parametrize("ec2_instance_type", ["p3.2xlarge"], indirect=True)
def test_framework_and_cuda_version_gpu(gpu, ec2_connection):
    """
    Check that the framework  and cuda version in the image tag is the same as the one on a running container.

    :param gpu: ECR image URI with "gpu" in the name
    :param ec2_connection: fixture to establish connection with an ec2 instance
    """
    image = gpu
    tested_framework, tag_framework_version = get_framework_and_version_from_tag(
        image)

    image_repo_name, _ = get_repository_and_tag_from_image_uri(image)
    # Framework Version Check #
    # For tf inference containers, check TF model server version
    if re.fullmatch(r"(pr-|beta-|nightly-)?tensorflow-inference(-eia|-graviton)?", image_repo_name):
        cmd = f"tensorflow_model_server --version"
        output = ec2.execute_ec2_training_test(ec2_connection, image, cmd, executable="bash")
        assert re.match(rf"TensorFlow ModelServer: {tag_framework_version}(\D+)?", output.stdout), \
            f"Cannot find model server version {tag_framework_version} in {output.stdout}"
    else:
        # Framework name may include huggingface
        if tested_framework.startswith('huggingface_'):
            tested_framework = tested_framework[len("huggingface_"):]
        # Module name is "torch"
        if tested_framework == "pytorch":
            tested_framework = "torch"
        elif tested_framework == "autogluon":
            tested_framework = "autogluon.core"
        cmd = f"import {tested_framework}; print({tested_framework}.__version__)"
        output = ec2.execute_ec2_training_test(ec2_connection, image, cmd, executable="python")
        if is_canary_context():
            assert tag_framework_version in output.stdout.strip()
        else:
            if tested_framework == "autogluon.core":
                version_to_check = "0.3.1" if tag_framework_version == "0.3.2" else tag_framework_version
                assert output.stdout.strip().startswith(version_to_check)
            elif tested_framework == "torch" and Version(tag_framework_version) >= Version("1.10.0"):
                torch_version_pattern = r"{torch_version}(\+cu\d+)".format(torch_version=tag_framework_version)
                assert re.fullmatch(torch_version_pattern, output.stdout.strip()), (
                    f"torch.__version__ = {output.stdout.strip()} does not match {torch_version_pattern}\n"
                    f"Please specify framework version as X.Y.Z+cuXXX"
                )
            else:
                assert tag_framework_version == output.stdout.strip()

    # CUDA Version Check #
    cuda_version = re.search(r"-cu(\d+)-", image).group(1)

    # MXNet inference/HF tensorflow inference and Autogluon containers do not currently have nvcc in /usr/local/cuda/bin, so check symlink
    if "mxnet-inference" in image or "autogluon" in image or "huggingface-tensorflow-inference" in image:
        cuda_cmd = "readlink /usr/local/cuda"
    else:
        cuda_cmd = "nvcc --version"
    cuda_output = ec2.execute_ec2_training_test(
        ec2_connection, image, cuda_cmd, container_name="cuda_version_test")

    # Ensure that cuda version in tag is in the container
    assert cuda_version in cuda_output.stdout.replace(".", "")


class DependencyCheckFailure(Exception):
    pass


def _run_dependency_check_test(image, ec2_connection):
    # Record any whitelisted medium/low severity CVEs; I.E. allowed_vulnerabilities = {CVE-1000-5555, CVE-9999-9999}
    allowed_vulnerabilities = {
        # Those vulnerabilities are fixed. Current openssl version is 1.1.1g. These are false positive
        "CVE-2016-2109",
        "CVE-2016-2177",
        "CVE-2016-6303",
        "CVE-2016-2182",
    }

    processor = get_processor_from_image_uri(image)

    framework, _ = get_framework_and_version_from_tag(image)
    short_fw_version = re.search(r"(\d+\.\d+)", image).group(1)

    # Allowlist CVE #CVE-2021-3711 for DLCs where openssl is installed using apt-get
    # Check that these versions have been matched on https://ubuntu.com/security/CVE-2021-3711 before adding
    allow_openssl_cve_2021_3711_fw_versions = {
        "tensorflow": {
            "1.15": ["cpu", "gpu", "neuron"],
            "2.3": ["cpu", "gpu"],
            "2.4": ["cpu", "gpu"],
            "2.5": ["cpu", "gpu", "neuron"],
            "2.6": ["cpu", "gpu"],
            "2.7": ["cpu", "gpu", "hpu"],
            "2.8": ["cpu", "gpu", "hpu"],
            "2.9": ["cpu", "gpu"]
        },
        "mxnet": {"1.8": ["neuron"], "1.9": ["cpu", "gpu"]},
        "pytorch": {"1.8": ["cpu", "gpu"], "1.10": ["cpu", "hpu"], "1.11": ["cpu", "gpu"]},
        "huggingface_pytorch": {"1.8": ["cpu", "gpu"], "1.9": ["cpu", "gpu"]},
        "huggingface_tensorflow": {"2.4": ["cpu", "gpu"], "2.5": ["cpu", "gpu"], "2.6": ["cpu", "gpu"]},
        "autogluon": {"0.3": ["cpu", "gpu"], "0.4": ["cpu", "gpu"]},
    }

    # Allowlist CVE #CVE-2022-1292 for DLCs where openssl is installed using apt-get
    # Check that these versions have been matched on https://ubuntu.com/security/CVE-2022-1292 before adding
    allow_openssl_cve_2022_1292_fw_versions = {
        "pytorch": {
            "1.10": ["gpu", "cpu", "hpu"],
            "1.11": ["gpu", "cpu"],
        },
        "tensorflow": {
            "1.15": ["neuron"],
<<<<<<< HEAD
            "2.5": ["cpu", "gpu","neuron"],
=======
            "2.5": ["neuron"],
            "2.6": ["cpu", "gpu"],
            "2.7": ["cpu", "gpu", "hpu"],
>>>>>>> d21308a2
            "2.8": ["cpu", "gpu"],
            "2.9": ["cpu", "gpu"]
        },
        "mxnet": {"1.8": ["neuron"], "1.9": ["cpu", "gpu"]},
        "autogluon": {"0.3": ["cpu", "gpu"], "0.4": ["cpu", "gpu"]},
    }

    if processor in allow_openssl_cve_2021_3711_fw_versions.get(framework, {}).get(short_fw_version, []):
        allowed_vulnerabilities.add("CVE-2021-3711")
    if processor in allow_openssl_cve_2022_1292_fw_versions.get(framework, {}).get(short_fw_version, []):
        allowed_vulnerabilities.add("CVE-2022-1292")

    container_name = f"dep_check_{processor}"
    report_addon = get_container_name("depcheck-report", image)
    dependency_check_report = f"{report_addon}.html"
    html_file = f"{container_name}:/build/dependency-check-report.html"
    test_script = os.path.join(CONTAINER_TESTS_PREFIX, "testDependencyCheck")

    # Execute test, copy results to s3
    ec2.execute_ec2_training_test(
        ec2_connection, image, test_script, container_name=container_name, bin_bash_entrypoint=True
    )
    ec2_connection.run(f"docker cp {html_file} ~/{dependency_check_report}")
    ec2_connection.run(
        f"aws s3 cp ~/{dependency_check_report} s3://dlc-dependency-check")

    # Check for any vulnerabilities not mentioned in allowed_vulnerabilities
    html_output = ec2_connection.run(
        f"cat ~/{dependency_check_report}", hide=True).stdout
    cves = re.findall(r">(CVE-\d+-\d+)</a>", html_output)
    vulnerabilities = set(cves) - allowed_vulnerabilities

    if vulnerabilities:
        vulnerability_severity = {}

        # Check NVD for vulnerability severity to provide this useful info in error message.
        for vulnerability in vulnerabilities:
            try:
                cve_url = f"https://services.nvd.nist.gov/rest/json/cve/1.0/{vulnerability}"

                session = requests.Session()
                session.mount(
                    "https://",
                    requests.adapters.HTTPAdapter(max_retries=Retry(
                        total=5, status_forcelist=[404, 504, 502])),
                )
                response = session.get(cve_url)

                if response.status_code == 200:
                    severity = (
                        response.json()
                        .get("result", {})
                        .get("CVE_Items", [{}])[0]
                        .get("impact", {})
                        .get("baseMetricV2", {})
                        .get("severity", "UNKNOWN")
                    )
                    if vulnerability_severity.get(severity):
                        vulnerability_severity[severity].append(vulnerability)
                    else:
                        vulnerability_severity[severity] = [vulnerability]
            except ConnectionError:
                LOGGER.exception(
                    f"Failed to load NIST data for CVE {vulnerability}")

        # TODO: Remove this once we have whitelisted appropriate LOW/MEDIUM vulnerabilities
        if not (vulnerability_severity.get("CRITICAL") or vulnerability_severity.get("HIGH")):
            return

        raise DependencyCheckFailure(
            f"Unrecognized CVEs have been reported : {vulnerability_severity}. "
            f"Allowed vulnerabilities are {allowed_vulnerabilities or None}. Please see "
            f"{dependency_check_report} for more details."
        )


@pytest.mark.usefixtures("sagemaker", "huggingface")
@pytest.mark.model("N/A")
@pytest.mark.parametrize("ec2_instance_type", ["c5.4xlarge"], indirect=True)
def test_dependency_check_cpu(cpu, ec2_connection, cpu_only, x86_compatible_only):
    _run_dependency_check_test(cpu, ec2_connection)


@pytest.mark.usefixtures("sagemaker", "huggingface")
@pytest.mark.model("N/A")
@pytest.mark.parametrize("ec2_instance_type", ["p3.2xlarge"], indirect=True)
def test_dependency_check_gpu(gpu, ec2_connection, gpu_only):
    _run_dependency_check_test(gpu, ec2_connection)


@pytest.mark.usefixtures("sagemaker")
@pytest.mark.model("N/A")
@pytest.mark.parametrize("ec2_instance_type", ["c5.4xlarge"], indirect=True)
def test_dependency_check_eia(eia, ec2_connection):
    _run_dependency_check_test(eia, ec2_connection)


@pytest.mark.model("N/A")
@pytest.mark.parametrize("ec2_instance_type", ["dl1.24xlarge"], indirect=True)
@pytest.mark.parametrize("ec2_instance_ami", [UBUNTU_18_HPU_DLAMI_US_WEST_2], indirect=True)
def test_dependency_check_hpu(hpu, ec2_connection):
    _run_dependency_check_test(hpu, ec2_connection)


@pytest.mark.usefixtures("sagemaker", "huggingface")
@pytest.mark.model("N/A")
@pytest.mark.parametrize("ec2_instance_type", ["inf1.xlarge"], indirect=True)
def test_dependency_check_neuron(neuron, ec2_connection):
    _run_dependency_check_test(neuron, ec2_connection)


@pytest.mark.usefixtures("sagemaker")
@pytest.mark.model("N/A")
@pytest.mark.parametrize("ec2_instance_type", ["c6g.4xlarge"], indirect=True)
@pytest.mark.parametrize("ec2_instance_ami", [UL18_CPU_ARM64_US_WEST_2], indirect=True)
def test_dependency_check_graviton_cpu(cpu, ec2_connection, graviton_compatible_only):
    _run_dependency_check_test(cpu, ec2_connection)


@pytest.mark.usefixtures("sagemaker")
@pytest.mark.model("N/A")
def test_dataclasses_check(image):
    """
    Ensure there is no dataclasses pip package is installed for python 3.7 and above version.
    Python version retrieved from the ecr image uri is expected in the format `py<major_verion><minor_version>`
    :param image: ECR image URI
    """
    ctx = Context()
    pip_package = "dataclasses"

    container_name = get_container_name("dataclasses-check", image)

    python_version = get_python_version_from_image_uri(image).replace("py","")
    python_version = int(python_version)

    if python_version >= 37:
        start_container(container_name, image, ctx)
        output = run_cmd_on_container(
            container_name, ctx, f"pip show {pip_package}", warn=True)

        if output.return_code == 0:
            pytest.fail(
                f"{pip_package} package exists in the DLC image {image} that has py{python_version} version which is greater than py36 version")
        else:
            LOGGER.info(
                f"{pip_package} package does not exists in the DLC image {image}")
    else:
        pytest.skip(f"Skipping test for DLC image {image} that has py36 version as {pip_package} is not included in the python framework")


@pytest.mark.usefixtures("sagemaker")
@pytest.mark.model("N/A")
def test_pip_check(image):
    """
    Ensure there are no broken requirements on the containers by running "pip check"

    :param image: ECR image URI
    """
    ctx = Context()
    gpu_suffix = "-gpu" if "gpu" in image else ""
    allowed_exception_list = []

    # TF inference containers do not have core tensorflow installed by design. Allowing for this pip check error
    # to occur in order to catch other pip check issues that may be associated with TF inference
    # smclarify binaries have s3fs->aiobotocore dependency which uses older version of botocore. temporarily
    # allowing this to catch other issues
    allowed_tf_exception = re.compile(
        rf"^tensorflow-serving-api{gpu_suffix} \d\.\d+\.\d+ requires tensorflow{gpu_suffix}, which is not installed.$"
    )
    allowed_exception_list.append(allowed_tf_exception)

    allowed_smclarify_exception = re.compile(
        r"^aiobotocore \d+(\.\d+)* has requirement botocore<\d+(\.\d+)*,>=\d+(\.\d+)*, "
        r"but you have botocore \d+(\.\d+)*\.$"
    )
    allowed_exception_list.append(allowed_smclarify_exception)

    # The v0.22 version of tensorflow-io has a bug fixed in v0.23 https://github.com/tensorflow/io/releases/tag/v0.23.0
    allowed_habana_tf_exception = re.compile(rf"^tensorflow-io 0.22.0 requires tensorflow, which is not installed.$")
    allowed_exception_list.append(allowed_habana_tf_exception)

    framework, framework_version = get_framework_and_version_from_tag(image)
    # The v0.21 version of tensorflow-io has a bug fixed in v0.23 https://github.com/tensorflow/io/releases/tag/v0.23.0
    if framework == "tensorflow" or framework == "huggingface_tensorflow" and Version(framework_version) in SpecifierSet(">=2.6.3,<2.7"):
        allowed_tf263_exception = re.compile(rf"^tensorflow-io 0.21.0 requires tensorflow, which is not installed.$")
        allowed_exception_list.append(allowed_tf263_exception)

    if "autogluon" in image and (("0.3.1" in image) or ("0.3.2" in image)):
        allowed_autogluon_exception = re.compile(
            rf"autogluon-(vision|mxnet) 0.3.1 has requirement Pillow<8.4.0,>=8.3.0, but you have pillow \d+(\.\d+)*"
        )
        allowed_exception_list.append(allowed_autogluon_exception)

    # Add null entrypoint to ensure command exits immediately
    output = ctx.run(
        f"docker run --entrypoint='' {image} pip check", hide=True, warn=True)
    if output.return_code != 0:
        if not(any([allowed_exception.match(output.stdout) for allowed_exception in allowed_exception_list])):
            # Rerun pip check test if this is an unexpected failure
            ctx.run(f"docker run --entrypoint='' {image} pip check", hide=True)


@pytest.mark.usefixtures("sagemaker", "huggingface")
@pytest.mark.model("N/A")
def test_cuda_paths(gpu):
    """
    Test to ensure that:
    a. buildspec contains an entry to create the same image as the image URI
    b. directory structure for GPU Dockerfiles has framework version, python version, and cuda version in it

    :param gpu: gpu image uris
    """
    image = gpu
    if "example" in image:
        pytest.skip(
            "Skipping Example Dockerfiles which are not explicitly tied to a cuda version")

    dlc_path = os.getcwd().split("/test/")[0]
    job_type = "training" if "training" in image else "inference"

    # Ensure that image has a supported framework
    framework, framework_version = get_framework_and_version_from_tag(image)

    # Get cuda, framework version, python version through regex
    cuda_version = re.search(r"-(cu\d+)-", image).group(1)
    framework_short_version = None
    python_version = re.search(r"(py\d+)", image).group(1)
    short_python_version = None
    image_tag = re.search(
        r":(\d+(\.\d+){2}(-transformers\d+(\.\d+){2})?-(gpu)-(py\d+)(-cu\d+)-(ubuntu\d+\.\d+)((-e3)?-example|-e3|-sagemaker)?)",
        image,
    ).group(1)

    # replacing '_' by '/' to handle huggingface_<framework> case
    framework_path = framework.replace("_", "/")
    framework_version_path = os.path.join(
        dlc_path, framework_path, job_type, "docker", framework_version)
    if not os.path.exists(framework_version_path):
        framework_short_version = re.match(
            r"(\d+.\d+)", framework_version).group(1)
        framework_version_path = os.path.join(
            dlc_path, framework_path, job_type, "docker", framework_short_version)
    if not os.path.exists(os.path.join(framework_version_path, python_version)):
        # Use the pyX version as opposed to the pyXY version if pyXY path does not exist
        short_python_version = python_version[:3]

    # Check buildspec for cuda version
    buildspec = "buildspec.yml"
    if is_tf_version("1", image):
        buildspec = "buildspec-tf1.yml"

    image_tag_in_buildspec = False
    dockerfile_spec_abs_path = None
    buildspec_path = os.path.join(dlc_path, framework_path, buildspec)
    buildspec_def = Buildspec()
    buildspec_def.load(buildspec_path)

    for name, image_spec in buildspec_def["images"].items():
        if image_spec["device_type"] == "gpu" and image_spec["tag"] == image_tag:
            image_tag_in_buildspec = True
            dockerfile_spec_abs_path = os.path.join(
                os.path.dirname(
                    framework_version_path), image_spec["docker_file"].lstrip("docker/")
            )
            break
    try:
        assert image_tag_in_buildspec, f"Image tag {image_tag} not found in {buildspec_path}"
    except AssertionError as e:
        if not is_dlc_cicd_context():
            LOGGER.warn(
                f"{e} - not failing, as this is a(n) {os.getenv('BUILD_CONTEXT', 'empty')} build context.")
        else:
            raise

    image_properties_expected_in_dockerfile_path = [
        framework_short_version or framework_version,
        short_python_version or python_version,
        cuda_version,
    ]
    assert all(prop in dockerfile_spec_abs_path for prop in image_properties_expected_in_dockerfile_path), (
        f"Dockerfile location {dockerfile_spec_abs_path} does not contain all the image properties in "
        f"{image_properties_expected_in_dockerfile_path}"
    )

    assert os.path.exists(
        dockerfile_spec_abs_path), f"Cannot find dockerfile for {image} in {dockerfile_spec_abs_path}"


def _assert_artifact_free(output, stray_artifacts):
    """
    Manage looping through assertions to determine that directories don't have known stray files.

    :param output: Invoke result object
    :param stray_artifacts: List of things that should not be present in these directories
    """
    for artifact in stray_artifacts:
        assert not re.search(
            artifact, output.stdout
        ), f"Matched {artifact} in {output.stdout} while running {output.command}"


@pytest.mark.usefixtures("sagemaker")
@pytest.mark.integration("oss_compliance")
@pytest.mark.model("N/A")
@pytest.mark.skipif(not is_dlc_cicd_context(), reason="We need to test OSS compliance only on PRs and pipelines")
def test_oss_compliance(image):
    """
    Run oss compliance check on a container to check if license attribution files exist.
    And upload source of third party packages to S3 bucket.
    """
    THIRD_PARTY_SOURCE_CODE_BUCKET = "aws-dlinfra-licenses"
    THIRD_PARTY_SOURCE_CODE_BUCKET_PATH = "third_party_source_code"
    file = "THIRD_PARTY_SOURCE_CODE_URLS"
    container_name = get_container_name("oss_compliance", image)
    context = Context()
    local_repo_path = get_repository_local_path()
    start_container(container_name, image, context)

    # run compliance test to make sure license attribution files exists. testOSSCompliance is copied as part of Dockerfile
    run_cmd_on_container(container_name, context,
                         "/usr/local/bin/testOSSCompliance /root")

    try:
        context.run(
            f"docker cp {container_name}:/root/{file} {os.path.join(local_repo_path, file)}")
    finally:
        context.run(f"docker rm -f {container_name}", hide=True)

    s3_resource = boto3.resource("s3")

    with open(os.path.join(local_repo_path, file)) as source_code_file:
        for line in source_code_file:
            name, version, url = line.split(" ")
            file_name = f"{name}_v{version}_source_code"
            s3_object_path = f"{THIRD_PARTY_SOURCE_CODE_BUCKET_PATH}/{file_name}.tar.gz"
            local_file_path = os.path.join(local_repo_path, file_name)

            for i in range(3):
                try:
                    if not os.path.isdir(local_file_path):
                        context.run(
                            f"git clone {url.rstrip()} {local_file_path}")
                        context.run(
                            f"tar -czvf {local_file_path}.tar.gz {local_file_path}")
                except Exception as e:
                    time.sleep(1)
                    if i == 2:
                        LOGGER.error(f"Unable to clone git repo. Error: {e}")
                        raise
                    continue
            try:
                if os.path.exists(f"{local_file_path}.tar.gz"):
                    LOGGER.info(f"Uploading package to s3 bucket: {line}")
                    s3_resource.Object(
                        THIRD_PARTY_SOURCE_CODE_BUCKET, s3_object_path).load()
            except botocore.exceptions.ClientError as e:
                if e.response["Error"]["Code"] == "404":
                    try:
                        # using aws cli as using boto3 expects to upload folder by iterating through each file instead of entire folder.
                        context.run(
                            f"aws s3 cp {local_file_path}.tar.gz s3://{THIRD_PARTY_SOURCE_CODE_BUCKET}/{s3_object_path}"
                        )
                        object = s3_resource.Bucket(
                            THIRD_PARTY_SOURCE_CODE_BUCKET).Object(s3_object_path)
                        object.Acl().put(ACL="public-read")
                    except ClientError as e:
                        LOGGER.error(
                            f"Unable to upload source code to bucket {THIRD_PARTY_SOURCE_CODE_BUCKET}. Error: {e}"
                        )
                        raise
                else:
                    LOGGER.error(
                        f"Unable to check if source code is present on bucket {THIRD_PARTY_SOURCE_CODE_BUCKET}. Error: {e}"
                    )
                    raise


@pytest.mark.usefixtures("sagemaker_only")
@pytest.mark.model("N/A")
def test_pytorch_training_sm_env_variables(pytorch_training):
    env_vars = {
        "SAGEMAKER_TRAINING_MODULE": "sagemaker_pytorch_container.training:main"
    }
    container_name_prefix = "pt_training_sm_env"
    execute_env_variables_test(
        image_uri=pytorch_training,
        env_vars_to_test=env_vars,
        container_name_prefix=container_name_prefix
    )


@pytest.mark.usefixtures("sagemaker_only")
@pytest.mark.model("N/A")
def test_pytorch_inference_sm_env_variables(pytorch_inference):
    env_vars = {
        "SAGEMAKER_SERVING_MODULE": "sagemaker_pytorch_serving_container.serving:main"
    }
    container_name_prefix = "pt_inference_sm_env"
    execute_env_variables_test(
        image_uri=pytorch_inference,
        env_vars_to_test=env_vars,
        container_name_prefix=container_name_prefix
    )


@pytest.mark.usefixtures("sagemaker_only")
@pytest.mark.model("N/A")
def test_tensorflow_training_sm_env_variables(tensorflow_training):
    env_vars = {
        "SAGEMAKER_TRAINING_MODULE": "sagemaker_tensorflow_container.training:main"
    }
    container_name_prefix = "tf_training_sm_env"
    execute_env_variables_test(
        image_uri=tensorflow_training,
        env_vars_to_test=env_vars,
        container_name_prefix=container_name_prefix
    )


@pytest.mark.usefixtures("sagemaker_only")
@pytest.mark.model("N/A")
def test_tensorflow_inference_sm_env_variables(tensorflow_inference):
    _, fw_version = get_framework_and_version_from_tag(tensorflow_inference)
    version_obj = Version(fw_version)
    tf_short_version = f"{version_obj.major}.{version_obj.minor}"
    env_vars = {
        "SAGEMAKER_TFS_VERSION": tf_short_version
    }
    container_name_prefix = "tf_inference_sm_env"
    execute_env_variables_test(
        image_uri=tensorflow_inference,
        env_vars_to_test=env_vars,
        container_name_prefix=container_name_prefix
    )


@pytest.mark.usefixtures("sagemaker_only")
@pytest.mark.model("N/A")
def test_mxnet_training_sm_env_variables(mxnet_training):
    env_vars = {
        "SAGEMAKER_TRAINING_MODULE": "sagemaker_mxnet_container.training:main"
    }
    container_name_prefix = "mx_training_sm_env"
    execute_env_variables_test(
        image_uri=mxnet_training,
        env_vars_to_test=env_vars,
        container_name_prefix=container_name_prefix
    )<|MERGE_RESOLUTION|>--- conflicted
+++ resolved
@@ -412,13 +412,9 @@
         },
         "tensorflow": {
             "1.15": ["neuron"],
-<<<<<<< HEAD
             "2.5": ["cpu", "gpu","neuron"],
-=======
-            "2.5": ["neuron"],
             "2.6": ["cpu", "gpu"],
             "2.7": ["cpu", "gpu", "hpu"],
->>>>>>> d21308a2
             "2.8": ["cpu", "gpu"],
             "2.9": ["cpu", "gpu"]
         },
