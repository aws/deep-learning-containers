import os
import re
import subprocess
import botocore
import boto3
import time

from packaging.version import Version
from packaging.specifiers import SpecifierSet

import pytest
import requests

from urllib3.util.retry import Retry
from invoke.context import Context
from botocore.exceptions import ClientError

from src.buildspec import Buildspec
from test.test_utils import (
    LOGGER,
    CONTAINER_TESTS_PREFIX,
    ec2,
    get_container_name,
    get_framework_and_version_from_tag,
    get_neuron_framework_and_version_from_tag,
    is_canary_context,
    is_dlc_cicd_context,
    run_cmd_on_container,
    start_container,
    stop_and_remove_container,
    get_repository_local_path,
    get_repository_and_tag_from_image_uri,
    get_python_version_from_image_uri,
<<<<<<< HEAD
    construct_buildspec_path,
=======
>>>>>>> 0644b9ba
    is_tf_version,
    get_processor_from_image_uri,
    execute_env_variables_test,
    UL18_CPU_ARM64_US_WEST_2,
    UBUNTU_18_HPU_DLAMI_US_WEST_2
)


@pytest.mark.usefixtures("sagemaker")
@pytest.mark.model("N/A")
@pytest.mark.canary("Run stray file test regularly on production images")
def test_stray_files(image):
    """
    Test to ensure that unnecessary build artifacts are not present in any easily visible or tmp directories

    :param image: ECR image URI
    """
    ctx = Context()
    container_name = get_container_name("test_tmp_dirs", image)
    start_container(container_name, image, ctx)

    # Running list of artifacts/artifact regular expressions we do not want in any of the directories
    stray_artifacts = [r"\.py"]

    # Running list of allowed files in the /tmp directory
    allowed_tmp_files = ["hsperfdata_root"]

    # Ensure stray artifacts are not in the tmp directory
    tmp = run_cmd_on_container(container_name, ctx, "ls -A /tmp")
    _assert_artifact_free(tmp, stray_artifacts)

    # Ensure tmp dir is empty except for whitelisted files
    tmp_files = tmp.stdout.split()
    for tmp_file in tmp_files:
        assert (
            tmp_file in allowed_tmp_files
        ), f"Found unexpected file in tmp dir: {tmp_file}. Allowed tmp files: {allowed_tmp_files}"

    # We always expect /var/tmp to be empty
    var_tmp = run_cmd_on_container(container_name, ctx, "ls -A /var/tmp")
    _assert_artifact_free(var_tmp, stray_artifacts)
    assert var_tmp.stdout.strip() == ""

    # Additional check of home and root directories to ensure that stray artifacts are not present
    home = run_cmd_on_container(container_name, ctx, "ls -A ~")
    _assert_artifact_free(home, stray_artifacts)

    root = run_cmd_on_container(container_name, ctx, "ls -A /")
    _assert_artifact_free(root, stray_artifacts)


@pytest.mark.usefixtures("sagemaker")
@pytest.mark.model("N/A")
@pytest.mark.canary("Run python version test regularly on production images")
def test_python_version(image):
    """
    Check that the python version in the image tag is the same as the one on a running container.

    :param image: ECR image URI
    """
    ctx = Context()
    container_name = get_container_name("py-version", image)

    py_version = ""
    for tag_split in image.split("-"):
        if tag_split.startswith("py"):
            if len(tag_split) > 3:
                py_version = f"Python {tag_split[2]}.{tag_split[3]}"
            else:
                py_version = f"Python {tag_split[2]}"
    start_container(container_name, image, ctx)
    output = run_cmd_on_container(container_name, ctx, "python --version")

    # Due to py2 deprecation, Python2 version gets streamed to stderr. Python installed via Conda also appears to
    # stream to stderr (in some cases).
    container_py_version = output.stdout + output.stderr

    assert py_version in container_py_version, f"Cannot find {py_version} in {container_py_version}"


@pytest.mark.usefixtures("sagemaker")
@pytest.mark.model("N/A")
def test_ubuntu_version(image):
    """
    Check that the ubuntu version in the image tag is the same as the one on a running container.

    :param image: ECR image URI
    """
    ctx = Context()
    container_name = get_container_name("ubuntu-version", image)

    ubuntu_version = ""
    for tag_split in image.split("-"):
        if tag_split.startswith("ubuntu"):
            ubuntu_version = tag_split.split("ubuntu")[-1]

    start_container(container_name, image, ctx)
    output = run_cmd_on_container(container_name, ctx, "cat /etc/os-release")
    container_ubuntu_version = output.stdout

    assert "Ubuntu" in container_ubuntu_version
    assert ubuntu_version in container_ubuntu_version


@pytest.mark.usefixtures("sagemaker")
@pytest.mark.model("N/A")
@pytest.mark.canary("Run non-gpu tf serving version test regularly on production images")
def test_tf_serving_version_cpu(tensorflow_inference):
    """
    For non-huggingface non-GPU TF inference images, check that the tag version matches the version of TF serving
    in the container.

    Huggingface includes MMS and core TF, hence the versioning scheme is based off of the underlying tensorflow
    framework version, rather than the TF serving version.

    GPU inference images will be tested along side `test_framework_and_cuda_version_gpu` in order to be judicious
    about GPU resources. This test can run directly on the host, and thus does not require additional resources
    to be spun up.

    @param tensorflow_inference: ECR image URI
    """
    # Set local variable to clarify contents of fixture
    image = tensorflow_inference

    if "gpu" in image:
        pytest.skip(
            "GPU images will have their framework version tested in test_framework_and_cuda_version_gpu")
    if "neuron" in image:
        pytest.skip(
            "Neuron images will have their framework version tested in test_framework_and_neuron_sdk_version")

    _, tag_framework_version = get_framework_and_version_from_tag(
        image)

    image_repo_name, _ = get_repository_and_tag_from_image_uri(image)

    if re.fullmatch(r"(pr-|beta-|nightly-)?tensorflow-inference", image_repo_name) and Version(tag_framework_version) == Version("2.6.3"):
        pytest.skip("Skipping this test for TF 2.6.3 inference as the v2.6.3 version is already on production")

    ctx = Context()
    container_name = get_container_name("tf-serving-version", image)
    start_container(container_name, image, ctx)
    output = run_cmd_on_container(
        container_name, ctx, "tensorflow_model_server --version", executable="bash"
    )
    assert re.match(rf"TensorFlow ModelServer: {tag_framework_version}(\D+)?", output.stdout), \
        f"Cannot find model server version {tag_framework_version} in {output.stdout}"

    stop_and_remove_container(container_name, ctx)


@pytest.mark.usefixtures("sagemaker", "huggingface")
@pytest.mark.model("N/A")
@pytest.mark.canary("Run non-gpu framework version test regularly on production images")
def test_framework_version_cpu(image):
    """
    Check that the framework version in the image tag is the same as the one on a running container.
    This function tests CPU, EIA images.

    :param image: ECR image URI
    """
    if "gpu" in image:
        pytest.skip(
            "GPU images will have their framework version tested in test_framework_and_cuda_version_gpu")
    if "neuron" in image:
        pytest.skip(
            "Neuron images will have their framework version tested in test_framework_and_neuron_sdk_version")
    image_repo_name, _ = get_repository_and_tag_from_image_uri(image)
    if re.fullmatch(r"(pr-|beta-|nightly-)?tensorflow-inference(-eia|-graviton)?", image_repo_name):
        pytest.skip(
            "Non-gpu tensorflow-inference images will be tested in test_tf_serving_version_cpu."
        )

    tested_framework, tag_framework_version = get_framework_and_version_from_tag(
        image)
    # Framework name may include huggingface
    if tested_framework.startswith('huggingface_'):
        tested_framework = tested_framework[len("huggingface_"):]
    # Module name is torch
    if tested_framework == "pytorch":
        tested_framework = "torch"
    elif tested_framework == "autogluon":
        tested_framework = "autogluon.core"
    ctx = Context()
    container_name = get_container_name("framework-version", image)
    start_container(container_name, image, ctx)
    output = run_cmd_on_container(
        container_name, ctx, f"import {tested_framework}; print({tested_framework}.__version__)", executable="python"
    )
    if is_canary_context():
        assert tag_framework_version in output.stdout.strip()
    else:
        if tested_framework == "autogluon.core":
            versions_map = {
                # container version -> autogluon version
                '0.3.2': '0.3.1',
            }
            version_to_check = versions_map.get(tag_framework_version, tag_framework_version)
            assert output.stdout.strip().startswith(version_to_check)
        # Habana v1.2 binary does not follow the X.Y.Z+cpu naming convention
        elif "habana" not in image_repo_name:
            if tested_framework == "torch" and Version(tag_framework_version) >= Version("1.10.0"):
                torch_version_pattern = r"{torch_version}(\+cpu)".format(torch_version=tag_framework_version)
                assert re.fullmatch(torch_version_pattern, output.stdout.strip()), (
                    f"torch.__version__ = {output.stdout.strip()} does not match {torch_version_pattern}\n"
                    f"Please specify framework version as X.Y.Z+cpu"
                )
        else:
            if "neuron" in image:
                assert tag_framework_version in output.stdout.strip()
            if all(_string in image for _string in ["pytorch", "habana", "synapseai1.4.1"]):
                # Habana Pytorch version looks like 1.10.0a0+gitb488e78 for SynapseAI1.3 PT1.10.1 images
                pt_fw_version_pattern = r"(\d+(\.\d+){1,2}(-rc\d)?)((a0\+git\w{7}))"
                pt_fw_version_match = re.fullmatch(pt_fw_version_pattern, output.stdout.strip())
                # This is desired for PT1.10.1 images
                assert pt_fw_version_match.group(1) == "1.10.0"
            else:
                assert tag_framework_version == output.stdout.strip()
    stop_and_remove_container(container_name, ctx)


@pytest.mark.usefixtures("sagemaker", "huggingface")
@pytest.mark.model("N/A")
def test_framework_and_neuron_sdk_version(neuron):
    """
    Gets the neuron sdk tag from the image. For that neuron sdk and the frame work version from
    the image, it gets the expected frame work version. Then checks that the expected framework version
    same as the one on a running container.
    This function test only Neuron images.

    :param image: ECR image URI
    """
    image = neuron

    tested_framework, neuron_tag_framework_version = get_neuron_framework_and_version_from_tag(image)

    # neuron tag is there in pytorch images for now. Once all frameworks have it, then this will
    # be removed
    if neuron_tag_framework_version is None:
        if tested_framework is "pytorch":
            assert neuron_tag_framework_version != None
        else:
            pytest.skip(msg="Neuron SDK tag is not there as part of image")

    # Framework name may include huggingface
    if tested_framework.startswith('huggingface_'):
        tested_framework = tested_framework[len("huggingface_"):]

    if tested_framework == "pytorch":
        tested_framework = "torch_neuron"
    elif tested_framework == "tensorflow":
        tested_framework = "tensorflow_neuron"
    elif tested_framework == "mxnet":
        tested_framework = "mxnet"

    ctx = Context()

    container_name = get_container_name("framework-version-neuron", image)
    start_container(container_name, image, ctx)
    output = run_cmd_on_container(
        container_name, ctx, f"import {tested_framework}; print({tested_framework}.__version__)", executable="python"
    )

    if tested_framework == "mxnet":
        # TODO -For neuron the mx_neuron module does not support the __version__ yet and we
        # can get the version of only the base mxnet model. The base mxnet model just
        # has framework version and does not have the neuron semantic version yet. Till
        # the mx_neuron supports __version__ do the minimal check and not exact match
        _ , tag_framework_version = get_framework_and_version_from_tag(image)
        assert tag_framework_version == output.stdout.strip()
    else:
        assert neuron_tag_framework_version == output.stdout.strip()
    stop_and_remove_container(container_name, ctx)


@pytest.mark.usefixtures("sagemaker", "huggingface")
@pytest.mark.model("N/A")
@pytest.mark.parametrize("ec2_instance_type", ["p3.2xlarge"], indirect=True)
def test_framework_and_cuda_version_gpu(gpu, ec2_connection):
    """
    Check that the framework  and cuda version in the image tag is the same as the one on a running container.

    :param gpu: ECR image URI with "gpu" in the name
    :param ec2_connection: fixture to establish connection with an ec2 instance
    """
    image = gpu
    tested_framework, tag_framework_version = get_framework_and_version_from_tag(
        image)

    image_repo_name, _ = get_repository_and_tag_from_image_uri(image)

    if re.fullmatch(r"(pr-|beta-|nightly-)?tensorflow-inference", image_repo_name) and Version(tag_framework_version) == Version("2.6.3"):
        pytest.skip("Skipping this test for TF 2.6.3 inference as the v2.6.3 version is already on production")

    # Framework Version Check #
    # For tf inference containers, check TF model server version
    if re.fullmatch(r"(pr-|beta-|nightly-)?tensorflow-inference(-eia|-graviton)?", image_repo_name):
        cmd = f"tensorflow_model_server --version"
        output = ec2.execute_ec2_training_test(ec2_connection, image, cmd, executable="bash")
        assert re.match(rf"TensorFlow ModelServer: {tag_framework_version}(\D+)?", output.stdout), \
            f"Cannot find model server version {tag_framework_version} in {output.stdout}"
    else:
        # Framework name may include huggingface
        if tested_framework.startswith('huggingface_'):
            tested_framework = tested_framework[len("huggingface_"):]
            # Replace the trcomp string as it is extracted from ECR repo name
            tested_framework = tested_framework.replace("_trcomp", "")
        # Module name is "torch"
        if tested_framework == "pytorch":
            tested_framework = "torch"
        elif tested_framework == "autogluon":
            tested_framework = "autogluon.core"
        cmd = f"import {tested_framework}; print({tested_framework}.__version__)"
        output = ec2.execute_ec2_training_test(ec2_connection, image, cmd, executable="python")
        if is_canary_context():
            assert tag_framework_version in output.stdout.strip()
        else:
            if tested_framework == "autogluon.core":
                version_to_check = "0.3.1" if tag_framework_version == "0.3.2" else tag_framework_version
                assert output.stdout.strip().startswith(version_to_check)
            elif tested_framework == "torch" and Version(tag_framework_version) >= Version("1.10.0"):
                torch_version_pattern = r"{torch_version}(\+cu\d+)".format(torch_version=tag_framework_version)
                assert re.fullmatch(torch_version_pattern, output.stdout.strip()), (
                    f"torch.__version__ = {output.stdout.strip()} does not match {torch_version_pattern}\n"
                    f"Please specify framework version as X.Y.Z+cuXXX"
                )
            else:
                assert tag_framework_version == output.stdout.strip()

    # CUDA Version Check #
    cuda_version = re.search(r"-cu(\d+)-", image).group(1)

    # MXNet inference/HF tensorflow inference and Autogluon containers do not currently have nvcc in /usr/local/cuda/bin, so check symlink
    if "mxnet-inference" in image or "autogluon" in image or "huggingface-tensorflow-inference" in image:
        cuda_cmd = "readlink /usr/local/cuda"
    else:
        cuda_cmd = "nvcc --version"
    cuda_output = ec2.execute_ec2_training_test(
        ec2_connection, image, cuda_cmd, container_name="cuda_version_test")

    # Ensure that cuda version in tag is in the container
    assert cuda_version in cuda_output.stdout.replace(".", "")


class DependencyCheckFailure(Exception):
    pass


def _run_dependency_check_test(image, ec2_connection):
    # Record any whitelisted medium/low severity CVEs; I.E. allowed_vulnerabilities = {CVE-1000-5555, CVE-9999-9999}
    allowed_vulnerabilities = {
        # Those vulnerabilities are fixed. Current openssl version is 1.1.1g. These are false positive
        # CVE-2022-2068: https://ubuntu.com/security/CVE-2022-2068
        "CVE-2016-2109",
        "CVE-2016-2177",
        "CVE-2016-6303",
        "CVE-2016-2182",
<<<<<<< HEAD
        "CVE-2022-2068",
=======
        "CVE-2022-2068"
>>>>>>> 0644b9ba
    }

    processor = get_processor_from_image_uri(image)

    framework, _ = get_framework_and_version_from_tag(image)
    short_fw_version = re.search(r"(\d+\.\d+)", image).group(1)

    # Allowlist CVE #CVE-2021-3711 for DLCs where openssl is installed using apt-get
    # Check that these versions have been matched on https://ubuntu.com/security/CVE-2021-3711 before adding
    allow_openssl_cve_2021_3711_fw_versions = {
        "tensorflow": {
            "1.15": ["cpu", "gpu", "neuron"],
            "2.3": ["cpu", "gpu"],
            "2.4": ["cpu", "gpu"],
            "2.5": ["cpu", "gpu", "neuron"],
            "2.6": ["cpu", "gpu"],
            "2.7": ["cpu", "gpu", "hpu"],
            "2.8": ["cpu", "gpu", "hpu"],
            "2.9": ["cpu", "gpu"]
        },
        "mxnet": {"1.8": ["neuron"], "1.9": ["cpu", "gpu"]},
<<<<<<< HEAD
        "pytorch": {
            "1.8": ["cpu", "gpu"], 
            "1.10": ["cpu", "hpu"], 
            "1.11": ["cpu", "gpu"],
            "1.12": ["cpu", "gpu"]
        },
=======
        "pytorch": {"1.8": ["cpu", "gpu"], "1.10": ["cpu", "hpu"], "1.11": ["cpu", "gpu"]},
>>>>>>> 0644b9ba
        "huggingface_pytorch": {"1.8": ["cpu", "gpu"], "1.9": ["cpu", "gpu"]},
        "huggingface_tensorflow": {"2.4": ["cpu", "gpu"], "2.5": ["cpu", "gpu"], "2.6": ["cpu", "gpu"]},
        "huggingface_tensorflow_trcomp": {"2.6": ["gpu"]},
        "autogluon": {"0.3": ["cpu", "gpu"], "0.4": ["cpu", "gpu"]},
    }

    # Allowlist CVE #CVE-2022-1292 for DLCs where openssl is installed using apt-get
    # Check that these versions have been matched on https://ubuntu.com/security/CVE-2022-1292 before adding
    allow_openssl_cve_2022_1292_fw_versions = {
        "pytorch": {
            "1.10": ["gpu", "cpu", "hpu"],
            "1.11": ["gpu", "cpu"],
<<<<<<< HEAD
            "1.12": ["gpu", "cpu"],
=======
>>>>>>> 0644b9ba
        },
        "tensorflow": {
            "1.15": ["neuron"],
            "2.5": ["cpu", "gpu", "neuron"],
            "2.6": ["cpu", "gpu"],
            "2.7": ["cpu", "gpu", "hpu"],
            "2.8": ["cpu", "gpu", "hpu"],
            "2.9": ["cpu", "gpu"],
        },
        "mxnet": {"1.8": ["neuron"], "1.9": ["cpu", "gpu"]},
        "huggingface_tensorflow": {"2.5": ["gpu"], "2.6": ["gpu"]},
        "autogluon": {"0.3": ["cpu", "gpu"], "0.4": ["cpu", "gpu"]},
        "huggingface_pytorch_trcomp": {"1.9": ["gpu"]},
<<<<<<< HEAD
        "huggingface_tensorflow_trcomp": {"2.6": ["gpu"]},
=======
>>>>>>> 0644b9ba
    }

    if processor in allow_openssl_cve_2021_3711_fw_versions.get(framework, {}).get(short_fw_version, []):
        allowed_vulnerabilities.add("CVE-2021-3711")
    if processor in allow_openssl_cve_2022_1292_fw_versions.get(framework, {}).get(short_fw_version, []):
        allowed_vulnerabilities.add("CVE-2022-1292")

    container_name = f"dep_check_{processor}"
    report_addon = get_container_name("depcheck-report", image)
    dependency_check_report = f"{report_addon}.html"
    html_file = f"{container_name}:/build/dependency-check-report.html"
    test_script = os.path.join(CONTAINER_TESTS_PREFIX, "testDependencyCheck")

    # Execute test, copy results to s3
    ec2.execute_ec2_training_test(
        ec2_connection, image, test_script, container_name=container_name, bin_bash_entrypoint=True
    )
    ec2_connection.run(f"docker cp {html_file} ~/{dependency_check_report}")
    ec2_connection.run(
        f"aws s3 cp ~/{dependency_check_report} s3://dlc-dependency-check")

    # Check for any vulnerabilities not mentioned in allowed_vulnerabilities
    html_output = ec2_connection.run(
        f"cat ~/{dependency_check_report}", hide=True).stdout
    cves = re.findall(r">(CVE-\d+-\d+)</a>", html_output)
    vulnerabilities = set(cves) - allowed_vulnerabilities

    if vulnerabilities:
        vulnerability_severity = {}

        # Check NVD for vulnerability severity to provide this useful info in error message.
        for vulnerability in vulnerabilities:
            try:
                cve_url = f"https://services.nvd.nist.gov/rest/json/cve/1.0/{vulnerability}"

                session = requests.Session()
                session.mount(
                    "https://",
                    requests.adapters.HTTPAdapter(max_retries=Retry(
                        total=5, status_forcelist=[404, 504, 502])),
                )
                response = session.get(cve_url)

                if response.status_code == 200:
                    severity = (
                        response.json()
                        .get("result", {})
                        .get("CVE_Items", [{}])[0]
                        .get("impact", {})
                        .get("baseMetricV2", {})
                        .get("severity", "UNKNOWN")
                    )
                    if vulnerability_severity.get(severity):
                        vulnerability_severity[severity].append(vulnerability)
                    else:
                        vulnerability_severity[severity] = [vulnerability]
            except ConnectionError:
                LOGGER.exception(
                    f"Failed to load NIST data for CVE {vulnerability}")

        # TODO: Remove this once we have whitelisted appropriate LOW/MEDIUM vulnerabilities
        if not (vulnerability_severity.get("CRITICAL") or vulnerability_severity.get("HIGH")):
            return

        raise DependencyCheckFailure(
            f"Unrecognized CVEs have been reported : {vulnerability_severity}. "
            f"Allowed vulnerabilities are {allowed_vulnerabilities or None}. Please see "
            f"{dependency_check_report} for more details."
        )


@pytest.mark.usefixtures("sagemaker", "huggingface")
@pytest.mark.model("N/A")
@pytest.mark.parametrize("ec2_instance_type", ["c5.4xlarge"], indirect=True)
def test_dependency_check_cpu(cpu, ec2_connection, cpu_only, x86_compatible_only):
    _run_dependency_check_test(cpu, ec2_connection)


@pytest.mark.usefixtures("sagemaker", "huggingface")
@pytest.mark.model("N/A")
@pytest.mark.parametrize("ec2_instance_type", ["p3.2xlarge"], indirect=True)
def test_dependency_check_gpu(gpu, ec2_connection, gpu_only):
    _run_dependency_check_test(gpu, ec2_connection)


@pytest.mark.usefixtures("sagemaker")
@pytest.mark.model("N/A")
@pytest.mark.parametrize("ec2_instance_type", ["c5.4xlarge"], indirect=True)
def test_dependency_check_eia(eia, ec2_connection):
    _run_dependency_check_test(eia, ec2_connection)


@pytest.mark.model("N/A")
@pytest.mark.parametrize("ec2_instance_type", ["dl1.24xlarge"], indirect=True)
@pytest.mark.parametrize("ec2_instance_ami", [UBUNTU_18_HPU_DLAMI_US_WEST_2], indirect=True)
def test_dependency_check_hpu(hpu, ec2_connection):
    _run_dependency_check_test(hpu, ec2_connection)


@pytest.mark.usefixtures("sagemaker", "huggingface")
@pytest.mark.model("N/A")
@pytest.mark.parametrize("ec2_instance_type", ["inf1.xlarge"], indirect=True)
def test_dependency_check_neuron(neuron, ec2_connection):
    _run_dependency_check_test(neuron, ec2_connection)


@pytest.mark.usefixtures("sagemaker")
@pytest.mark.model("N/A")
@pytest.mark.parametrize("ec2_instance_type", ["c6g.4xlarge"], indirect=True)
@pytest.mark.parametrize("ec2_instance_ami", [UL18_CPU_ARM64_US_WEST_2], indirect=True)
def test_dependency_check_graviton_cpu(cpu, ec2_connection, graviton_compatible_only):
    _run_dependency_check_test(cpu, ec2_connection)


@pytest.mark.usefixtures("sagemaker")
@pytest.mark.model("N/A")
def test_dataclasses_check(image):
    """
    Ensure there is no dataclasses pip package is installed for python 3.7 and above version.
    Python version retrieved from the ecr image uri is expected in the format `py<major_verion><minor_version>`
    :param image: ECR image URI
    """
    ctx = Context()
    pip_package = "dataclasses"

    container_name = get_container_name("dataclasses-check", image)

    python_version = get_python_version_from_image_uri(image).replace("py","")
    python_version = int(python_version)

    if python_version >= 37:
        start_container(container_name, image, ctx)
        output = run_cmd_on_container(
            container_name, ctx, f"pip show {pip_package}", warn=True)

        if output.return_code == 0:
            pytest.fail(
                f"{pip_package} package exists in the DLC image {image} that has py{python_version} version which is greater than py36 version")
        else:
            LOGGER.info(
                f"{pip_package} package does not exists in the DLC image {image}")
    else:
        pytest.skip(f"Skipping test for DLC image {image} that has py36 version as {pip_package} is not included in the python framework")


@pytest.mark.usefixtures("sagemaker")
@pytest.mark.model("N/A")
def test_pip_check(image):
    """
    Ensure there are no broken requirements on the containers by running "pip check"

    :param image: ECR image URI
    """
    ctx = Context()
    gpu_suffix = "-gpu" if "gpu" in image else ""
    allowed_exception_list = []

    # TF inference containers do not have core tensorflow installed by design. Allowing for this pip check error
    # to occur in order to catch other pip check issues that may be associated with TF inference
    # smclarify binaries have s3fs->aiobotocore dependency which uses older version of botocore. temporarily
    # allowing this to catch other issues
    allowed_tf_exception = re.compile(
        rf"^tensorflow-serving-api{gpu_suffix} \d\.\d+\.\d+ requires tensorflow{gpu_suffix}, which is not installed.$"
    )
    allowed_exception_list.append(allowed_tf_exception)

    allowed_smclarify_exception = re.compile(
        r"^aiobotocore \d+(\.\d+)* has requirement botocore<\d+(\.\d+)*,>=\d+(\.\d+)*, "
        r"but you have botocore \d+(\.\d+)*\.$"
    )
    allowed_exception_list.append(allowed_smclarify_exception)

    # The v0.22 version of tensorflow-io has a bug fixed in v0.23 https://github.com/tensorflow/io/releases/tag/v0.23.0
    allowed_habana_tf_exception = re.compile(rf"^tensorflow-io 0.22.0 requires tensorflow, which is not installed.$")
    allowed_exception_list.append(allowed_habana_tf_exception)

    framework, framework_version = get_framework_and_version_from_tag(image)
    # The v0.21 version of tensorflow-io has a bug fixed in v0.23 https://github.com/tensorflow/io/releases/tag/v0.23.0

    tf263_io21_issue_framework_list = ["tensorflow", "huggingface_tensorflow", "huggingface_tensorflow_trcomp"]
    if framework in tf263_io21_issue_framework_list or Version(framework_version) in SpecifierSet(">=2.6.3,<2.7"):
        allowed_tf263_exception = re.compile(rf"^tensorflow-io 0.21.0 requires tensorflow, which is not installed.$")
        allowed_exception_list.append(allowed_tf263_exception)

    if "autogluon" in image and (("0.3.1" in image) or ("0.3.2" in image)):
        allowed_autogluon_exception = re.compile(
            rf"autogluon-(vision|mxnet) 0.3.1 has requirement Pillow<8.4.0,>=8.3.0, but you have pillow \d+(\.\d+)*"
        )
        allowed_exception_list.append(allowed_autogluon_exception)

    # TF2.9 sagemaker containers introduce tf-models-official which has a known bug where in it does not respect the
    # existing TF installation. https://github.com/tensorflow/models/issues/9267. This package in turn brings in
    # tensorflow-text. Skip checking these two packages as this is an upstream issue.
    if framework == "tensorflow" and Version(framework_version) in SpecifierSet(">=2.9.1"):
        allowed_tf29_exception = re.compile(rf"^(tf-models-official 2.9.1|tensorflow-text 2.9.0) requires tensorflow, which is not installed.")
        allowed_exception_list.append(allowed_tf29_exception)

    # Add null entrypoint to ensure command exits immediately
    output = ctx.run(
        f"docker run --entrypoint='' {image} pip check", hide=True, warn=True)
    if output.return_code != 0:
        if not(any([allowed_exception.match(output.stdout) for allowed_exception in allowed_exception_list])):
            # Rerun pip check test if this is an unexpected failure
            ctx.run(f"docker run --entrypoint='' {image} pip check", hide=True)


@pytest.mark.usefixtures("sagemaker", "huggingface")
@pytest.mark.model("N/A")
def test_cuda_paths(gpu):
    """
    Test to ensure that:
    a. buildspec contains an entry to create the same image as the image URI
    b. directory structure for GPU Dockerfiles has framework version, python version, and cuda version in it

    :param gpu: gpu image uris
    """
    image = gpu
    if "example" in image:
        pytest.skip(
            "Skipping Example Dockerfiles which are not explicitly tied to a cuda version")

    dlc_path = os.getcwd().split("/test/")[0]
    job_type = "training" if "training" in image else "inference"

    # Ensure that image has a supported framework
    framework, framework_version = get_framework_and_version_from_tag(image)

    # Get cuda, framework version, python version through regex
    cuda_version = re.search(r"-(cu\d+)-", image).group(1)
    
    framework_short_version = re.match(r"(\d+\.\d+)", framework_version).group(1)

    python_version = re.search(r"(py\d+)", image).group(1)
    short_python_version = None
    image_tag = re.search(
        r":(\d+(\.\d+){2}(-transformers\d+(\.\d+){2})?-(gpu)-(py\d+)(-cu\d+)-(ubuntu\d+\.\d+)((-e3)?-example|-e3|-sagemaker)?)",
        image,
    ).group(1)

    # replacing '_' by '/' to handle huggingface_<framework> case
    framework = framework.replace("_trcomp", "")
    framework_path = framework.replace("_", "/")
    framework_version_path = os.path.join(
        dlc_path, framework_path, job_type, "docker", framework_version)

    if not os.path.exists(framework_version_path):
        framework_version_path = os.path.join(
            dlc_path, framework_path, job_type, "docker", framework_short_version)

    if not os.path.exists(os.path.join(framework_version_path, python_version)):
        # Use the pyX version as opposed to the pyXY version if pyXY path does not exist
        short_python_version = python_version[:3]

    # Check buildspec for cuda version
    buildspec = "buildspec"
    if is_tf_version("1", image):
        buildspec = "buildspec-tf1"
    if "trcomp" in image:
        buildspec = "buildspec-trcomp"

    image_tag_in_buildspec = False
    dockerfile_spec_abs_path = None
<<<<<<< HEAD
    
    buildspec_path = construct_buildspec_path(dlc_path, framework_path, buildspec, framework_version)
=======
    # Try versioned buildspec first, if it exists
    buildspec_path = os.path.join(dlc_path, framework_path, f"{buildspec}-{framework_short_version.replace('.', '-')}.yml")
    if not os.path.exists(buildspec_path):
        buildspec_path = os.path.join(dlc_path, framework_path, f"{buildspec}.yml")
>>>>>>> 0644b9ba
    buildspec_def = Buildspec()
    buildspec_def.load(buildspec_path)

    for name, image_spec in buildspec_def["images"].items():
        if image_spec["device_type"] == "gpu" and image_spec["tag"] == image_tag:
            image_tag_in_buildspec = True
            dockerfile_spec_abs_path = os.path.join(
                os.path.dirname(
                    framework_version_path), image_spec["docker_file"].lstrip("docker/")
            )
            break
    try:
        assert image_tag_in_buildspec, f"Image tag {image_tag} not found in {buildspec_path}"
    except AssertionError as e:
        if not is_dlc_cicd_context():
            LOGGER.warn(
                f"{e} - not failing, as this is a(n) {os.getenv('BUILD_CONTEXT', 'empty')} build context.")
        else:
            raise

    image_properties_expected_in_dockerfile_path = [
        framework_short_version or framework_version,
        short_python_version or python_version,
        cuda_version,
    ]
    assert all(prop in dockerfile_spec_abs_path for prop in image_properties_expected_in_dockerfile_path), (
        f"Dockerfile location {dockerfile_spec_abs_path} does not contain all the image properties in "
        f"{image_properties_expected_in_dockerfile_path}"
    )

    assert os.path.exists(
        dockerfile_spec_abs_path), f"Cannot find dockerfile for {image} in {dockerfile_spec_abs_path}"

def _assert_artifact_free(output, stray_artifacts):
    """
    Manage looping through assertions to determine that directories don't have known stray files.

    :param output: Invoke result object
    :param stray_artifacts: List of things that should not be present in these directories
    """
    for artifact in stray_artifacts:
        assert not re.search(
            artifact, output.stdout
        ), f"Matched {artifact} in {output.stdout} while running {output.command}"


@pytest.mark.usefixtures("sagemaker")
@pytest.mark.integration("oss_compliance")
@pytest.mark.model("N/A")
@pytest.mark.skipif(not is_dlc_cicd_context(), reason="We need to test OSS compliance only on PRs and pipelines")
def test_oss_compliance(image):
    """
    Run oss compliance check on a container to check if license attribution files exist.
    And upload source of third party packages to S3 bucket.
    """
    THIRD_PARTY_SOURCE_CODE_BUCKET = "aws-dlinfra-licenses"
    THIRD_PARTY_SOURCE_CODE_BUCKET_PATH = "third_party_source_code"
    file = "THIRD_PARTY_SOURCE_CODE_URLS"
    container_name = get_container_name("oss_compliance", image)
    context = Context()
    local_repo_path = get_repository_local_path()
    start_container(container_name, image, context)

    # run compliance test to make sure license attribution files exists. testOSSCompliance is copied as part of Dockerfile
    run_cmd_on_container(container_name, context,
                         "/usr/local/bin/testOSSCompliance /root")

    try:
        context.run(
            f"docker cp {container_name}:/root/{file} {os.path.join(local_repo_path, file)}")
    finally:
        context.run(f"docker rm -f {container_name}", hide=True)

    s3_resource = boto3.resource("s3")

    with open(os.path.join(local_repo_path, file)) as source_code_file:
        for line in source_code_file:
            name, version, url = line.split(" ")
            file_name = f"{name}_v{version}_source_code"
            s3_object_path = f"{THIRD_PARTY_SOURCE_CODE_BUCKET_PATH}/{file_name}.tar.gz"
            local_file_path = os.path.join(local_repo_path, file_name)

            for i in range(3):
                try:
                    if not os.path.isdir(local_file_path):
                        context.run(
                            f"git clone {url.rstrip()} {local_file_path}")
                        context.run(
                            f"tar -czvf {local_file_path}.tar.gz {local_file_path}")
                except Exception as e:
                    time.sleep(1)
                    if i == 2:
                        LOGGER.error(f"Unable to clone git repo. Error: {e}")
                        raise
                    continue
            try:
                if os.path.exists(f"{local_file_path}.tar.gz"):
                    LOGGER.info(f"Uploading package to s3 bucket: {line}")
                    s3_resource.Object(
                        THIRD_PARTY_SOURCE_CODE_BUCKET, s3_object_path).load()
            except botocore.exceptions.ClientError as e:
                if e.response["Error"]["Code"] == "404":
                    try:
                        # using aws cli as using boto3 expects to upload folder by iterating through each file instead of entire folder.
                        context.run(
                            f"aws s3 cp {local_file_path}.tar.gz s3://{THIRD_PARTY_SOURCE_CODE_BUCKET}/{s3_object_path}"
                        )
                        object = s3_resource.Bucket(
                            THIRD_PARTY_SOURCE_CODE_BUCKET).Object(s3_object_path)
                        object.Acl().put(ACL="public-read")
                    except ClientError as e:
                        LOGGER.error(
                            f"Unable to upload source code to bucket {THIRD_PARTY_SOURCE_CODE_BUCKET}. Error: {e}"
                        )
                        raise
                else:
                    LOGGER.error(
                        f"Unable to check if source code is present on bucket {THIRD_PARTY_SOURCE_CODE_BUCKET}. Error: {e}"
                    )
                    raise


@pytest.mark.usefixtures("sagemaker_only")
@pytest.mark.model("N/A")
def test_pytorch_training_sm_env_variables(pytorch_training):
    env_vars = {
        "SAGEMAKER_TRAINING_MODULE": "sagemaker_pytorch_container.training:main"
    }
    container_name_prefix = "pt_training_sm_env"
    execute_env_variables_test(
        image_uri=pytorch_training,
        env_vars_to_test=env_vars,
        container_name_prefix=container_name_prefix
    )


@pytest.mark.usefixtures("sagemaker_only")
@pytest.mark.model("N/A")
def test_pytorch_inference_sm_env_variables(pytorch_inference):
    env_vars = {
        "SAGEMAKER_SERVING_MODULE": "sagemaker_pytorch_serving_container.serving:main"
    }
    container_name_prefix = "pt_inference_sm_env"
    execute_env_variables_test(
        image_uri=pytorch_inference,
        env_vars_to_test=env_vars,
        container_name_prefix=container_name_prefix
    )


@pytest.mark.usefixtures("sagemaker_only")
@pytest.mark.model("N/A")
def test_tensorflow_training_sm_env_variables(tensorflow_training):
    env_vars = {
        "SAGEMAKER_TRAINING_MODULE": "sagemaker_tensorflow_container.training:main"
    }
    container_name_prefix = "tf_training_sm_env"
    execute_env_variables_test(
        image_uri=tensorflow_training,
        env_vars_to_test=env_vars,
        container_name_prefix=container_name_prefix
    )


@pytest.mark.usefixtures("sagemaker_only")
@pytest.mark.model("N/A")
def test_tensorflow_inference_sm_env_variables(tensorflow_inference):
    _, fw_version = get_framework_and_version_from_tag(tensorflow_inference)
    version_obj = Version(fw_version)
    tf_short_version = f"{version_obj.major}.{version_obj.minor}"
    env_vars = {
        "SAGEMAKER_TFS_VERSION": tf_short_version
    }
    container_name_prefix = "tf_inference_sm_env"
    execute_env_variables_test(
        image_uri=tensorflow_inference,
        env_vars_to_test=env_vars,
        container_name_prefix=container_name_prefix
    )


@pytest.mark.usefixtures("sagemaker_only")
@pytest.mark.model("N/A")
def test_mxnet_training_sm_env_variables(mxnet_training):
    env_vars = {
        "SAGEMAKER_TRAINING_MODULE": "sagemaker_mxnet_container.training:main"
    }
    container_name_prefix = "mx_training_sm_env"
    execute_env_variables_test(
        image_uri=mxnet_training,
        env_vars_to_test=env_vars,
        container_name_prefix=container_name_prefix
<<<<<<< HEAD
    )


@pytest.mark.usefixtures("sagemaker_only")
@pytest.mark.model("N/A")
def test_block_releases(training):
    fw, fw_version = get_framework_and_version_from_tag(training)
    fw_version_obj = Version(fw_version)
    major_minor_version = f"{fw_version_obj.major}.{fw_version_obj.minor}"
    blocked_releases = {
        "tensorflow": ["2.6", "2.7", "2.8", "2.9"],
        "pytorch": ["1.10", "1.11"]
    }
    if major_minor_version in blocked_releases.get(fw, []):
        raise RuntimeError(f"Pipelines are currently blocked for {fw} {major_minor_version}")
=======
    )
>>>>>>> 0644b9ba
<|MERGE_RESOLUTION|>--- conflicted
+++ resolved
@@ -31,10 +31,7 @@
     get_repository_local_path,
     get_repository_and_tag_from_image_uri,
     get_python_version_from_image_uri,
-<<<<<<< HEAD
     construct_buildspec_path,
-=======
->>>>>>> 0644b9ba
     is_tf_version,
     get_processor_from_image_uri,
     execute_env_variables_test,
@@ -392,11 +389,7 @@
         "CVE-2016-2177",
         "CVE-2016-6303",
         "CVE-2016-2182",
-<<<<<<< HEAD
         "CVE-2022-2068",
-=======
-        "CVE-2022-2068"
->>>>>>> 0644b9ba
     }
 
     processor = get_processor_from_image_uri(image)
@@ -418,16 +411,12 @@
             "2.9": ["cpu", "gpu"]
         },
         "mxnet": {"1.8": ["neuron"], "1.9": ["cpu", "gpu"]},
-<<<<<<< HEAD
         "pytorch": {
             "1.8": ["cpu", "gpu"], 
             "1.10": ["cpu", "hpu"], 
             "1.11": ["cpu", "gpu"],
             "1.12": ["cpu", "gpu"]
         },
-=======
-        "pytorch": {"1.8": ["cpu", "gpu"], "1.10": ["cpu", "hpu"], "1.11": ["cpu", "gpu"]},
->>>>>>> 0644b9ba
         "huggingface_pytorch": {"1.8": ["cpu", "gpu"], "1.9": ["cpu", "gpu"]},
         "huggingface_tensorflow": {"2.4": ["cpu", "gpu"], "2.5": ["cpu", "gpu"], "2.6": ["cpu", "gpu"]},
         "huggingface_tensorflow_trcomp": {"2.6": ["gpu"]},
@@ -440,10 +429,7 @@
         "pytorch": {
             "1.10": ["gpu", "cpu", "hpu"],
             "1.11": ["gpu", "cpu"],
-<<<<<<< HEAD
             "1.12": ["gpu", "cpu"],
-=======
->>>>>>> 0644b9ba
         },
         "tensorflow": {
             "1.15": ["neuron"],
@@ -457,10 +443,7 @@
         "huggingface_tensorflow": {"2.5": ["gpu"], "2.6": ["gpu"]},
         "autogluon": {"0.3": ["cpu", "gpu"], "0.4": ["cpu", "gpu"]},
         "huggingface_pytorch_trcomp": {"1.9": ["gpu"]},
-<<<<<<< HEAD
         "huggingface_tensorflow_trcomp": {"2.6": ["gpu"]},
-=======
->>>>>>> 0644b9ba
     }
 
     if processor in allow_openssl_cve_2021_3711_fw_versions.get(framework, {}).get(short_fw_version, []):
@@ -723,15 +706,8 @@
 
     image_tag_in_buildspec = False
     dockerfile_spec_abs_path = None
-<<<<<<< HEAD
     
     buildspec_path = construct_buildspec_path(dlc_path, framework_path, buildspec, framework_version)
-=======
-    # Try versioned buildspec first, if it exists
-    buildspec_path = os.path.join(dlc_path, framework_path, f"{buildspec}-{framework_short_version.replace('.', '-')}.yml")
-    if not os.path.exists(buildspec_path):
-        buildspec_path = os.path.join(dlc_path, framework_path, f"{buildspec}.yml")
->>>>>>> 0644b9ba
     buildspec_def = Buildspec()
     buildspec_def.load(buildspec_path)
 
@@ -924,22 +900,4 @@
         image_uri=mxnet_training,
         env_vars_to_test=env_vars,
         container_name_prefix=container_name_prefix
-<<<<<<< HEAD
-    )
-
-
-@pytest.mark.usefixtures("sagemaker_only")
-@pytest.mark.model("N/A")
-def test_block_releases(training):
-    fw, fw_version = get_framework_and_version_from_tag(training)
-    fw_version_obj = Version(fw_version)
-    major_minor_version = f"{fw_version_obj.major}.{fw_version_obj.minor}"
-    blocked_releases = {
-        "tensorflow": ["2.6", "2.7", "2.8", "2.9"],
-        "pytorch": ["1.10", "1.11"]
-    }
-    if major_minor_version in blocked_releases.get(fw, []):
-        raise RuntimeError(f"Pipelines are currently blocked for {fw} {major_minor_version}")
-=======
-    )
->>>>>>> 0644b9ba
+    )