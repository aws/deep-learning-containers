import os
import re
import subprocess
import botocore
import boto3
import time
from packaging.version import Version

import pytest
import requests

from urllib3.util.retry import Retry
from invoke.context import Context
from botocore.exceptions import ClientError

from src.buildspec import Buildspec
from test.test_utils import (
    LOGGER,
    CONTAINER_TESTS_PREFIX,
    ec2,
    get_container_name,
    get_framework_and_version_from_tag,
    is_canary_context,
    is_tf_version,
    is_dlc_cicd_context,
    is_pr_context,
    run_cmd_on_container,
    start_container,
    is_time_for_canary_safety_scan,
    is_mainline_context,
    is_nightly_context,
    get_repository_local_path,
    get_repository_and_tag_from_image_uri,
    get_python_version_from_image_uri,
    is_tf_version
)


@pytest.mark.usefixtures("sagemaker")
@pytest.mark.model("N/A")
@pytest.mark.canary("Run stray file test regularly on production images")
def test_stray_files(image):
    """
    Test to ensure that unnecessary build artifacts are not present in any easily visible or tmp directories

    :param image: ECR image URI
    """
    ctx = Context()
    container_name = get_container_name("test_tmp_dirs", image)
    start_container(container_name, image, ctx)

    # Running list of artifacts/artifact regular expressions we do not want in any of the directories
    stray_artifacts = [r"\.py"]

    # Running list of allowed files in the /tmp directory
    allowed_tmp_files = ["hsperfdata_root"]

    # Ensure stray artifacts are not in the tmp directory
    tmp = run_cmd_on_container(container_name, ctx, "ls -A /tmp")
    _assert_artifact_free(tmp, stray_artifacts)

    # Ensure tmp dir is empty except for whitelisted files
    tmp_files = tmp.stdout.split()
    for tmp_file in tmp_files:
        assert (
            tmp_file in allowed_tmp_files
        ), f"Found unexpected file in tmp dir: {tmp_file}. Allowed tmp files: {allowed_tmp_files}"

    # We always expect /var/tmp to be empty
    var_tmp = run_cmd_on_container(container_name, ctx, "ls -A /var/tmp")
    _assert_artifact_free(var_tmp, stray_artifacts)
    assert var_tmp.stdout.strip() == ""

    # Additional check of home and root directories to ensure that stray artifacts are not present
    home = run_cmd_on_container(container_name, ctx, "ls -A ~")
    _assert_artifact_free(home, stray_artifacts)

    root = run_cmd_on_container(container_name, ctx, "ls -A /")
    _assert_artifact_free(root, stray_artifacts)


@pytest.mark.usefixtures("sagemaker")
@pytest.mark.model("N/A")
@pytest.mark.canary("Run python version test regularly on production images")
def test_python_version(image):
    """
    Check that the python version in the image tag is the same as the one on a running container.

    :param image: ECR image URI
    """
    ctx = Context()
    container_name = get_container_name("py-version", image)

    py_version = ""
    for tag_split in image.split("-"):
        if tag_split.startswith("py"):
            if len(tag_split) > 3:
                py_version = f"Python {tag_split[2]}.{tag_split[3]}"
            else:
                py_version = f"Python {tag_split[2]}"
    start_container(container_name, image, ctx)
    output = run_cmd_on_container(container_name, ctx, "python --version")

    # Due to py2 deprecation, Python2 version gets streamed to stderr. Python installed via Conda also appears to
    # stream to stderr (in some cases).
    container_py_version = output.stdout + output.stderr

    assert py_version in container_py_version, f"Cannot find {py_version} in {container_py_version}"


@pytest.mark.usefixtures("sagemaker")
@pytest.mark.model("N/A")
def test_ubuntu_version(image):
    """
    Check that the ubuntu version in the image tag is the same as the one on a running container.

    :param image: ECR image URI
    """
    ctx = Context()
    container_name = get_container_name("ubuntu-version", image)

    ubuntu_version = ""
    for tag_split in image.split("-"):
        if tag_split.startswith("ubuntu"):
            ubuntu_version = tag_split.split("ubuntu")[-1]

    start_container(container_name, image, ctx)
    output = run_cmd_on_container(container_name, ctx, "cat /etc/os-release")
    container_ubuntu_version = output.stdout

    assert "Ubuntu" in container_ubuntu_version
    assert ubuntu_version in container_ubuntu_version


@pytest.mark.usefixtures("sagemaker")
@pytest.mark.model("N/A")
@pytest.mark.canary("Run non-gpu framework version test regularly on production images")
def test_framework_version_cpu(image):
    """
    Check that the framework version in the image tag is the same as the one on a running container.
    This function tests CPU, EIA, and Neuron images.

    :param image: ECR image URI
    """
    if "gpu" in image:
        pytest.skip(
            "GPU images will have their framework version tested in test_framework_and_cuda_version_gpu")
    image_repo_name, _ = get_repository_and_tag_from_image_uri(image)
    if re.fullmatch(r"(pr-|beta-|nightly-)?tensorflow-inference(-eia)?", image_repo_name):
        pytest.skip(
            msg="TF inference for CPU/GPU/EIA does not have core tensorflow installed")

    tested_framework, tag_framework_version = get_framework_and_version_from_tag(
        image)

    # Framework name may include huggingface
    if tested_framework.startswith('huggingface_'):
        tested_framework = tested_framework[len("huggingface_"):]
    # Module name is torch
    if tested_framework == "pytorch":
        tested_framework = "torch"
    elif tested_framework == "autogluon":
        tested_framework = "autogluon.core"
    ctx = Context()
    container_name = get_container_name("framework-version", image)
    start_container(container_name, image, ctx)
    output = run_cmd_on_container(
        container_name, ctx, f"import {tested_framework}; print({tested_framework}.__version__)", executable="python"
    )
    if is_canary_context():
        assert tag_framework_version in output.stdout.strip()
    else:
        if tested_framework == "autogluon.core":
            assert output.stdout.strip().startswith(tag_framework_version)
        else:
            assert tag_framework_version == output.stdout.strip()


# TODO: Enable as canary once resource cleaning lambda is added
@pytest.mark.usefixtures("sagemaker", "huggingface")
@pytest.mark.model("N/A")
@pytest.mark.parametrize("ec2_instance_type", ["p3.2xlarge"], indirect=True)
def test_framework_and_cuda_version_gpu(gpu, ec2_connection):
    """
    Check that the framework  and cuda version in the image tag is the same as the one on a running container.

    :param gpu: ECR image URI with "gpu" in the name
    :param ec2_connection: fixture to establish connection with an ec2 instance
    """
    image = gpu
    tested_framework, tag_framework_version = get_framework_and_version_from_tag(
        image)

    # Framework Version Check #
    # Skip framework version test for tensorflow-inference, since it doesn't have core TF installed
    if "tensorflow-inference" not in image:
        # Framework name may include huggingface
        if tested_framework.startswith('huggingface_'):
            tested_framework = tested_framework[len("huggingface_"):]
        # Module name is "torch"
        if tested_framework == "pytorch":
            tested_framework = "torch"
        elif tested_framework == "autogluon":
            tested_framework = "autogluon.core"
        cmd = f"import {tested_framework}; print({tested_framework}.__version__)"
        output = ec2.execute_ec2_training_test(ec2_connection, image, cmd, executable="python")

        if is_canary_context():
            assert tag_framework_version in output.stdout.strip()
        else:
            if tested_framework == "autogluon.core":
                assert output.stdout.strip().startswith(tag_framework_version)
            else:
                assert tag_framework_version == output.stdout.strip()

    # CUDA Version Check #
    cuda_version = re.search(r"-cu(\d+)-", image).group(1)

    # MXNet inference/HF tensorflow inference and Autogluon containers do not currently have nvcc in /usr/local/cuda/bin, so check symlink
    if "mxnet-inference" in image or "autogluon" in image or "huggingface-tensorflow-inference" in image:
        cuda_cmd = "readlink /usr/local/cuda"
    else:
        cuda_cmd = "nvcc --version"
    cuda_output = ec2.execute_ec2_training_test(
        ec2_connection, image, cuda_cmd, container_name="cuda_version_test")

    # Ensure that cuda version in tag is in the container
    assert cuda_version in cuda_output.stdout.replace(".", "")


class DependencyCheckFailure(Exception):
    pass


def _run_dependency_check_test(image, ec2_connection, processor):
    # Record any whitelisted medium/low severity CVEs; I.E. allowed_vulnerabilities = {CVE-1000-5555, CVE-9999-9999}
    allowed_vulnerabilities = {
        # Those vulnerabilities are fixed. Current openssl version is 1.1.1g. These are false positive
        "CVE-2016-2109",
        "CVE-2016-2177",
        "CVE-2016-6303",
        "CVE-2016-2182",
        # CVE-2020-13936: vulnerability found in apache velocity package which is a dependency for dependency-check package. Hence, ignoring.
        "CVE-2020-13936",
    }

    # Whitelist CVE #CVE-2021-3711 for DLCs where openssl is installed using apt-get
    framework, _ = get_framework_and_version_from_tag(image)
    short_fw_version = re.search(r"(\d+\.\d+)", image).group(1)

    allow_openssl_cve_fw_versions = {
        "tensorflow": ["1.15", "2.3", "2.4", "2.5", "2.6"],
        "mxnet": ["1.9"],
        "pytorch": [],
        "huggingface_pytorch": ["1.8", "1.9"],
        "huggingface_tensorflow": ["2.4", "2.5"],
        "autogluon": ["0.3"],
    }

    if short_fw_version in allow_openssl_cve_fw_versions.get(framework, []):
        allowed_vulnerabilities.add("CVE-2021-3711")

    container_name = f"dep_check_{processor}"
    report_addon = get_container_name("depcheck-report", image)
    dependency_check_report = f"{report_addon}.html"
    html_file = f"{container_name}:/build/dependency-check-report.html"
    test_script = os.path.join(CONTAINER_TESTS_PREFIX, "testDependencyCheck")

    # Execute test, copy results to s3
    ec2.execute_ec2_training_test(
        ec2_connection, image, test_script, container_name=container_name, bin_bash_entrypoint=True
    )
    ec2_connection.run(f"docker cp {html_file} ~/{dependency_check_report}")
    ec2_connection.run(
        f"aws s3 cp ~/{dependency_check_report} s3://dlc-dependency-check")

    # Check for any vulnerabilities not mentioned in allowed_vulnerabilities
    html_output = ec2_connection.run(
        f"cat ~/{dependency_check_report}", hide=True).stdout
    cves = re.findall(r">(CVE-\d+-\d+)</a>", html_output)
    vulnerabilities = set(cves) - allowed_vulnerabilities

    if vulnerabilities:
        vulnerability_severity = {}

        # Check NVD for vulnerability severity to provide this useful info in error message.
        for vulnerability in vulnerabilities:
            try:
                cve_url = f"https://services.nvd.nist.gov/rest/json/cve/1.0/{vulnerability}"

                session = requests.Session()
                session.mount(
                    "https://",
                    requests.adapters.HTTPAdapter(max_retries=Retry(
                        total=5, status_forcelist=[404, 504, 502])),
                )
                response = session.get(cve_url)

                if response.status_code == 200:
                    severity = (
                        response.json()
                        .get("result", {})
                        .get("CVE_Items", [{}])[0]
                        .get("impact", {})
                        .get("baseMetricV2", {})
                        .get("severity", "UNKNOWN")
                    )
                    if vulnerability_severity.get(severity):
                        vulnerability_severity[severity].append(vulnerability)
                    else:
                        vulnerability_severity[severity] = [vulnerability]
            except ConnectionError:
                LOGGER.exception(
                    f"Failed to load NIST data for CVE {vulnerability}")

        # TODO: Remove this once we have whitelisted appropriate LOW/MEDIUM vulnerabilities
        if not (vulnerability_severity.get("CRITICAL") or vulnerability_severity.get("HIGH")):
            return

        raise DependencyCheckFailure(
            f"Unrecognized CVEs have been reported : {vulnerability_severity}. "
            f"Allowed vulnerabilities are {allowed_vulnerabilities or None}. Please see "
            f"{dependency_check_report} for more details."
        )


@pytest.mark.usefixtures("sagemaker", "huggingface")
@pytest.mark.model("N/A")
@pytest.mark.canary("Run dependency tests regularly on production images")
@pytest.mark.parametrize("ec2_instance_type", ["c5.4xlarge"], indirect=True)
@pytest.mark.skipif(
    (is_canary_context() and not is_time_for_canary_safety_scan()),
    reason="Executing test in canaries pipeline during only a limited period of time.",
)
def test_dependency_check_cpu(cpu, ec2_connection):
    _run_dependency_check_test(cpu, ec2_connection, "cpu")


@pytest.mark.usefixtures("sagemaker", "huggingface")
@pytest.mark.model("N/A")
@pytest.mark.canary("Run dependency tests regularly on production images")
@pytest.mark.parametrize("ec2_instance_type", ["p3.2xlarge"], indirect=True)
@pytest.mark.skipif(
    (is_canary_context() and not is_time_for_canary_safety_scan()),
    reason="Executing test in canaries pipeline during only a limited period of time.",
)
def test_dependency_check_gpu(gpu, ec2_connection):
    _run_dependency_check_test(gpu, ec2_connection, "gpu")

@pytest.mark.model("N/A")
@pytest.mark.canary("Run dependency tests regularly on production images")
@pytest.mark.parametrize("ec2_instance_type", ["c5.4xlarge"], indirect=True)
def test_dependency_check_hpu(hpu, ec2_connection):
    _run_dependency_check_test(hpu, ec2_connection, "hpu")


@pytest.mark.usefixtures("sagemaker")
@pytest.mark.model("N/A")
@pytest.mark.canary("Run dependency tests regularly on production images")
@pytest.mark.parametrize("ec2_instance_type", ["inf1.xlarge"], indirect=True)
@pytest.mark.skipif(
    (is_canary_context() and not is_time_for_canary_safety_scan()),
    reason="Executing test in canaries pipeline during only a limited period of time.",
)
def test_dependency_check_neuron(neuron, ec2_connection):
    _run_dependency_check_test(neuron, ec2_connection, "neuron")


@pytest.mark.usefixtures("sagemaker")
@pytest.mark.model("N/A")
def test_dataclasses_check(image):
    """
    Ensure there is no dataclasses pip package is installed for python 3.7 and above version.
    Python version retrieved from the ecr image uri is expected in the format `py<major_verion><minor_version>`
    :param image: ECR image URI
    """
    ctx = Context()
    pip_package = "dataclasses"

    container_name = get_container_name("dataclasses-check", image)

    python_version = get_python_version_from_image_uri(image).replace("py","")
    python_version = int(python_version)

    if python_version >= 37:
        start_container(container_name, image, ctx)
        output = run_cmd_on_container(
            container_name, ctx, f"pip show {pip_package}", warn=True)

        if output.return_code == 0:
            pytest.fail(
                f"{pip_package} package exists in the DLC image {image} that has py{python_version} version which is greater than py36 version")
        else:
            LOGGER.info(
                f"{pip_package} package does not exists in the DLC image {image}")
    else:
        pytest.skip(f"Skipping test for DLC image {image} that has py36 version as {pip_package} is not included in the python framework")


@pytest.mark.usefixtures("sagemaker")
@pytest.mark.model("N/A")
@pytest.mark.canary("Run pip check test regularly on production images")
def test_pip_check(image):
    """
    Ensure there are no broken requirements on the containers by running "pip check"

    :param image: ECR image URI
    """
    ctx = Context()
    gpu_suffix = "-gpu" if "gpu" in image else ""

    # TF inference containers do not have core tensorflow installed by design. Allowing for this pip check error
    # to occur in order to catch other pip check issues that may be associated with TF inference
    # smclarify binaries have s3fs->aiobotocore dependency which uses older version of botocore. temporarily
    # allowing this to catch other issues
    allowed_tf_exception = re.compile(
        rf"^tensorflow-serving-api{gpu_suffix} \d\.\d+\.\d+ requires "
        rf"tensorflow{gpu_suffix}, which is not installed.$"
    )
    allowed_smclarify_exception = re.compile(
        r"^aiobotocore \d+(\.\d+)* has requirement botocore<\d+(\.\d+)*,>=\d+(\.\d+)*, "
        r"but you have botocore \d+(\.\d+)*\.$"
    )

    # Add null entrypoint to ensure command exits immediately
    output = ctx.run(
        f"docker run --entrypoint='' {image} pip check", hide=True, warn=True)
    if output.return_code != 0:
        if not (allowed_tf_exception.match(output.stdout) or
                allowed_smclarify_exception.match(output.stdout) or
                _allowed_autogluon_exceptions_only(image, output)):
            # Rerun pip check test if this is an unexpected failure
            ctx.run(f"docker run --entrypoint='' {image} pip check", hide=True)


<<<<<<< HEAD
=======
def _allowed_autogluon_exceptions_only(image, output):
    unexpected_lines_present = True
    if "autogluon" in image:
        allowed_exceptions = [
            "fastai <version> requires torchvision, which is not installed.",
            "catboost <version> requires plotly, which is not installed.",
        ]

        lines = []
        for line in output.stdout.splitlines():
            if line.strip() and re.sub(r'\d+(\.\d+)*', '<version>', line.strip()) not in allowed_exceptions:
                lines.append(line)

        unexpected_lines_present = len(lines) == 0
    return unexpected_lines_present


>>>>>>> 9ceb580e
@pytest.mark.usefixtures("sagemaker", "huggingface")
@pytest.mark.model("N/A")
def test_cuda_paths(gpu):
    """
    Test to ensure that:
    a. buildspec contains an entry to create the same image as the image URI
    b. directory structure for GPU Dockerfiles has framework version, python version, and cuda version in it

    :param gpu: gpu image uris
    """
    image = gpu
    if "example" in image:
        pytest.skip(
            "Skipping Example Dockerfiles which are not explicitly tied to a cuda version")

    dlc_path = os.getcwd().split("/test/")[0]
    job_type = "training" if "training" in image else "inference"

    # Ensure that image has a supported framework
    framework, framework_version = get_framework_and_version_from_tag(image)

    # Get cuda, framework version, python version through regex
    cuda_version = re.search(r"-(cu\d+)-", image).group(1)
    framework_short_version = None
    python_version = re.search(r"(py\d+)", image).group(1)
    short_python_version = None
    image_tag = re.search(
        r":(\d+(\.\d+){2}(-transformers\d+(\.\d+){2})?-(cpu|gpu|neuron)-(py\d+)(-cu\d+)-(ubuntu\d+\.\d+)(-example|-diy|-sagemaker)?)",
        image,
    ).group(1)

    # replacing '_' by '/' to handle huggingface_<framework> case
    framework_path = framework.replace("_", "/")
    framework_version_path = os.path.join(
        dlc_path, framework_path, job_type, "docker", framework_version)
    if not os.path.exists(framework_version_path):
        framework_short_version = re.match(
            r"(\d+.\d+)", framework_version).group(1)
        framework_version_path = os.path.join(
            dlc_path, framework_path, job_type, "docker", framework_short_version)
    if not os.path.exists(os.path.join(framework_version_path, python_version)):
        # Use the pyX version as opposed to the pyXY version if pyXY path does not exist
        short_python_version = python_version[:3]

    # Check buildspec for cuda version
    buildspec = "buildspec.yml"
    if is_tf_version("1", image):
        buildspec = "buildspec-tf1.yml"

    cuda_in_buildspec = False
    dockerfile_spec_abs_path = None
    cuda_in_buildspec_ref = f"CUDA_VERSION {cuda_version}"
    buildspec_path = os.path.join(dlc_path, framework_path, buildspec)
    buildspec_def = Buildspec()
    buildspec_def.load(buildspec_path)

    for name, image_spec in buildspec_def["images"].items():
        if image_spec["device_type"] == "gpu" and image_spec["tag"] == image_tag:
            cuda_in_buildspec = True
            dockerfile_spec_abs_path = os.path.join(
                os.path.dirname(
                    framework_version_path), image_spec["docker_file"].lstrip("docker/")
            )
            break

    try:
        assert cuda_in_buildspec, f"Can't find {cuda_in_buildspec_ref} in {buildspec_path}"
    except AssertionError as e:
        if not is_dlc_cicd_context():
            LOGGER.warn(
                f"{e} - not failing, as this is a(n) {os.getenv('BUILD_CONTEXT', 'empty')} build context.")
        else:
            raise

    image_properties_expected_in_dockerfile_path = [
        framework_short_version or framework_version,
        short_python_version or python_version,
        cuda_version,
    ]
    assert all(prop in dockerfile_spec_abs_path for prop in image_properties_expected_in_dockerfile_path), (
        f"Dockerfile location {dockerfile_spec_abs_path} does not contain all the image properties in "
        f"{image_properties_expected_in_dockerfile_path}"
    )

    assert os.path.exists(
        dockerfile_spec_abs_path), f"Cannot find dockerfile for {image} in {dockerfile_spec_abs_path}"


def _assert_artifact_free(output, stray_artifacts):
    """
    Manage looping through assertions to determine that directories don't have known stray files.

    :param output: Invoke result object
    :param stray_artifacts: List of things that should not be present in these directories
    """
    for artifact in stray_artifacts:
        assert not re.search(
            artifact, output.stdout
        ), f"Matched {artifact} in {output.stdout} while running {output.command}"


@pytest.mark.usefixtures("sagemaker")
@pytest.mark.integration("oss_compliance")
@pytest.mark.model("N/A")
@pytest.mark.skipif(not is_dlc_cicd_context(), reason="We need to test OSS compliance only on PRs and pipelines")
def test_oss_compliance(image):
    """
    Run oss compliance check on a container to check if license attribution files exist.
    And upload source of third party packages to S3 bucket.
    """
    THIRD_PARTY_SOURCE_CODE_BUCKET = "aws-dlinfra-licenses"
    THIRD_PARTY_SOURCE_CODE_BUCKET_PATH = "third_party_source_code"
    file = "THIRD_PARTY_SOURCE_CODE_URLS"
    container_name = get_container_name("oss_compliance", image)
    context = Context()
    local_repo_path = get_repository_local_path()
    start_container(container_name, image, context)

    # run compliance test to make sure license attribution files exists. testOSSCompliance is copied as part of Dockerfile
    run_cmd_on_container(container_name, context,
                         "/usr/local/bin/testOSSCompliance /root")

    try:
        context.run(
            f"docker cp {container_name}:/root/{file} {os.path.join(local_repo_path, file)}")
    finally:
        context.run(f"docker rm -f {container_name}", hide=True)

    s3_resource = boto3.resource("s3")

    with open(os.path.join(local_repo_path, file)) as source_code_file:
        for line in source_code_file:
            name, version, url = line.split(" ")
            file_name = f"{name}_v{version}_source_code"
            s3_object_path = f"{THIRD_PARTY_SOURCE_CODE_BUCKET_PATH}/{file_name}.tar.gz"
            local_file_path = os.path.join(local_repo_path, file_name)

            for i in range(3):
                try:
                    if not os.path.isdir(local_file_path):
                        context.run(
                            f"git clone {url.rstrip()} {local_file_path}")
                        context.run(
                            f"tar -czvf {local_file_path}.tar.gz {local_file_path}")
                except Exception as e:
                    time.sleep(1)
                    if i == 2:
                        LOGGER.error(f"Unable to clone git repo. Error: {e}")
                        raise
                    continue
            try:
                if os.path.exists(f"{local_file_path}.tar.gz"):
                    LOGGER.info(f"Uploading package to s3 bucket: {line}")
                    s3_resource.Object(
                        THIRD_PARTY_SOURCE_CODE_BUCKET, s3_object_path).load()
            except botocore.exceptions.ClientError as e:
                if e.response["Error"]["Code"] == "404":
                    try:
                        # using aws cli as using boto3 expects to upload folder by iterating through each file instead of entire folder.
                        context.run(
                            f"aws s3 cp {local_file_path}.tar.gz s3://{THIRD_PARTY_SOURCE_CODE_BUCKET}/{s3_object_path}"
                        )
                        object = s3_resource.Bucket(
                            THIRD_PARTY_SOURCE_CODE_BUCKET).Object(s3_object_path)
                        object.Acl().put(ACL="public-read")
                    except ClientError as e:
                        LOGGER.error(
                            f"Unable to upload source code to bucket {THIRD_PARTY_SOURCE_CODE_BUCKET}. Error: {e}"
                        )
                        raise
                else:
                    LOGGER.error(
                        f"Unable to check if source code is present on bucket {THIRD_PARTY_SOURCE_CODE_BUCKET}. Error: {e}"
                    )
                    raise<|MERGE_RESOLUTION|>--- conflicted
+++ resolved
@@ -433,26 +433,6 @@
             ctx.run(f"docker run --entrypoint='' {image} pip check", hide=True)
 
 
-<<<<<<< HEAD
-=======
-def _allowed_autogluon_exceptions_only(image, output):
-    unexpected_lines_present = True
-    if "autogluon" in image:
-        allowed_exceptions = [
-            "fastai <version> requires torchvision, which is not installed.",
-            "catboost <version> requires plotly, which is not installed.",
-        ]
-
-        lines = []
-        for line in output.stdout.splitlines():
-            if line.strip() and re.sub(r'\d+(\.\d+)*', '<version>', line.strip()) not in allowed_exceptions:
-                lines.append(line)
-
-        unexpected_lines_present = len(lines) == 0
-    return unexpected_lines_present
-
-
->>>>>>> 9ceb580e
 @pytest.mark.usefixtures("sagemaker", "huggingface")
 @pytest.mark.model("N/A")
 def test_cuda_paths(gpu):
