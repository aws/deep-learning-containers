--- conflicted
+++ resolved
@@ -11,14 +11,9 @@
     ec2,
     get_framework_and_version_from_tag,
     is_canary_context,
-<<<<<<< HEAD
-    is_tf1,
-    is_dlc_cicd_context,
-    is_pr_context,
-=======
     is_tf_version,
     is_dlc_cicd_context
->>>>>>> 91823192
+    is_pr_context,
 )
 
 
