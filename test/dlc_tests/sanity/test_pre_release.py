--- conflicted
+++ resolved
@@ -333,15 +333,9 @@
             "2.7": ["cpu", "gpu"],
         },
         "mxnet": {"1.8": ["neuron"], "1.9": ["cpu", "gpu"]},
-<<<<<<< HEAD
-        "pytorch": {"1.10": ["cpu"]},
+        "pytorch": {"1.8": ["cpu", "gpu"], "1.10": ["cpu"]},
         "huggingface_pytorch": {"1.8": ["cpu", "gpu"], "1.9": ["cpu", "gpu"], "1.10": ["cpu", "gpu"]},
-        "huggingface_tensorflow": {"2.4": ["cpu", "gpu"], "2.5": ["cpu", "gpu"], "2.7": ["cpu", "gpu"]},
-=======
-        "pytorch": {"1.8": ["cpu", "gpu"], "1.10": ["cpu"]},
-        "huggingface_pytorch": {"1.8": ["cpu", "gpu"], "1.9": ["cpu", "gpu"]},
-        "huggingface_tensorflow": {"2.4": ["cpu", "gpu"], "2.5": ["cpu", "gpu"]},
->>>>>>> c66fd754
+        "huggingface_tensorflow": {"2.4": ["cpu", "gpu"], "2.5": ["cpu", "gpu"], "2.6": ["cpu", "gpu"]},
         "autogluon": {"0.3": ["cpu"]},
     }
 
