import os
import re
import subprocess
import botocore
import boto3
import time
from packaging.version import Version

import pytest
import requests

from urllib3.util.retry import Retry
from invoke.context import Context
from botocore.exceptions import ClientError

from src.buildspec import Buildspec
from test.test_utils import (
    LOGGER,
    CONTAINER_TESTS_PREFIX,
    ec2,
    get_container_name,
    get_framework_and_version_from_tag,
    get_neuron_framework_and_version_from_tag,
    is_canary_context,
    is_tf_version,
    is_dlc_cicd_context,
    is_pr_context,
    run_cmd_on_container,
    start_container,
    stop_and_remove_container,
    is_time_for_canary_safety_scan,
    is_mainline_context,
    is_nightly_context,
    get_repository_local_path,
    get_repository_and_tag_from_image_uri,
    get_python_version_from_image_uri,
    is_tf_version,
    get_processor_from_image_uri,
    UL18_CPU_ARM64_US_WEST_2
)


@pytest.mark.usefixtures("sagemaker")
@pytest.mark.model("N/A")
@pytest.mark.canary("Run stray file test regularly on production images")
def test_stray_files(image):
    """
    Test to ensure that unnecessary build artifacts are not present in any easily visible or tmp directories

    :param image: ECR image URI
    """
    ctx = Context()
    container_name = get_container_name("test_tmp_dirs", image)
    start_container(container_name, image, ctx)

    # Running list of artifacts/artifact regular expressions we do not want in any of the directories
    stray_artifacts = [r"\.py"]

    # Running list of allowed files in the /tmp directory
    allowed_tmp_files = ["hsperfdata_root"]

    # Ensure stray artifacts are not in the tmp directory
    tmp = run_cmd_on_container(container_name, ctx, "ls -A /tmp")
    _assert_artifact_free(tmp, stray_artifacts)

    # Ensure tmp dir is empty except for whitelisted files
    tmp_files = tmp.stdout.split()
    for tmp_file in tmp_files:
        assert (
            tmp_file in allowed_tmp_files
        ), f"Found unexpected file in tmp dir: {tmp_file}. Allowed tmp files: {allowed_tmp_files}"

    # We always expect /var/tmp to be empty
    var_tmp = run_cmd_on_container(container_name, ctx, "ls -A /var/tmp")
    _assert_artifact_free(var_tmp, stray_artifacts)
    assert var_tmp.stdout.strip() == ""

    # Additional check of home and root directories to ensure that stray artifacts are not present
    home = run_cmd_on_container(container_name, ctx, "ls -A ~")
    _assert_artifact_free(home, stray_artifacts)

    root = run_cmd_on_container(container_name, ctx, "ls -A /")
    _assert_artifact_free(root, stray_artifacts)


@pytest.mark.usefixtures("sagemaker")
@pytest.mark.model("N/A")
@pytest.mark.canary("Run python version test regularly on production images")
def test_python_version(image):
    """
    Check that the python version in the image tag is the same as the one on a running container.

    :param image: ECR image URI
    """
    ctx = Context()
    container_name = get_container_name("py-version", image)

    py_version = ""
    for tag_split in image.split("-"):
        if tag_split.startswith("py"):
            if len(tag_split) > 3:
                py_version = f"Python {tag_split[2]}.{tag_split[3]}"
            else:
                py_version = f"Python {tag_split[2]}"
    start_container(container_name, image, ctx)
    output = run_cmd_on_container(container_name, ctx, "python --version")

    # Due to py2 deprecation, Python2 version gets streamed to stderr. Python installed via Conda also appears to
    # stream to stderr (in some cases).
    container_py_version = output.stdout + output.stderr

    assert py_version in container_py_version, f"Cannot find {py_version} in {container_py_version}"


@pytest.mark.usefixtures("sagemaker")
@pytest.mark.model("N/A")
def test_ubuntu_version(image):
    """
    Check that the ubuntu version in the image tag is the same as the one on a running container.

    :param image: ECR image URI
    """
    ctx = Context()
    container_name = get_container_name("ubuntu-version", image)

    ubuntu_version = ""
    for tag_split in image.split("-"):
        if tag_split.startswith("ubuntu"):
            ubuntu_version = tag_split.split("ubuntu")[-1]

    start_container(container_name, image, ctx)
    output = run_cmd_on_container(container_name, ctx, "cat /etc/os-release")
    container_ubuntu_version = output.stdout

    assert "Ubuntu" in container_ubuntu_version
    assert ubuntu_version in container_ubuntu_version


@pytest.mark.usefixtures("sagemaker")
@pytest.mark.model("N/A")
@pytest.mark.canary("Run non-gpu framework version test regularly on production images")
def test_framework_version_cpu(image):
    """
    Check that the framework version in the image tag is the same as the one on a running container.
    This function tests CPU, EIA images.

    :param image: ECR image URI
    """
    if "gpu" in image:
        pytest.skip(
            "GPU images will have their framework version tested in test_framework_and_cuda_version_gpu")
    if "neuron" in image:
        pytest.skip(
            "Neuron images will have their framework version tested in test_framework_and_neuron_sdk_version")
    image_repo_name, _ = get_repository_and_tag_from_image_uri(image)
    if re.fullmatch(r"(pr-|beta-|nightly-)?tensorflow-inference(-eia|-graviton)?", image_repo_name):
        pytest.skip(
            msg="TF inference for CPU/GPU/EIA does not have core tensorflow installed")

    tested_framework, tag_framework_version = get_framework_and_version_from_tag(
        image)

    # Framework name may include huggingface
    if tested_framework.startswith('huggingface_'):
        tested_framework = tested_framework[len("huggingface_"):]
    # Module name is torch
    if tested_framework == "pytorch":
        tested_framework = "torch"
    elif tested_framework == "autogluon":
        tested_framework = "autogluon.core"
    ctx = Context()
    container_name = get_container_name("framework-version", image)
    start_container(container_name, image, ctx)
    output = run_cmd_on_container(
        container_name, ctx, f"import {tested_framework}; print({tested_framework}.__version__)", executable="python"
    )
    if is_canary_context():
        assert tag_framework_version in output.stdout.strip()
    else:
        if tested_framework == "autogluon.core":
            assert output.stdout.strip().startswith(tag_framework_version)
        # Habana v1.2 binary does not follow the X.Y.Z+cpu naming convention
        elif "habana" not in image_repo_name:
            if tested_framework == "torch" and Version(tag_framework_version) >= Version("1.10.0"):
                torch_version_pattern = r"{torch_version}(\+cpu)".format(torch_version=tag_framework_version)
                assert re.fullmatch(torch_version_pattern, output.stdout.strip()), (
                    f"torch.__version__ = {output.stdout.strip()} does not match {torch_version_pattern}\n"
                    f"Please specify framework version as X.Y.Z+cpu"
                )
        else:
            if "neuron" in image:
                assert tag_framework_version in output.stdout.strip()
            else:
                assert tag_framework_version == output.stdout.strip()
    stop_and_remove_container(container_name, ctx)


@pytest.mark.usefixtures("sagemaker", "huggingface")
@pytest.mark.model("N/A")
def test_framework_and_neuron_sdk_version(neuron):
    """
    Gets the neuron sdk tag from the image. For that neuron sdk and the frame work version from
    the image, it gets the expected frame work version. Then checks that the expected framework version
    same as the one on a running container.
    This function test only Neuron images.

    :param image: ECR image URI
    """
    image = neuron

    tested_framework, neuron_tag_framework_version = get_neuron_framework_and_version_from_tag(image)

    # neuron tag is there in pytorch images for now. Once all frameworks have it, then this will
    # be removed
    if neuron_tag_framework_version is None:
        if tested_framework is "pytorch":
            assert neuron_tag_framework_version != None
        else:
            pytest.skip(msg="Neuron SDK tag is not there as part of image")

    # Framework name may include huggingface
    if tested_framework.startswith('huggingface_'):
        tested_framework = tested_framework[len("huggingface_"):]

    if tested_framework == "pytorch":
        tested_framework = "torch_neuron"
    elif tested_framework == "tensorflow":
        tested_framework = "tensorflow_neuron"
    elif tested_framework == "mxnet":
        tested_framework = "mxnet"

    ctx = Context()

    container_name = get_container_name("framework-version-neuron", image)
    start_container(container_name, image, ctx)
    output = run_cmd_on_container(
        container_name, ctx, f"import {tested_framework}; print({tested_framework}.__version__)", executable="python"
    )

    if tested_framework == "mxnet":
        # TODO -For neuron the mx_neuron module does not support the __version__ yet and we
        # can get the version of only the base mxnet model. The base mxnet model just
        # has framework version and does not have the neuron semantic version yet. Till
        # the mx_neuron supports __version__ do the minimal check and not exact match
        _ , tag_framework_version = get_framework_and_version_from_tag(image)
        assert tag_framework_version == output.stdout.strip()
    else:
        assert neuron_tag_framework_version == output.stdout.strip()
    stop_and_remove_container(container_name, ctx)



# TODO: Enable as canary once resource cleaning lambda is added
@pytest.mark.usefixtures("sagemaker", "huggingface")
@pytest.mark.model("N/A")
@pytest.mark.parametrize("ec2_instance_type", ["p3.2xlarge"], indirect=True)
def test_framework_and_cuda_version_gpu(gpu, ec2_connection):
    """
    Check that the framework  and cuda version in the image tag is the same as the one on a running container.

    :param gpu: ECR image URI with "gpu" in the name
    :param ec2_connection: fixture to establish connection with an ec2 instance
    """
    image = gpu
    tested_framework, tag_framework_version = get_framework_and_version_from_tag(
        image)

    # Framework Version Check #
    # Skip framework version test for tensorflow-inference, since it doesn't have core TF installed
    if "tensorflow-inference" not in image:
        # Framework name may include huggingface
        if tested_framework.startswith('huggingface_'):
            tested_framework = tested_framework[len("huggingface_"):]
        # Module name is "torch"
        if tested_framework == "pytorch":
            tested_framework = "torch"
        elif tested_framework == "autogluon":
            tested_framework = "autogluon.core"
        cmd = f"import {tested_framework}; print({tested_framework}.__version__)"
        output = ec2.execute_ec2_training_test(ec2_connection, image, cmd, executable="python")

        if is_canary_context():
            assert tag_framework_version in output.stdout.strip()
        else:
            if tested_framework == "autogluon.core":
                assert output.stdout.strip().startswith(tag_framework_version)
            elif tested_framework == "torch" and Version(tag_framework_version) >= Version("1.10.0"):
                torch_version_pattern = r"{torch_version}(\+cu\d+)".format(torch_version=tag_framework_version)
                assert re.fullmatch(torch_version_pattern, output.stdout.strip()), (
                    f"torch.__version__ = {output.stdout.strip()} does not match {torch_version_pattern}\n"
                    f"Please specify framework version as X.Y.Z+cuXXX"
                )
            else:
                assert tag_framework_version == output.stdout.strip()

    # CUDA Version Check #
    cuda_version = re.search(r"-cu(\d+)-", image).group(1)

    # MXNet inference/HF tensorflow inference and Autogluon containers do not currently have nvcc in /usr/local/cuda/bin, so check symlink
    if "mxnet-inference" in image or "autogluon" in image or "huggingface-tensorflow-inference" in image:
        cuda_cmd = "readlink /usr/local/cuda"
    else:
        cuda_cmd = "nvcc --version"
    cuda_output = ec2.execute_ec2_training_test(
        ec2_connection, image, cuda_cmd, container_name="cuda_version_test")

    # Ensure that cuda version in tag is in the container
    assert cuda_version in cuda_output.stdout.replace(".", "")


class DependencyCheckFailure(Exception):
    pass


def _run_dependency_check_test(image, ec2_connection):
    # Record any whitelisted medium/low severity CVEs; I.E. allowed_vulnerabilities = {CVE-1000-5555, CVE-9999-9999}
    allowed_vulnerabilities = {
        # Those vulnerabilities are fixed. Current openssl version is 1.1.1g. These are false positive
        "CVE-2016-2109",
        "CVE-2016-2177",
        "CVE-2016-6303",
        "CVE-2016-2182",
    }

    processor = get_processor_from_image_uri(image)

    # Whitelist CVE #CVE-2021-3711 for DLCs where openssl is installed using apt-get
    framework, _ = get_framework_and_version_from_tag(image)
    short_fw_version = re.search(r"(\d+\.\d+)", image).group(1)

    # Check that these versions have been matched on https://ubuntu.com/security/CVE-2021-3711 before adding
    allow_openssl_cve_fw_versions = {
        "tensorflow": {
            "1.15": ["cpu", "gpu", "neuron"],
            "2.3": ["cpu", "gpu"],
            "2.4": ["cpu", "gpu"],
            "2.5": ["cpu", "gpu", "neuron"],
            "2.6": ["cpu", "gpu"],
            "2.7": ["cpu", "gpu", "hpu"],
        },
        "mxnet": {"1.8": ["neuron"], "1.9": ["cpu", "gpu"]},
<<<<<<< HEAD
        "pytorch": {"1.8": ["cpu", "gpu"], "1.10": ["cpu"]},
        "huggingface_pytorch": {"1.8": ["cpu", "gpu"], "1.9": ["cpu", "gpu"], "1.10": ["cpu", "gpu"]},
=======
        "pytorch": {"1.8": ["cpu", "gpu"], "1.10": ["cpu", "hpu"]},
        "huggingface_pytorch": {"1.8": ["cpu", "gpu"], "1.9": ["cpu", "gpu"]},
>>>>>>> e59248cb
        "huggingface_tensorflow": {"2.4": ["cpu", "gpu"], "2.5": ["cpu", "gpu"]},
        "autogluon": {"0.3": ["cpu"]},
    }

    if processor in allow_openssl_cve_fw_versions.get(framework, {}).get(short_fw_version, []):
        allowed_vulnerabilities.add("CVE-2021-3711")

    container_name = f"dep_check_{processor}"
    report_addon = get_container_name("depcheck-report", image)
    dependency_check_report = f"{report_addon}.html"
    html_file = f"{container_name}:/build/dependency-check-report.html"
    test_script = os.path.join(CONTAINER_TESTS_PREFIX, "testDependencyCheck")

    # Execute test, copy results to s3
    ec2.execute_ec2_training_test(
        ec2_connection, image, test_script, container_name=container_name, bin_bash_entrypoint=True
    )
    ec2_connection.run(f"docker cp {html_file} ~/{dependency_check_report}")
    ec2_connection.run(
        f"aws s3 cp ~/{dependency_check_report} s3://dlc-dependency-check")

    # Check for any vulnerabilities not mentioned in allowed_vulnerabilities
    html_output = ec2_connection.run(
        f"cat ~/{dependency_check_report}", hide=True).stdout
    cves = re.findall(r">(CVE-\d+-\d+)</a>", html_output)
    vulnerabilities = set(cves) - allowed_vulnerabilities

    if vulnerabilities:
        vulnerability_severity = {}

        # Check NVD for vulnerability severity to provide this useful info in error message.
        for vulnerability in vulnerabilities:
            try:
                cve_url = f"https://services.nvd.nist.gov/rest/json/cve/1.0/{vulnerability}"

                session = requests.Session()
                session.mount(
                    "https://",
                    requests.adapters.HTTPAdapter(max_retries=Retry(
                        total=5, status_forcelist=[404, 504, 502])),
                )
                response = session.get(cve_url)

                if response.status_code == 200:
                    severity = (
                        response.json()
                        .get("result", {})
                        .get("CVE_Items", [{}])[0]
                        .get("impact", {})
                        .get("baseMetricV2", {})
                        .get("severity", "UNKNOWN")
                    )
                    if vulnerability_severity.get(severity):
                        vulnerability_severity[severity].append(vulnerability)
                    else:
                        vulnerability_severity[severity] = [vulnerability]
            except ConnectionError:
                LOGGER.exception(
                    f"Failed to load NIST data for CVE {vulnerability}")

        # TODO: Remove this once we have whitelisted appropriate LOW/MEDIUM vulnerabilities
        if not (vulnerability_severity.get("CRITICAL") or vulnerability_severity.get("HIGH")):
            return

        raise DependencyCheckFailure(
            f"Unrecognized CVEs have been reported : {vulnerability_severity}. "
            f"Allowed vulnerabilities are {allowed_vulnerabilities or None}. Please see "
            f"{dependency_check_report} for more details."
        )


@pytest.mark.usefixtures("sagemaker", "huggingface")
@pytest.mark.model("N/A")
@pytest.mark.canary("Run dependency tests regularly on production images")
@pytest.mark.parametrize("ec2_instance_type", ["c5.4xlarge"], indirect=True)
@pytest.mark.skipif(
    (is_canary_context() and not is_time_for_canary_safety_scan()),
    reason="Executing test in canaries pipeline during only a limited period of time.",
)
def test_dependency_check_cpu(cpu, ec2_connection, cpu_only, x86_compatible_only):
    _run_dependency_check_test(cpu, ec2_connection)


@pytest.mark.usefixtures("sagemaker", "huggingface")
@pytest.mark.model("N/A")
@pytest.mark.canary("Run dependency tests regularly on production images")
@pytest.mark.parametrize("ec2_instance_type", ["p3.2xlarge"], indirect=True)
@pytest.mark.skipif(
    (is_canary_context() and not is_time_for_canary_safety_scan()),
    reason="Executing test in canaries pipeline during only a limited period of time.",
)
def test_dependency_check_gpu(gpu, ec2_connection, gpu_only):
    _run_dependency_check_test(gpu, ec2_connection)


@pytest.mark.usefixtures("sagemaker")
@pytest.mark.model("N/A")
@pytest.mark.canary("Run dependency tests regularly on production images")
@pytest.mark.parametrize("ec2_instance_type", ["c5.4xlarge"], indirect=True)
@pytest.mark.skipif(
    (is_canary_context() and not is_time_for_canary_safety_scan()),
    reason="Executing test in canaries pipeline during only a limited period of time.",
)
def test_dependency_check_eia(eia, ec2_connection):
    _run_dependency_check_test(eia, ec2_connection)

@pytest.mark.model("N/A")
@pytest.mark.canary("Run dependency tests regularly on production images")
@pytest.mark.parametrize("ec2_instance_type", ["c5.4xlarge"], indirect=True)
def test_dependency_check_hpu(hpu, ec2_connection):
    _run_dependency_check_test(hpu, ec2_connection)


@pytest.mark.usefixtures("sagemaker", "huggingface")
@pytest.mark.model("N/A")
@pytest.mark.canary("Run dependency tests regularly on production images")
@pytest.mark.parametrize("ec2_instance_type", ["inf1.xlarge"], indirect=True)
@pytest.mark.skipif(
    (is_canary_context() and not is_time_for_canary_safety_scan()),
    reason="Executing test in canaries pipeline during only a limited period of time.",
)
def test_dependency_check_neuron(neuron, ec2_connection):
    _run_dependency_check_test(neuron, ec2_connection)


@pytest.mark.usefixtures("sagemaker")
@pytest.mark.model("N/A")
@pytest.mark.canary("Run dependency tests regularly on production images")
@pytest.mark.parametrize("ec2_instance_type", ["c6g.4xlarge"], indirect=True)
@pytest.mark.parametrize("ec2_instance_ami", [UL18_CPU_ARM64_US_WEST_2], indirect=True)
@pytest.mark.skipif(
    (is_canary_context() and not is_time_for_canary_safety_scan()),
    reason="Executing test in canaries pipeline during only a limited period of time.",
)
def test_dependency_check_graviton_cpu(cpu, ec2_connection, graviton_compatible_only):
    _run_dependency_check_test(cpu, ec2_connection)


@pytest.mark.usefixtures("sagemaker")
@pytest.mark.model("N/A")
def test_dataclasses_check(image):
    """
    Ensure there is no dataclasses pip package is installed for python 3.7 and above version.
    Python version retrieved from the ecr image uri is expected in the format `py<major_verion><minor_version>`
    :param image: ECR image URI
    """
    ctx = Context()
    pip_package = "dataclasses"

    container_name = get_container_name("dataclasses-check", image)

    python_version = get_python_version_from_image_uri(image).replace("py","")
    python_version = int(python_version)

    if python_version >= 37:
        start_container(container_name, image, ctx)
        output = run_cmd_on_container(
            container_name, ctx, f"pip show {pip_package}", warn=True)

        if output.return_code == 0:
            pytest.fail(
                f"{pip_package} package exists in the DLC image {image} that has py{python_version} version which is greater than py36 version")
        else:
            LOGGER.info(
                f"{pip_package} package does not exists in the DLC image {image}")
    else:
        pytest.skip(f"Skipping test for DLC image {image} that has py36 version as {pip_package} is not included in the python framework")


@pytest.mark.usefixtures("sagemaker")
@pytest.mark.model("N/A")
@pytest.mark.canary("Run pip check test regularly on production images")
def test_pip_check(image):
    """
    Ensure there are no broken requirements on the containers by running "pip check"

    :param image: ECR image URI
    """
    ctx = Context()
    gpu_suffix = "-gpu" if "gpu" in image else ""

    # TF inference containers do not have core tensorflow installed by design. Allowing for this pip check error
    # to occur in order to catch other pip check issues that may be associated with TF inference
    # smclarify binaries have s3fs->aiobotocore dependency which uses older version of botocore. temporarily
    # allowing this to catch other issues
    allowed_tf_exception = re.compile(
        rf"^tensorflow-serving-api{gpu_suffix} \d\.\d+\.\d+ requires "
        rf"tensorflow{gpu_suffix}, which is not installed.$"
    )
    allowed_smclarify_exception = re.compile(
        r"^aiobotocore \d+(\.\d+)* has requirement botocore<\d+(\.\d+)*,>=\d+(\.\d+)*, "
        r"but you have botocore \d+(\.\d+)*\.$"
    )

    # The v0.22 version of tensorflow-io has a bug fixed in v0.23 https://github.com/tensorflow/io/releases/tag/v0.23.0
    allowed_habana_tf_exception = re.compile(
        rf"^tensorflow-io 0.22.0 requires "
        rf"tensorflow, which is not installed.$"
    )

    # Add null entrypoint to ensure command exits immediately
    output = ctx.run(
        f"docker run --entrypoint='' {image} pip check", hide=True, warn=True)
    if output.return_code != 0:
        if not (allowed_tf_exception.match(output.stdout) or allowed_smclarify_exception.match(output.stdout) or allowed_habana_tf_exception.match(output.stdout)):
            # Rerun pip check test if this is an unexpected failure
            ctx.run(f"docker run --entrypoint='' {image} pip check", hide=True)


@pytest.mark.usefixtures("sagemaker", "huggingface")
@pytest.mark.model("N/A")
def test_cuda_paths(gpu):
    """
    Test to ensure that:
    a. buildspec contains an entry to create the same image as the image URI
    b. directory structure for GPU Dockerfiles has framework version, python version, and cuda version in it

    :param gpu: gpu image uris
    """
    image = gpu
    if "example" in image:
        pytest.skip(
            "Skipping Example Dockerfiles which are not explicitly tied to a cuda version")

    dlc_path = os.getcwd().split("/test/")[0]
    job_type = "training" if "training" in image else "inference"

    # Ensure that image has a supported framework
    framework, framework_version = get_framework_and_version_from_tag(image)

    # Get cuda, framework version, python version through regex
    cuda_version = re.search(r"-(cu\d+)-", image).group(1)
    framework_short_version = None
    python_version = re.search(r"(py\d+)", image).group(1)
    short_python_version = None
    image_tag = re.search(
        r":(\d+(\.\d+){2}(-transformers\d+(\.\d+){2})?-(gpu)-(py\d+)(-cu\d+)-(ubuntu\d+\.\d+)((-e3)?-example|-e3|-sagemaker)?)",
        image,
    ).group(1)

    # replacing '_' by '/' to handle huggingface_<framework> case
    framework_path = framework.replace("_", "/")
    framework_version_path = os.path.join(
        dlc_path, framework_path, job_type, "docker", framework_version)
    if not os.path.exists(framework_version_path):
        framework_short_version = re.match(
            r"(\d+.\d+)", framework_version).group(1)
        framework_version_path = os.path.join(
            dlc_path, framework_path, job_type, "docker", framework_short_version)
    if not os.path.exists(os.path.join(framework_version_path, python_version)):
        # Use the pyX version as opposed to the pyXY version if pyXY path does not exist
        short_python_version = python_version[:3]

    # Check buildspec for cuda version
    buildspec = "buildspec.yml"
    if is_tf_version("1", image):
        buildspec = "buildspec-tf1.yml"

    image_tag_in_buildspec = False
    dockerfile_spec_abs_path = None
    buildspec_path = os.path.join(dlc_path, framework_path, buildspec)
    buildspec_def = Buildspec()
    buildspec_def.load(buildspec_path)

    for name, image_spec in buildspec_def["images"].items():
        if image_spec["device_type"] == "gpu" and image_spec["tag"] == image_tag:
            image_tag_in_buildspec = True
            dockerfile_spec_abs_path = os.path.join(
                os.path.dirname(
                    framework_version_path), image_spec["docker_file"].lstrip("docker/")
            )
            break
    try:
        assert image_tag_in_buildspec, f"Image tag {image_tag} not found in {buildspec_path}"
    except AssertionError as e:
        if not is_dlc_cicd_context():
            LOGGER.warn(
                f"{e} - not failing, as this is a(n) {os.getenv('BUILD_CONTEXT', 'empty')} build context.")
        else:
            raise

    image_properties_expected_in_dockerfile_path = [
        framework_short_version or framework_version,
        short_python_version or python_version,
        cuda_version,
    ]
    assert all(prop in dockerfile_spec_abs_path for prop in image_properties_expected_in_dockerfile_path), (
        f"Dockerfile location {dockerfile_spec_abs_path} does not contain all the image properties in "
        f"{image_properties_expected_in_dockerfile_path}"
    )

    assert os.path.exists(
        dockerfile_spec_abs_path), f"Cannot find dockerfile for {image} in {dockerfile_spec_abs_path}"


def _assert_artifact_free(output, stray_artifacts):
    """
    Manage looping through assertions to determine that directories don't have known stray files.

    :param output: Invoke result object
    :param stray_artifacts: List of things that should not be present in these directories
    """
    for artifact in stray_artifacts:
        assert not re.search(
            artifact, output.stdout
        ), f"Matched {artifact} in {output.stdout} while running {output.command}"


@pytest.mark.usefixtures("sagemaker")
@pytest.mark.integration("oss_compliance")
@pytest.mark.model("N/A")
@pytest.mark.skipif(not is_dlc_cicd_context(), reason="We need to test OSS compliance only on PRs and pipelines")
def test_oss_compliance(image):
    """
    Run oss compliance check on a container to check if license attribution files exist.
    And upload source of third party packages to S3 bucket.
    """
    THIRD_PARTY_SOURCE_CODE_BUCKET = "aws-dlinfra-licenses"
    THIRD_PARTY_SOURCE_CODE_BUCKET_PATH = "third_party_source_code"
    file = "THIRD_PARTY_SOURCE_CODE_URLS"
    container_name = get_container_name("oss_compliance", image)
    context = Context()
    local_repo_path = get_repository_local_path()
    start_container(container_name, image, context)

    # run compliance test to make sure license attribution files exists. testOSSCompliance is copied as part of Dockerfile
    run_cmd_on_container(container_name, context,
                         "/usr/local/bin/testOSSCompliance /root")

    try:
        context.run(
            f"docker cp {container_name}:/root/{file} {os.path.join(local_repo_path, file)}")
    finally:
        context.run(f"docker rm -f {container_name}", hide=True)

    s3_resource = boto3.resource("s3")

    with open(os.path.join(local_repo_path, file)) as source_code_file:
        for line in source_code_file:
            name, version, url = line.split(" ")
            file_name = f"{name}_v{version}_source_code"
            s3_object_path = f"{THIRD_PARTY_SOURCE_CODE_BUCKET_PATH}/{file_name}.tar.gz"
            local_file_path = os.path.join(local_repo_path, file_name)

            for i in range(3):
                try:
                    if not os.path.isdir(local_file_path):
                        context.run(
                            f"git clone {url.rstrip()} {local_file_path}")
                        context.run(
                            f"tar -czvf {local_file_path}.tar.gz {local_file_path}")
                except Exception as e:
                    time.sleep(1)
                    if i == 2:
                        LOGGER.error(f"Unable to clone git repo. Error: {e}")
                        raise
                    continue
            try:
                if os.path.exists(f"{local_file_path}.tar.gz"):
                    LOGGER.info(f"Uploading package to s3 bucket: {line}")
                    s3_resource.Object(
                        THIRD_PARTY_SOURCE_CODE_BUCKET, s3_object_path).load()
            except botocore.exceptions.ClientError as e:
                if e.response["Error"]["Code"] == "404":
                    try:
                        # using aws cli as using boto3 expects to upload folder by iterating through each file instead of entire folder.
                        context.run(
                            f"aws s3 cp {local_file_path}.tar.gz s3://{THIRD_PARTY_SOURCE_CODE_BUCKET}/{s3_object_path}"
                        )
                        object = s3_resource.Bucket(
                            THIRD_PARTY_SOURCE_CODE_BUCKET).Object(s3_object_path)
                        object.Acl().put(ACL="public-read")
                    except ClientError as e:
                        LOGGER.error(
                            f"Unable to upload source code to bucket {THIRD_PARTY_SOURCE_CODE_BUCKET}. Error: {e}"
                        )
                        raise
                else:
                    LOGGER.error(
                        f"Unable to check if source code is present on bucket {THIRD_PARTY_SOURCE_CODE_BUCKET}. Error: {e}"
                    )
                    raise<|MERGE_RESOLUTION|>--- conflicted
+++ resolved
@@ -339,13 +339,8 @@
             "2.7": ["cpu", "gpu", "hpu"],
         },
         "mxnet": {"1.8": ["neuron"], "1.9": ["cpu", "gpu"]},
-<<<<<<< HEAD
-        "pytorch": {"1.8": ["cpu", "gpu"], "1.10": ["cpu"]},
+        "pytorch": {"1.8": ["cpu", "gpu"], "1.10": ["cpu", "hpu"]},
         "huggingface_pytorch": {"1.8": ["cpu", "gpu"], "1.9": ["cpu", "gpu"], "1.10": ["cpu", "gpu"]},
-=======
-        "pytorch": {"1.8": ["cpu", "gpu"], "1.10": ["cpu", "hpu"]},
-        "huggingface_pytorch": {"1.8": ["cpu", "gpu"], "1.9": ["cpu", "gpu"]},
->>>>>>> e59248cb
         "huggingface_tensorflow": {"2.4": ["cpu", "gpu"], "2.5": ["cpu", "gpu"]},
         "autogluon": {"0.3": ["cpu"]},
     }
