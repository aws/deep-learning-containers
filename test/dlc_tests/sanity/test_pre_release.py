--- conflicted
+++ resolved
@@ -455,11 +455,7 @@
     python_version = re.search(r"(py\d+)", image).group(1)
     short_python_version = None
     image_tag = re.search(
-<<<<<<< HEAD
-        r":(\d+(\.\d+){2}(-transformers\d+(\.\d+){2})?-(gpu)-(py\d+)(-cu\d+)-(ubuntu\d+\.\d+)(-example|-ec2-ecs-eks|-sagemaker)?)",
-=======
         r":(\d+(\.\d+){2}(-transformers\d+(\.\d+){2})?-(gpu)-(py\d+)(-cu\d+)-(ubuntu\d+\.\d+)((-ec2-ecs-eks)?-example|-ec2-ecs-eks|-sagemaker)?)",
->>>>>>> a8c55fb2
         image,
     ).group(1)
 
