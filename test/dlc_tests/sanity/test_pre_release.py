--- conflicted
+++ resolved
@@ -446,16 +446,12 @@
         },
         "mxnet": {"1.8": ["neuron"], "1.9": ["cpu", "gpu"]},
         "huggingface_tensorflow": {"2.5": ["gpu"], "2.6": ["gpu"]},
-<<<<<<< HEAD
-        "autogluon": {"0.3": ["cpu", "gpu"], "0.4": ["cpu", "gpu"]},
         "huggingface_pytorch": {"1.11": ["cpu", "gpu"]},
-=======
         "autogluon": {
             "0.3": ["cpu", "gpu"],
             "0.4": ["cpu", "gpu"],
             "0.5": ["cpu", "gpu"]
         },
->>>>>>> e554dfbe
         "huggingface_pytorch_trcomp": {"1.9": ["gpu"]},
         "huggingface_tensorflow_trcomp": {"2.6": ["gpu"]},
     }
