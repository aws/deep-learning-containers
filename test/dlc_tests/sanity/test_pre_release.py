import os
import re
import subprocess
import botocore
import boto3
import time

from packaging.version import Version
from packaging.specifiers import SpecifierSet

import pytest
import requests

from urllib3.util.retry import Retry
from invoke.context import Context
from botocore.exceptions import ClientError

from src.buildspec import Buildspec
from test.test_utils import (
    LOGGER,
    CONTAINER_TESTS_PREFIX,
    ec2,
    get_container_name,
    get_framework_and_version_from_tag,
    get_neuron_framework_and_version_from_tag,
    is_canary_context,
    is_dlc_cicd_context,
    run_cmd_on_container,
    start_container,
    stop_and_remove_container,
    get_repository_local_path,
    get_repository_and_tag_from_image_uri,
    get_python_version_from_image_uri,
    construct_buildspec_path,
    is_tf_version,
    is_nightly_context,
    get_processor_from_image_uri,
    execute_env_variables_test,
    UL20_CPU_ARM64_US_WEST_2,
    UBUNTU_18_HPU_DLAMI_US_WEST_2,
    NEURON_UBUNTU_18_BASE_DLAMI_US_WEST_2
)


@pytest.mark.usefixtures("sagemaker")
@pytest.mark.model("N/A")
@pytest.mark.canary("Run stray file test regularly on production images")
def test_stray_files(image):
    """
    Test to ensure that unnecessary build artifacts are not present in any easily visible or tmp directories

    :param image: ECR image URI
    """
    ctx = Context()
    container_name = get_container_name("test_tmp_dirs", image)
    start_container(container_name, image, ctx)

    # Running list of artifacts/artifact regular expressions we do not want in any of the directories
    stray_artifacts = [r"\.py"]

    # Running list of allowed files in the /tmp directory
    allowed_tmp_files = ["hsperfdata_root"]

    # Ensure stray artifacts are not in the tmp directory
    tmp = run_cmd_on_container(container_name, ctx, "ls -A /tmp")
    _assert_artifact_free(tmp, stray_artifacts)

    # Ensure tmp dir is empty except for whitelisted files
    tmp_files = tmp.stdout.split()
    for tmp_file in tmp_files:
        assert (
            tmp_file in allowed_tmp_files
        ), f"Found unexpected file in tmp dir: {tmp_file}. Allowed tmp files: {allowed_tmp_files}"

    # We always expect /var/tmp to be empty
    var_tmp = run_cmd_on_container(container_name, ctx, "ls -A /var/tmp")
    _assert_artifact_free(var_tmp, stray_artifacts)
    assert var_tmp.stdout.strip() == ""

    # Additional check of home and root directories to ensure that stray artifacts are not present
    home = run_cmd_on_container(container_name, ctx, "ls -A ~")
    _assert_artifact_free(home, stray_artifacts)

    root = run_cmd_on_container(container_name, ctx, "ls -A /")
    _assert_artifact_free(root, stray_artifacts)


@pytest.mark.usefixtures("sagemaker")
@pytest.mark.model("N/A")
@pytest.mark.canary("Run python version test regularly on production images")
def test_python_version(image):
    """
    Check that the python version in the image tag is the same as the one on a running container.

    :param image: ECR image URI
    """
    ctx = Context()
    container_name = get_container_name("py-version", image)

    py_version = ""
    for tag_split in image.split("-"):
        if tag_split.startswith("py"):
            if len(tag_split) > 3:
                py_version = f"Python {tag_split[2]}.{tag_split[3]}"
            else:
                py_version = f"Python {tag_split[2]}"
    start_container(container_name, image, ctx)
    output = run_cmd_on_container(container_name, ctx, "python --version")

    # Due to py2 deprecation, Python2 version gets streamed to stderr. Python installed via Conda also appears to
    # stream to stderr (in some cases).
    container_py_version = output.stdout + output.stderr

    assert py_version in container_py_version, f"Cannot find {py_version} in {container_py_version}"


@pytest.mark.usefixtures("sagemaker")
@pytest.mark.model("N/A")
def test_ubuntu_version(image):
    """
    Check that the ubuntu version in the image tag is the same as the one on a running container.

    :param image: ECR image URI
    """
    ctx = Context()
    container_name = get_container_name("ubuntu-version", image)

    ubuntu_version = ""
    for tag_split in image.split("-"):
        if tag_split.startswith("ubuntu"):
            ubuntu_version = tag_split.split("ubuntu")[-1]

    start_container(container_name, image, ctx)
    output = run_cmd_on_container(container_name, ctx, "cat /etc/os-release")
    container_ubuntu_version = output.stdout

    assert "Ubuntu" in container_ubuntu_version
    assert ubuntu_version in container_ubuntu_version


@pytest.mark.usefixtures("sagemaker")
@pytest.mark.model("N/A")
@pytest.mark.canary("Run non-gpu tf serving version test regularly on production images")
def test_tf_serving_version_cpu(tensorflow_inference):
    """
    For non-huggingface non-GPU TF inference images, check that the tag version matches the version of TF serving
    in the container.

    Huggingface includes MMS and core TF, hence the versioning scheme is based off of the underlying tensorflow
    framework version, rather than the TF serving version.

    GPU inference images will be tested along side `test_framework_and_cuda_version_gpu` in order to be judicious
    about GPU resources. This test can run directly on the host, and thus does not require additional resources
    to be spun up.

    @param tensorflow_inference: ECR image URI
    """
    # Set local variable to clarify contents of fixture
    image = tensorflow_inference

    if "gpu" in image:
        pytest.skip(
            "GPU images will have their framework version tested in test_framework_and_cuda_version_gpu")
    if "neuron" in image:
        pytest.skip(
            "Neuron images will have their framework version tested in test_framework_and_neuron_sdk_version")

    _, tag_framework_version = get_framework_and_version_from_tag(
        image)

    image_repo_name, _ = get_repository_and_tag_from_image_uri(image)

    if re.fullmatch(r"(pr-|beta-|nightly-)?tensorflow-inference", image_repo_name) and Version(tag_framework_version) == Version("2.6.3"):
        pytest.skip("Skipping this test for TF 2.6.3 inference as the v2.6.3 version is already on production")

    ctx = Context()
    container_name = get_container_name("tf-serving-version", image)
    start_container(container_name, image, ctx)
    output = run_cmd_on_container(
        container_name, ctx, "tensorflow_model_server --version", executable="bash"
    )
    assert re.match(rf"TensorFlow ModelServer: {tag_framework_version}(\D+)?", output.stdout), \
        f"Cannot find model server version {tag_framework_version} in {output.stdout}"

    stop_and_remove_container(container_name, ctx)


@pytest.mark.usefixtures("sagemaker", "huggingface")
@pytest.mark.model("N/A")
@pytest.mark.canary("Run non-gpu framework version test regularly on production images")
def test_framework_version_cpu(image):
    """
    Check that the framework version in the image tag is the same as the one on a running container.
    This function tests CPU, EIA images.

    :param image: ECR image URI
    """
    if "gpu" in image:
        pytest.skip(
            "GPU images will have their framework version tested in test_framework_and_cuda_version_gpu")
    if "neuron" in image:
        pytest.skip(
            "Neuron images will have their framework version tested in test_framework_and_neuron_sdk_version")
    image_repo_name, _ = get_repository_and_tag_from_image_uri(image)
    if re.fullmatch(r"(pr-|beta-|nightly-)?tensorflow-inference(-eia|-graviton)?", image_repo_name):
        pytest.skip(
            "Non-gpu tensorflow-inference images will be tested in test_tf_serving_version_cpu."
        )

    tested_framework, tag_framework_version = get_framework_and_version_from_tag(
        image)
    # Framework name may include huggingface
    if tested_framework.startswith('huggingface_'):
        tested_framework = tested_framework[len("huggingface_"):]
    # Module name is torch
    if tested_framework == "pytorch":
        tested_framework = "torch"
    elif tested_framework == "autogluon":
        tested_framework = "autogluon.core"
    ctx = Context()
    container_name = get_container_name("framework-version", image)
    start_container(container_name, image, ctx)
    output = run_cmd_on_container(
        container_name, ctx, f"import {tested_framework}; print({tested_framework}.__version__)", executable="python"
    )
    if is_canary_context():
        assert tag_framework_version in output.stdout.strip()
    else:
        if tested_framework == "autogluon.core":
            versions_map = {
                # container version -> autogluon version
                '0.3.2': '0.3.1',
            }
            version_to_check = versions_map.get(tag_framework_version, tag_framework_version)
            assert output.stdout.strip().startswith(version_to_check)
        # Habana v1.2 binary does not follow the X.Y.Z+cpu naming convention
        elif "habana" not in image_repo_name:
            if tested_framework == "torch" and Version(tag_framework_version) >= Version("1.10.0"):
                if is_nightly_context():
                    torch_version_pattern = r"{torch_version}(\+cpu|\.dev\d+)".format(torch_version=tag_framework_version)
                    assert re.fullmatch(torch_version_pattern, output.stdout.strip()), (
                        f"torch.__version__ = {output.stdout.strip()} does not match {torch_version_pattern}\n"
                        f"Please specify nightly framework version as X.Y.Z.devYYYYMMDD"
                    )
                else:    
                    torch_version_pattern = r"{torch_version}(\+cpu)".format(torch_version=tag_framework_version)
                    assert re.fullmatch(torch_version_pattern, output.stdout.strip()), (
                        f"torch.__version__ = {output.stdout.strip()} does not match {torch_version_pattern}\n"
                        f"Please specify framework version as X.Y.Z+cpu"
                    )
        else:
            if "neuron" in image:
                assert tag_framework_version in output.stdout.strip()
            if (all(_string in image for _string in ["pytorch", "habana"])
               and any(_string in image for _string in 
               ["synapseai1.3.0", "synapseai1.4.1", "synapseai1.5.0"])):
                # Habana Pytorch version looks like 1.10.0a0+gitb488e78 for SynapseAI1.3 PT1.10.1 images
                pt_fw_version_pattern = r"(\d+(\.\d+){1,2}(-rc\d)?)((a0\+git\w{7}))"
                pt_fw_version_match = re.fullmatch(pt_fw_version_pattern, output.stdout.strip())
                # This is desired for PT1.10.1 images
                assert tag_framework_version.rsplit('.', 1)[0] == pt_fw_version_match.group(1).rsplit('.', 1)[0]
            else:
                assert tag_framework_version == output.stdout.strip()
    stop_and_remove_container(container_name, ctx)


@pytest.mark.usefixtures("sagemaker", "huggingface")
@pytest.mark.model("N/A")
def test_framework_and_neuron_sdk_version(neuron):
    """
    Gets the neuron sdk tag from the image. For that neuron sdk and the frame work version from
    the image, it gets the expected frame work version. Then checks that the expected framework version
    same as the one on a running container.
    This function test only Neuron images.

    :param image: ECR image URI
    """
    image = neuron

    tested_framework, neuron_tag_framework_version = get_neuron_framework_and_version_from_tag(image)

    # neuron tag is there in pytorch images for now. Once all frameworks have it, then this will
    # be removed
    if neuron_tag_framework_version is None:
        if tested_framework is "pytorch":
            assert neuron_tag_framework_version != None
        else:
            pytest.skip(msg="Neuron SDK tag is not there as part of image")

    # Framework name may include huggingface
    if tested_framework.startswith('huggingface_'):
        tested_framework = tested_framework[len("huggingface_"):]

    if tested_framework == "pytorch":
        tested_framework = "torch_neuron"
    elif tested_framework == "tensorflow":
        tested_framework = "tensorflow_neuron"
    elif tested_framework == "mxnet":
        tested_framework = "mxnet"

    ctx = Context()

    container_name = get_container_name("framework-version-neuron", image)
    start_container(container_name, image, ctx)
    output = run_cmd_on_container(
        container_name, ctx, f"import {tested_framework}; print({tested_framework}.__version__)", executable="python"
    )

    if tested_framework == "mxnet":
        # TODO -For neuron the mx_neuron module does not support the __version__ yet and we
        # can get the version of only the base mxnet model. The base mxnet model just
        # has framework version and does not have the neuron semantic version yet. Till
        # the mx_neuron supports __version__ do the minimal check and not exact match
        _ , tag_framework_version = get_framework_and_version_from_tag(image)
        assert tag_framework_version == output.stdout.strip()
    else:
        assert neuron_tag_framework_version == output.stdout.strip()
    stop_and_remove_container(container_name, ctx)


@pytest.mark.usefixtures("sagemaker", "huggingface")
@pytest.mark.model("N/A")
@pytest.mark.parametrize("ec2_instance_type", ["p3.2xlarge"], indirect=True)
def test_framework_and_cuda_version_gpu(gpu, ec2_connection):
    """
    Check that the framework  and cuda version in the image tag is the same as the one on a running container.

    :param gpu: ECR image URI with "gpu" in the name
    :param ec2_connection: fixture to establish connection with an ec2 instance
    """
    image = gpu
    tested_framework, tag_framework_version = get_framework_and_version_from_tag(
        image)

    image_repo_name, _ = get_repository_and_tag_from_image_uri(image)

    if re.fullmatch(r"(pr-|beta-|nightly-)?tensorflow-inference", image_repo_name) and Version(tag_framework_version) == Version("2.6.3"):
        pytest.skip("Skipping this test for TF 2.6.3 inference as the v2.6.3 version is already on production")

    # Framework Version Check #
    # For tf inference containers, check TF model server version
    if re.fullmatch(r"(pr-|beta-|nightly-)?tensorflow-inference(-eia|-graviton)?", image_repo_name):
        cmd = f"tensorflow_model_server --version"
        output = ec2.execute_ec2_training_test(ec2_connection, image, cmd, executable="bash")
        assert re.match(rf"TensorFlow ModelServer: {tag_framework_version}(\D+)?", output.stdout), \
            f"Cannot find model server version {tag_framework_version} in {output.stdout}"
    else:
        # Framework name may include huggingface
        if tested_framework.startswith('huggingface_'):
            tested_framework = tested_framework[len("huggingface_"):]
            # Replace the trcomp string as it is extracted from ECR repo name
            tested_framework = tested_framework.replace("_trcomp", "")
        # Module name is "torch"
        if tested_framework == "pytorch":
            tested_framework = "torch"
        elif tested_framework == "autogluon":
            tested_framework = "autogluon.core"
        cmd = f"import {tested_framework}; print({tested_framework}.__version__)"
        output = ec2.execute_ec2_training_test(ec2_connection, image, cmd, executable="python")
        if is_canary_context():
            assert tag_framework_version in output.stdout.strip()
        else:
            if tested_framework == "autogluon.core":
                version_to_check = "0.3.1" if tag_framework_version == "0.3.2" else tag_framework_version
                assert output.stdout.strip().startswith(version_to_check)
            elif tested_framework == "torch" and Version(tag_framework_version) >= Version("1.10.0"):
                if is_nightly_context():
                    torch_version_pattern = r"{torch_version}(\+cu\d+|\.dev\d+)".format(torch_version=tag_framework_version)
                    assert re.fullmatch(torch_version_pattern, output.stdout.strip()), (
                        f"torch.__version__ = {output.stdout.strip()} does not match {torch_version_pattern}\n"
                        f"Please specify nightly framework version as X.Y.Z.devYYYYMMDD"
                    )
                else:
                    torch_version_pattern = r"{torch_version}(\+cu\d+)".format(torch_version=tag_framework_version)
                    assert re.fullmatch(torch_version_pattern, output.stdout.strip()), (
                        f"torch.__version__ = {output.stdout.strip()} does not match {torch_version_pattern}\n"
                        f"Please specify framework version as X.Y.Z+cuXXX"
                    )
            else:
                assert tag_framework_version == output.stdout.strip()

    # CUDA Version Check #
    cuda_version = re.search(r"-cu(\d+)-", image).group(1)

    # MXNet inference/HF tensorflow inference and Autogluon containers do not currently have nvcc in /usr/local/cuda/bin, so check symlink
    if "mxnet-inference" in image or "autogluon" in image or "huggingface-tensorflow-inference" in image:
        cuda_cmd = "readlink /usr/local/cuda"
    else:
        cuda_cmd = "nvcc --version"
    cuda_output = ec2.execute_ec2_training_test(
        ec2_connection, image, cuda_cmd, container_name="cuda_version_test")

    # Ensure that cuda version in tag is in the container
    assert cuda_version in cuda_output.stdout.replace(".", "")


class DependencyCheckFailure(Exception):
    pass


def _run_dependency_check_test(image, ec2_connection):
    # Record any whitelisted medium/low severity CVEs; I.E. allowed_vulnerabilities = {CVE-1000-5555, CVE-9999-9999}
    allowed_vulnerabilities = {
        # Those vulnerabilities are fixed. Current openssl version is 1.1.1g. These are false positive
        "CVE-2016-2109",
        "CVE-2016-2177",
        "CVE-2016-6303",
        "CVE-2016-2182",
        "CVE-2022-2068",
    }

    processor = get_processor_from_image_uri(image)

    framework, _ = get_framework_and_version_from_tag(image)
    short_fw_version = re.search(r"(\d+\.\d+)", image).group(1)

    # Allowlist CVE #CVE-2021-3711 for DLCs where openssl is installed using apt-get
    # Check that these versions have been matched on https://ubuntu.com/security/CVE-2021-3711 before adding
    allow_openssl_cve_2021_3711_fw_versions = {
        "tensorflow": {
            "1.15": ["cpu", "gpu", "neuron"],
            "2.3": ["cpu", "gpu"],
            "2.4": ["cpu", "gpu"],
            "2.5": ["cpu", "gpu", "neuron"],
            "2.6": ["cpu", "gpu"],
            "2.7": ["cpu", "gpu", "hpu"],
            "2.8": ["cpu", "gpu", "hpu"],
            "2.9": ["cpu", "gpu", "hpu"],
            "2.10": ["cpu", "gpu", "hpu"],
<<<<<<< HEAD
            "2.11": ["cpu", "gpu"],
=======
            "2.11": ["cpu", "gpu", "hpu"],
>>>>>>> 7b7e8d37
        },
        "mxnet": {"1.8": ["neuron"], "1.9": ["cpu", "gpu"]},
        "pytorch": {
            "1.8": ["cpu", "gpu"], 
            "1.10": ["cpu", "hpu", "neuron"],
            "1.11": ["cpu", "gpu", "hpu", "neuron"],
            "1.12": ["cpu", "gpu", "hpu"],
            "1.13": ["cpu", "gpu", "hpu"],
        },
        "huggingface_pytorch": {"1.8": ["cpu", "gpu"], "1.9": ["cpu", "gpu"]},
        "huggingface_tensorflow": {"2.4": ["cpu", "gpu"], "2.5": ["cpu", "gpu"], "2.6": ["cpu", "gpu"]},
        "huggingface_tensorflow_trcomp": {"2.6": ["gpu"]},
        "huggingface_pytorch_trcomp": {"1.11": ["gpu"]},
        "autogluon": {
            "0.3": ["cpu", "gpu"],
            "0.4": ["cpu", "gpu"],
            "0.5": ["cpu", "gpu"]
        },
    }

    # Allowlist CVE #CVE-2022-1292 for DLCs where openssl is installed using apt-get
    # Check that these versions have been matched on https://ubuntu.com/security/CVE-2022-1292 before adding
    allow_openssl_cve_2022_1292_fw_versions = {
        "pytorch": {
            "1.10": ["gpu", "cpu", "hpu", "neuron"],
            "1.11": ["gpu", "cpu", "hpu", "neuron"],
            "1.12": ["gpu", "cpu", "hpu"],
            "1.13": ["gpu", "cpu", "hpu"],
        },
        "tensorflow": {
            "1.15": ["neuron"],
            "2.3": ["eia"],
            "2.5": ["cpu", "gpu", "neuron"],
            "2.6": ["cpu", "gpu"],
            "2.7": ["cpu", "gpu", "hpu"],
            "2.8": ["cpu", "gpu", "hpu"],
            "2.9": ["cpu", "gpu", "hpu"],
            "2.10": ["cpu", "gpu", "hpu"],
<<<<<<< HEAD
            "2.11": ["cpu", "gpu"],
=======
            "2.11": ["cpu", "gpu", "hpu"],
>>>>>>> 7b7e8d37
        },
        "mxnet": {"1.8": ["neuron"], "1.9": ["cpu", "gpu"]},
        "huggingface_tensorflow": {"2.5": ["gpu"], "2.6": ["gpu"]},
        "autogluon": {
            "0.3": ["cpu", "gpu"],
            "0.4": ["cpu", "gpu"],
            "0.5": ["cpu", "gpu"]
        },
        "huggingface_pytorch_trcomp": {"1.9": ["gpu"], "1.11": ["gpu"]},
        "huggingface_tensorflow_trcomp": {"2.6": ["gpu"]},
    }

    if processor in allow_openssl_cve_2021_3711_fw_versions.get(framework, {}).get(short_fw_version, []):
        allowed_vulnerabilities.add("CVE-2021-3711")
    if processor in allow_openssl_cve_2022_1292_fw_versions.get(framework, {}).get(short_fw_version, []):
        allowed_vulnerabilities.add("CVE-2022-1292")

    container_name = f"dep_check_{processor}"
    report_addon = get_container_name("depcheck-report", image)
    dependency_check_report = f"{report_addon}.html"
    html_file = f"{container_name}:/build/dependency-check-report.html"
    test_script = os.path.join(CONTAINER_TESTS_PREFIX, "testDependencyCheck")

    # Execute test, copy results to s3
    ec2.execute_ec2_training_test(
        ec2_connection, image, test_script, container_name=container_name, bin_bash_entrypoint=True
    )
    ec2_connection.run(f"docker cp {html_file} ~/{dependency_check_report}")
    ec2_connection.run(
        f"aws s3 cp ~/{dependency_check_report} s3://dlc-dependency-check")

    # Check for any vulnerabilities not mentioned in allowed_vulnerabilities
    html_output = ec2_connection.run(
        f"cat ~/{dependency_check_report}", hide=True).stdout
    cves = re.findall(r">(CVE-\d+-\d+)</a>", html_output)
    vulnerabilities = set(cves) - allowed_vulnerabilities

    if vulnerabilities:
        vulnerability_severity = {}

        # Check NVD for vulnerability severity to provide this useful info in error message.
        for vulnerability in vulnerabilities:
            try:
                cve_url = f"https://services.nvd.nist.gov/rest/json/cve/1.0/{vulnerability}"

                session = requests.Session()
                session.mount(
                    "https://",
                    requests.adapters.HTTPAdapter(max_retries=Retry(
                        total=5, status_forcelist=[404, 504, 502])),
                )
                response = session.get(cve_url)

                if response.status_code == 200:
                    severity = (
                        response.json()
                        .get("result", {})
                        .get("CVE_Items", [{}])[0]
                        .get("impact", {})
                        .get("baseMetricV2", {})
                        .get("severity", "UNKNOWN")
                    )
                    if vulnerability_severity.get(severity):
                        vulnerability_severity[severity].append(vulnerability)
                    else:
                        vulnerability_severity[severity] = [vulnerability]
            except ConnectionError:
                LOGGER.exception(
                    f"Failed to load NIST data for CVE {vulnerability}")

        # TODO: Remove this once we have whitelisted appropriate LOW/MEDIUM vulnerabilities
        if not (vulnerability_severity.get("CRITICAL") or vulnerability_severity.get("HIGH")):
            return

        raise DependencyCheckFailure(
            f"Unrecognized CVEs have been reported : {vulnerability_severity}. "
            f"Allowed vulnerabilities are {allowed_vulnerabilities or None}. Please see "
            f"{dependency_check_report} for more details."
        )


@pytest.mark.usefixtures("sagemaker", "huggingface")
@pytest.mark.model("N/A")
@pytest.mark.parametrize("ec2_instance_type", ["c5.4xlarge"], indirect=True)
def test_dependency_check_cpu(cpu, ec2_connection, cpu_only, x86_compatible_only):
    _run_dependency_check_test(cpu, ec2_connection)


@pytest.mark.usefixtures("sagemaker", "huggingface")
@pytest.mark.model("N/A")
@pytest.mark.parametrize("ec2_instance_type", ["p3.2xlarge"], indirect=True)
def test_dependency_check_gpu(gpu, ec2_connection, gpu_only):
    _run_dependency_check_test(gpu, ec2_connection)


@pytest.mark.usefixtures("sagemaker")
@pytest.mark.model("N/A")
@pytest.mark.parametrize("ec2_instance_type", ["c5.4xlarge"], indirect=True)
def test_dependency_check_eia(eia, ec2_connection):
    _run_dependency_check_test(eia, ec2_connection)


@pytest.mark.model("N/A")
@pytest.mark.parametrize("ec2_instance_type", ["dl1.24xlarge"], indirect=True)
@pytest.mark.parametrize("ec2_instance_ami", [UBUNTU_18_HPU_DLAMI_US_WEST_2], indirect=True)
def test_dependency_check_hpu(hpu, ec2_connection):
    _run_dependency_check_test(hpu, ec2_connection)


@pytest.mark.usefixtures("sagemaker", "huggingface")
@pytest.mark.model("N/A")
@pytest.mark.parametrize("ec2_instance_type", ["inf1.xlarge"], indirect=True)
@pytest.mark.parametrize("ec2_instance_ami", [NEURON_UBUNTU_18_BASE_DLAMI_US_WEST_2], indirect=True)
def test_dependency_check_neuron(neuron, ec2_connection):
    _run_dependency_check_test(neuron, ec2_connection)


@pytest.mark.usefixtures("sagemaker")
@pytest.mark.model("N/A")
@pytest.mark.parametrize("ec2_instance_type", ["c6g.4xlarge"], indirect=True)
@pytest.mark.parametrize("ec2_instance_ami", [UL20_CPU_ARM64_US_WEST_2], indirect=True)
def test_dependency_check_graviton_cpu(cpu, ec2_connection, graviton_compatible_only):
    _run_dependency_check_test(cpu, ec2_connection)


@pytest.mark.usefixtures("sagemaker")
@pytest.mark.model("N/A")
def test_dataclasses_check(image):
    """
    Ensure there is no dataclasses pip package is installed for python 3.7 and above version.
    Python version retrieved from the ecr image uri is expected in the format `py<major_verion><minor_version>`
    :param image: ECR image URI
    """
    ctx = Context()
    pip_package = "dataclasses"

    container_name = get_container_name("dataclasses-check", image)

    python_version = get_python_version_from_image_uri(image).replace("py","")
    python_version = int(python_version)

    if python_version >= 37:
        start_container(container_name, image, ctx)
        output = run_cmd_on_container(
            container_name, ctx, f"pip show {pip_package}", warn=True)

        if output.return_code == 0:
            pytest.fail(
                f"{pip_package} package exists in the DLC image {image} that has py{python_version} version which is greater than py36 version")
        else:
            LOGGER.info(
                f"{pip_package} package does not exists in the DLC image {image}")
    else:
        pytest.skip(f"Skipping test for DLC image {image} that has py36 version as {pip_package} is not included in the python framework")


@pytest.mark.usefixtures("sagemaker")
@pytest.mark.model("N/A")
def test_pip_check(image):
    """
    Ensure there are no broken requirements on the containers by running "pip check"

    :param image: ECR image URI
    """
    ctx = Context()
    gpu_suffix = "-gpu" if "gpu" in image else ""
    allowed_exception_list = []

    # TF inference containers do not have core tensorflow installed by design. Allowing for this pip check error
    # to occur in order to catch other pip check issues that may be associated with TF inference
    # smclarify binaries have s3fs->aiobotocore dependency which uses older version of botocore. temporarily
    # allowing this to catch other issues
    allowed_tf_exception = re.compile(
        rf"^tensorflow-serving-api{gpu_suffix} \d\.\d+\.\d+ requires tensorflow{gpu_suffix}, which is not installed.$"
    )
    allowed_exception_list.append(allowed_tf_exception)

    allowed_smclarify_exception = re.compile(
        r"^aiobotocore \d+(\.\d+)* has requirement botocore<\d+(\.\d+)*,>=\d+(\.\d+)*, "
        r"but you have botocore \d+(\.\d+)*\.$"
    )
    allowed_exception_list.append(allowed_smclarify_exception)

    # The v0.22 version of tensorflow-io has a bug fixed in v0.23 https://github.com/tensorflow/io/releases/tag/v0.23.0
    allowed_habana_tf_exception = re.compile(rf"^tensorflow-io 0.22.0 requires tensorflow, which is not installed.$")
    allowed_exception_list.append(allowed_habana_tf_exception)

    framework, framework_version = get_framework_and_version_from_tag(image)
    # The v0.21 version of tensorflow-io has a bug fixed in v0.23 https://github.com/tensorflow/io/releases/tag/v0.23.0

    tf263_io21_issue_framework_list = ["tensorflow", "huggingface_tensorflow", "huggingface_tensorflow_trcomp"]
    if framework in tf263_io21_issue_framework_list or Version(framework_version) in SpecifierSet(">=2.6.3,<2.7"):
        allowed_tf263_exception = re.compile(rf"^tensorflow-io 0.21.0 requires tensorflow, which is not installed.$")
        allowed_exception_list.append(allowed_tf263_exception)

    if "autogluon" in image and (("0.3.1" in image) or ("0.3.2" in image)):
        allowed_autogluon_exception = re.compile(
            rf"autogluon-(vision|mxnet) 0.3.1 has requirement Pillow<8.4.0,>=8.3.0, but you have pillow \d+(\.\d+)*"
        )
        allowed_exception_list.append(allowed_autogluon_exception)

    # TF2.9 sagemaker containers introduce tf-models-official which has a known bug where in it does not respect the
    # existing TF installation. https://github.com/tensorflow/models/issues/9267. This package in turn brings in
    # tensorflow-text. Skip checking these two packages as this is an upstream issue.
    if framework == "tensorflow" and Version(framework_version) in SpecifierSet(">=2.9.1"):
        exception_strings = []
        models_versions = ["2.9.1", "2.9.2", "2.10.0", "2.11.0"]
        for ex_ver in models_versions:
            exception_strings += [f"tf-models-official {ex_ver}".replace(".", "\.")]
        text_versions = ["2.9.0", "2.10.0", "2.11.0"]
        for ex_ver in text_versions:
            exception_strings += [f"tensorflow-text {ex_ver}".replace(".", "\.")]
        allowed_tf_models_text_exception = re.compile(
                rf"^({'|'.join(exception_strings)}) requires tensorflow, which is not installed.")
        allowed_exception_list.append(allowed_tf_models_text_exception)

        allowed_tf_models_text_compatibility_exception = re.compile(
                rf"tf-models-official 2.9.2 has requirement tensorflow-text~=2.9.0, but you have tensorflow-text 2.10.0.")
        allowed_exception_list.append(allowed_tf_models_text_compatibility_exception)

    # Add null entrypoint to ensure command exits immediately
    output = ctx.run(
        f"docker run --entrypoint='' {image} pip check", hide=True, warn=True)
    if output.return_code != 0:
        if not(any([allowed_exception.match(output.stdout) for allowed_exception in allowed_exception_list])):
            # Rerun pip check test if this is an unexpected failure
            ctx.run(f"docker run --entrypoint='' {image} pip check", hide=True)


@pytest.mark.usefixtures("sagemaker", "huggingface")
@pytest.mark.model("N/A")
def test_cuda_paths(gpu):
    """
    Test to ensure that:
    a. buildspec contains an entry to create the same image as the image URI
    b. directory structure for GPU Dockerfiles has framework version, python version, and cuda version in it

    :param gpu: gpu image uris
    """
    image = gpu
    if "example" in image:
        pytest.skip(
            "Skipping Example Dockerfiles which are not explicitly tied to a cuda version")

    dlc_path = os.getcwd().split("/test/")[0]
    job_type = "training" if "training" in image else "inference"

    # Ensure that image has a supported framework
    framework, framework_version = get_framework_and_version_from_tag(image)

    # Get cuda, framework version, python version through regex
    cuda_version = re.search(r"-(cu\d+)-", image).group(1)
    
    framework_short_version = re.match(r"(\d+\.\d+)", framework_version).group(1)

    python_version = re.search(r"(py\d+)", image).group(1)
    short_python_version = None
    image_tag = re.search(
        r":(\d+(\.\d+){2}(-transformers\d+(\.\d+){2})?-(gpu)-(py\d+)(-cu\d+)-(ubuntu\d+\.\d+)((-ec2)?-example|-ec2|-sagemaker-lite|-sagemaker-full|-sagemaker)?)",
        image,
    ).group(1)

    # replacing '_' by '/' to handle huggingface_<framework> case
    framework = framework.replace("_trcomp", "")
    framework_path = framework.replace("_", "/")
    framework_version_path = os.path.join(dlc_path, framework_path, job_type, "docker", framework_version)

    if not os.path.exists(framework_version_path):
        framework_version_path = os.path.join(dlc_path, framework_path, job_type, "docker", framework_short_version)

    if not os.path.exists(os.path.join(framework_version_path, python_version)):
        # Use the pyX version as opposed to the pyXY version if pyXY path does not exist
        short_python_version = python_version[:3]

    # Check buildspec for cuda version
    buildspec = "buildspec"
    if is_tf_version("1", image):
        buildspec = "buildspec-tf1"
    if "trcomp" in image:
        buildspec = "buildspec-trcomp"
    if "sagemaker-lite" in image:
        buildspec = "buildspec-sagemaker-lite"

    image_tag_in_buildspec = False
    dockerfile_spec_abs_path = None
    
    buildspec_path = construct_buildspec_path(dlc_path, framework_path, buildspec, framework_version)
    buildspec_def = Buildspec()
    buildspec_def.load(buildspec_path)

    for name, image_spec in buildspec_def["images"].items():
        if image_spec["device_type"] == "gpu" and image_spec["tag"] == image_tag:
            image_tag_in_buildspec = True
            dockerfile_spec_abs_path = os.path.join(os.path.dirname(framework_version_path), image_spec["docker_file"].lstrip("docker/"))
            break
    try:
        assert image_tag_in_buildspec, f"Image tag {image_tag} not found in {buildspec_path}"
    except AssertionError as e:
        if not is_dlc_cicd_context():
            LOGGER.warn(f"{e} - not failing, as this is a(n) {os.getenv('BUILD_CONTEXT', 'empty')} build context.")
        else:
            raise

    image_properties_expected_in_dockerfile_path = [
        framework_short_version or framework_version,
        short_python_version or python_version,
        cuda_version,
    ]
    assert all(prop in dockerfile_spec_abs_path for prop in image_properties_expected_in_dockerfile_path), (
        f"Dockerfile location {dockerfile_spec_abs_path} does not contain all the image properties in "
        f"{image_properties_expected_in_dockerfile_path}"
    )

    assert os.path.exists(dockerfile_spec_abs_path), f"Cannot find dockerfile for {image} in {dockerfile_spec_abs_path}"

def _assert_artifact_free(output, stray_artifacts):
    """
    Manage looping through assertions to determine that directories don't have known stray files.

    :param output: Invoke result object
    :param stray_artifacts: List of things that should not be present in these directories
    """
    for artifact in stray_artifacts:
        assert not re.search(
            artifact, output.stdout
        ), f"Matched {artifact} in {output.stdout} while running {output.command}"


@pytest.mark.usefixtures("sagemaker")
@pytest.mark.integration("oss_compliance")
@pytest.mark.model("N/A")
@pytest.mark.skipif(not is_dlc_cicd_context(), reason="We need to test OSS compliance only on PRs and pipelines")
def test_oss_compliance(image):
    """
    Run oss compliance check on a container to check if license attribution files exist.
    And upload source of third party packages to S3 bucket.
    """
    THIRD_PARTY_SOURCE_CODE_BUCKET = "aws-dlinfra-licenses"
    THIRD_PARTY_SOURCE_CODE_BUCKET_PATH = "third_party_source_code"
    file = "THIRD_PARTY_SOURCE_CODE_URLS"
    container_name = get_container_name("oss_compliance", image)
    context = Context()
    local_repo_path = get_repository_local_path()
    start_container(container_name, image, context)

    # run compliance test to make sure license attribution files exists. testOSSCompliance is copied as part of Dockerfile
    run_cmd_on_container(container_name, context,
                         "/usr/local/bin/testOSSCompliance /root")

    try:
        context.run(
            f"docker cp {container_name}:/root/{file} {os.path.join(local_repo_path, file)}")
    finally:
        context.run(f"docker rm -f {container_name}", hide=True)

    s3_resource = boto3.resource("s3")

    with open(os.path.join(local_repo_path, file)) as source_code_file:
        for line in source_code_file:
            name, version, url = line.split(" ")
            file_name = f"{name}_v{version}_source_code"
            s3_object_path = f"{THIRD_PARTY_SOURCE_CODE_BUCKET_PATH}/{file_name}.tar.gz"
            local_file_path = os.path.join(local_repo_path, file_name)

            for i in range(3):
                try:
                    if not os.path.isdir(local_file_path):
                        context.run(
                            f"git clone {url.rstrip()} {local_file_path}")
                        context.run(
                            f"tar -czvf {local_file_path}.tar.gz {local_file_path}")
                except Exception as e:
                    time.sleep(1)
                    if i == 2:
                        LOGGER.error(f"Unable to clone git repo. Error: {e}")
                        raise
                    continue
            try:
                if os.path.exists(f"{local_file_path}.tar.gz"):
                    LOGGER.info(f"Uploading package to s3 bucket: {line}")
                    s3_resource.Object(
                        THIRD_PARTY_SOURCE_CODE_BUCKET, s3_object_path).load()
            except botocore.exceptions.ClientError as e:
                if e.response["Error"]["Code"] == "404":
                    try:
                        # using aws cli as using boto3 expects to upload folder by iterating through each file instead of entire folder.
                        context.run(
                            f"aws s3 cp {local_file_path}.tar.gz s3://{THIRD_PARTY_SOURCE_CODE_BUCKET}/{s3_object_path}"
                        )
                        object = s3_resource.Bucket(
                            THIRD_PARTY_SOURCE_CODE_BUCKET).Object(s3_object_path)
                        object.Acl().put(ACL="public-read")
                    except ClientError as e:
                        LOGGER.error(
                            f"Unable to upload source code to bucket {THIRD_PARTY_SOURCE_CODE_BUCKET}. Error: {e}"
                        )
                        raise
                else:
                    LOGGER.error(
                        f"Unable to check if source code is present on bucket {THIRD_PARTY_SOURCE_CODE_BUCKET}. Error: {e}"
                    )
                    raise


@pytest.mark.usefixtures("sagemaker_only")
@pytest.mark.model("N/A")
def test_pytorch_training_sm_env_variables(pytorch_training):
    env_vars = {
        "SAGEMAKER_TRAINING_MODULE": "sagemaker_pytorch_container.training:main"
    }
    container_name_prefix = "pt_training_sm_env"
    execute_env_variables_test(
        image_uri=pytorch_training,
        env_vars_to_test=env_vars,
        container_name_prefix=container_name_prefix
    )


@pytest.mark.usefixtures("sagemaker_only")
@pytest.mark.model("N/A")
def test_pytorch_inference_sm_env_variables(pytorch_inference):
    env_vars = {
        "SAGEMAKER_SERVING_MODULE": "sagemaker_pytorch_serving_container.serving:main"
    }
    container_name_prefix = "pt_inference_sm_env"
    execute_env_variables_test(
        image_uri=pytorch_inference,
        env_vars_to_test=env_vars,
        container_name_prefix=container_name_prefix
    )


@pytest.mark.usefixtures("sagemaker_only")
@pytest.mark.model("N/A")
def test_tensorflow_training_sm_env_variables(tensorflow_training):
    env_vars = {
        "SAGEMAKER_TRAINING_MODULE": "sagemaker_tensorflow_container.training:main"
    }
    container_name_prefix = "tf_training_sm_env"
    execute_env_variables_test(
        image_uri=tensorflow_training,
        env_vars_to_test=env_vars,
        container_name_prefix=container_name_prefix
    )


@pytest.mark.usefixtures("sagemaker_only")
@pytest.mark.model("N/A")
def test_tensorflow_inference_sm_env_variables(tensorflow_inference):
    _, fw_version = get_framework_and_version_from_tag(tensorflow_inference)
    version_obj = Version(fw_version)
    tf_short_version = f"{version_obj.major}.{version_obj.minor}"
    env_vars = {
        "SAGEMAKER_TFS_VERSION": tf_short_version
    }
    container_name_prefix = "tf_inference_sm_env"
    execute_env_variables_test(
        image_uri=tensorflow_inference,
        env_vars_to_test=env_vars,
        container_name_prefix=container_name_prefix
    )


@pytest.mark.usefixtures("sagemaker_only")
@pytest.mark.model("N/A")
def test_mxnet_training_sm_env_variables(mxnet_training):
    env_vars = {
        "SAGEMAKER_TRAINING_MODULE": "sagemaker_mxnet_container.training:main"
    }
    container_name_prefix = "mx_training_sm_env"
    execute_env_variables_test(
        image_uri=mxnet_training,
        env_vars_to_test=env_vars,
        container_name_prefix=container_name_prefix
    )<|MERGE_RESOLUTION|>--- conflicted
+++ resolved
@@ -427,11 +427,7 @@
             "2.8": ["cpu", "gpu", "hpu"],
             "2.9": ["cpu", "gpu", "hpu"],
             "2.10": ["cpu", "gpu", "hpu"],
-<<<<<<< HEAD
-            "2.11": ["cpu", "gpu"],
-=======
             "2.11": ["cpu", "gpu", "hpu"],
->>>>>>> 7b7e8d37
         },
         "mxnet": {"1.8": ["neuron"], "1.9": ["cpu", "gpu"]},
         "pytorch": {
@@ -470,11 +466,7 @@
             "2.8": ["cpu", "gpu", "hpu"],
             "2.9": ["cpu", "gpu", "hpu"],
             "2.10": ["cpu", "gpu", "hpu"],
-<<<<<<< HEAD
-            "2.11": ["cpu", "gpu"],
-=======
             "2.11": ["cpu", "gpu", "hpu"],
->>>>>>> 7b7e8d37
         },
         "mxnet": {"1.8": ["neuron"], "1.9": ["cpu", "gpu"]},
         "huggingface_tensorflow": {"2.5": ["gpu"], "2.6": ["gpu"]},
