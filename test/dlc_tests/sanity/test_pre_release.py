--- conflicted
+++ resolved
@@ -407,13 +407,9 @@
             "1.11": ["gpu", "cpu"],
         },
         "tensorflow": {
-<<<<<<< HEAD
-            "2.8": ["cpu", "gpu", "hpu"],
-=======
             "1.15": ["neuron"],
             "2.5": ["neuron"],
-            "2.8": ["cpu", "gpu"],
->>>>>>> e5cf8de3
+            "2.8": ["cpu", "gpu", "hpu"],
             "2.9": ["cpu", "gpu"],
             "2.7": ["cpu"]
         },
