--- conflicted
+++ resolved
@@ -305,13 +305,8 @@
         ec2_client.delete_tags(Resources=[ec2_instance_id], Tags=[{"Key": expected_tag_key}])
 
     # Disable access to EC2 instance metadata
-<<<<<<< HEAD
-    ec2_connection.run(f"sudo systemctl stop unattended-upgrades")
-    ec2_connection.run(f"sudo apt-get update -y")
-=======
     ec2_utils.kill_background_processes_and_run_apt_get_update(ec2_connection)
     ec2_connection.run(f"sudo apt-get install -y apt-transport-https")
->>>>>>> e9cd7ba0
     ec2_connection.run(f"sudo apt-get install -y net-tools")
     ec2_connection.run(f"sudo route add -host 169.254.169.254 reject")
 
