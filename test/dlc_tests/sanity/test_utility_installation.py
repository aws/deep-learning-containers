--- conflicted
+++ resolved
@@ -102,11 +102,7 @@
                 ctx,
                 f"import {package}; print({package}.__version__)",
                 executable="python",
-<<<<<<< HEAD
-            ).stdout
-=======
             ).stdout,
->>>>>>> 70a089df
         ).group()
         test_utils.LOGGER.info(f"The {package} Version is {version}")
         if package == "sagemaker":
