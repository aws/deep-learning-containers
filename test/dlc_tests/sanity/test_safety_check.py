import json
import logging
import os
import sys

from pkg_resources._vendor.packaging.specifiers import SpecifierSet
from pkg_resources._vendor.packaging.version import Version

import pytest
import requests

from invoke import run

from test.test_utils import CONTAINER_TESTS_PREFIX, is_dlc_cicd_context, is_canary_context, is_mainline_context

LOGGER = logging.getLogger(__name__)
LOGGER.setLevel(logging.INFO)
LOGGER.addHandler(logging.StreamHandler(sys.stderr))

# List of safety check vulnerability IDs to ignore. To get the ID, run safety check on the container,
# and copy paste the ID given by the safety check for a package.
# Note:- 1. This ONLY needs to be done if a package version exists that resolves this safety issue, but that version
#           cannot be used because of incompatibilities.
#        2. Ensure that IGNORE_SAFETY_IDS is always as small/empty as possible.
IGNORE_SAFETY_IDS = {
    "tensorflow": {
        "training": {
            # 38449, 38450, 38451, 38452: for shipping pillow<=6.2.2 - the last available version for py2
            # 35015: for shipping pycrypto<=2.6.1 - the last available version for py2
            "py2": ['38449', '38450', '38451', '38452', '35015']
        },
        "inference": {
            # for shipping pillow<=6.2.2 - the last available version for py2
            "py2": ['38449', '38450', '38451', '38452']
        },
        "inference-eia": {
            # for shipping pillow<=6.2.2 - the last available version for py2
            "py2": ['38449', '38450', '38451', '38452']
        }
    },
    "mxnet": {
        "inference-eia": {
            # numpy<=1.16.0 -- This has to only be here while we publish MXNet 1.4.1 EI DLC v1.0
            "py2": ['36810',
                    # for shipping pillow<=6.2.2 - the last available version for py2
                    '38449', '38450', '38451', '38452'],
            "py3": ['36810']
        },
        "inference": {
            # for shipping pillow<=6.2.2 - the last available version for py2
            "py2": ['38449', '38450', '38451', '38452']
        },
        "training": {
            # for shipping pillow<=6.2.2 - the last available version for py2
            "py2": ['38449', '38450', '38451', '38452']
        }
    },
    "pytorch": {
        "training": {
            # astropy<3.0.1
            "py2": ['35810',
                    # for shipping pillow<=6.2.2 - the last available version for py2
                    '38449', '38450', '38451', '38452'],
            "py3": []
        }
    }
}


def _get_safety_ignore_list(image_uri):
    """
    Get a list of known safety check issue IDs to ignore, if specified in IGNORE_LISTS.
    :param image_uri:
    :return: <list> list of safety check IDs to ignore
    """
    framework = ("mxnet" if "mxnet" in image_uri else
                 "pytorch" if "pytorch" in image_uri else
                 "tensorflow")
    job_type = "training" if "training" in image_uri else "inference-eia" if "eia" in image_uri else "inference"
    python_version = "py2" if "py2" in image_uri else "py3"

    return IGNORE_SAFETY_IDS.get(framework, {}).get(job_type, {}).get(python_version, [])


def _get_latest_package_version(package):
    """
    Get the latest package version available on pypi for a package.
    It is retried multiple times in case there are transient failures in executing the command.
<<<<<<< HEAD
=======

>>>>>>> 5e2244e3
    :param package: str Name of the package whose latest version must be retrieved
    :return: tuple(command_success: bool, latest_version_value: str)
    """
    pypi_package_info = requests.get(f"https://pypi.org/pypi/{package}/json")
    data = json.loads(pypi_package_info.text)
    versions = data["releases"].keys()
    return str(max(Version(v) for v in versions))


@pytest.mark.model("N/A")
@pytest.mark.skipif(not is_dlc_cicd_context(), reason="Skipping test because it is not running in dlc cicd infra")
def test_safety(image):
    """
    Runs safety check on a container with the capability to ignore safety issues that cannot be fixed, and only raise
    error if an issue is fixable.
    """
    from dlc.safety_check import SafetyCheck
    safety_check = SafetyCheck()

    repo_name, image_tag = image.split('/')[-1].split(':')
    ignore_ids_list = _get_safety_ignore_list(image)
    sep = " -i "
    ignore_str = "" if not ignore_ids_list else f"{sep}{sep.join(ignore_ids_list)}"

    container_name = f"{repo_name}-{image_tag}-safety"
    docker_exec_cmd = f"docker exec -i {container_name}"
    test_file_path = os.path.join(CONTAINER_TESTS_PREFIX, "testSafety")
    # Add null entrypoint to ensure command exits immediately
    run(f"docker run -id "
        f"--name {container_name} "
        f"--mount type=bind,src=$(pwd)/container_tests,target=/test "
        f"--entrypoint='/bin/bash' "
        f"{image}", hide=True)
    try:
        run(f"{docker_exec_cmd} pip install safety yolk3k ", hide=True)
        json_str_safety_result = safety_check.run_safety_check_on_container(docker_exec_cmd)
        safety_result = json.loads(json_str_safety_result)
        for package, affected_versions, curr_version, _, vulnerability_id in safety_result:
            # Get the latest version of the package with vulnerability
            latest_version = _get_latest_package_version(package)
            # If the latest version of the package is also affected, ignore this vulnerability
            if Version(latest_version) in SpecifierSet(affected_versions):
                # Version(x) gives an object that can be easily compared with another version, or with a SpecifierSet.
                # Comparing two versions as a string has some edge cases which require us to write more code.
                # SpecifierSet(x) takes a version constraint, such as "<=4.5.6", ">1.2.3", or ">=1.2,<3.4.5", and
                # gives an object that can be easily compared against a Version object.
                # https://packaging.pypa.io/en/latest/specifiers/
                ignore_str += f" -i {vulnerability_id}"
        assert (safety_check.run_safety_check_with_ignore_list(docker_exec_cmd, ignore_str) == 0), \
            f"Safety test failed for {image}"
    finally:
        run(f"docker rm -f {container_name}", hide=True)<|MERGE_RESOLUTION|>--- conflicted
+++ resolved
@@ -86,10 +86,7 @@
     """
     Get the latest package version available on pypi for a package.
     It is retried multiple times in case there are transient failures in executing the command.
-<<<<<<< HEAD
-=======
 
->>>>>>> 5e2244e3
     :param package: str Name of the package whose latest version must be retrieved
     :return: tuple(command_success: bool, latest_version_value: str)
     """
