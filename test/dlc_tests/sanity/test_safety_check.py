import json
import logging
import os
import sys

from packaging.specifiers import SpecifierSet
from packaging.version import Version

import pytest
import requests

from invoke import run

from test.test_utils import (
    CONTAINER_TESTS_PREFIX,
    is_dlc_cicd_context,
    is_canary_context,
    is_mainline_context,
    is_safety_test_context,
)

LOGGER = logging.getLogger(__name__)
LOGGER.setLevel(logging.INFO)
LOGGER.addHandler(logging.StreamHandler(sys.stderr))

# List of safety check vulnerability IDs to ignore. To get the ID, run safety check on the container,
# and copy paste the ID given by the safety check for a package.
# Note:- 1. This ONLY needs to be done if a package version exists that resolves this safety issue, but that version
#           cannot be used because of incompatibilities.
#        2. Ensure that IGNORE_SAFETY_IDS is always as small/empty as possible.
IGNORE_SAFETY_IDS = {
    "tensorflow": {
        "training": {
            "py2": [
                # for shipping pillow<=6.2.2 - the last available version for py2
                "38449",
                "38450",
                "38451",
                "38452",
                # for shipping pycrypto<=2.6.1 - the last available version for py2
                "35015",
            ],
            "py3": [
                # CVE vulnerabilities in TF 2.6 ignoring to be able to build TF containers
                "44715",
                "44716",
                "44717",
                "43453",
                # CVE vulnerabilities in TF < 2.7.0 ignoring to be able to build TF containers
                "42098",
                "42062",
                "41994",
                "42815",
                "42772",
                "42814",
                # tensorflow-estimator and tensorflow versions must match. For all TF versions below TF 2.9.0, we cannot upgrade tf-estimator to 2.9.0
                "48551",
                # for cryptography until we have 39.0.0 release
                "51159",
            ],
        },
        "inference": {
            "py2": [
                # for shipping pillow<=6.2.2 - the last available version for py2
                "38449",
                "38450",
                "38451",
                "38452",
            ],
            "py3": [
                # CVE vulnerabilities in TF < 2.7.0 ignoring to be able to build TF containers
                "42098",
                "42062",
                # CVE vulnerabilities in TF 2.6 ignoring to be able to build TF containers
                "44715",
                "44716",
                "44717",
                "43453",
                # tensorflow-estimator and tensorflow versions must match. For all TF versions below TF 2.9.0, we cannot upgrade tf-estimator to 2.9.0
                "48551",
                # for cryptography until we have 39.0.0 release
                "51159",
            ],
        },
        "inference-eia": {
            "py2": [
                # for shipping pillow<=6.2.2 - the last available version for py2
                "38449",
                "38450",
                "38451",
                "38452",
            ],
            "py3": [
                # CVE vulnerabilities in TF < 2.7.0 ignoring to be able to build TF containers
                "42098",
                "42062",
            ],
        },
        "inference-neuron": {
            "py3": [
                # 40794, 40795, 42098, 42062, 42475: TF 1.15.5 is the last available version of TF 1
                # need to ship neuron-cc that depends tf1.15 and following cve's of tf1.15.5 is ignored
                "42098",
                "42062",
                "42475",
                "40794",
                "40795",
                "42457",
                "43748",
                "43750",
                "43747",
                "43749",
                "42446",
                "42443",
                "42450",
                "42447",
                "42464",
                "42461",
                "42466",
                "42470",
                "42473",
                "42474",
                "42472",
                "42468",
                "42460",
                "42451",
                "42456",
                "42475",
                "42469",
                "42471",
                "42465",
                "42463",
                "42462",
                "42455",
                "42453",
                "42452",
                "42459",
                "42454",
                "42449",
                "42448",
                "42444",
                "42442",
                "42445",
                "43613",
                "43453",
                "44715",
                "44717",
                "44716",
                "43750",
                "42470",
                "43749",
                "43747",
                "43748",
                "42446",
                "42447",
                "42461",
                "42471",
                "42463",
                "42452",
                "42457",
                "42454",
                "42449",
                "42444",
                "42442",
                "42443",
                "42450",
                "42464",
                "42466",
                "42473",
                "42474",
                "42472",
                "42468",
                "42456",
                "42460",
                "42451",
                "42475",
                "42469",
                "42465",
                "42462",
                "42455",
                "42453",
                "42459",
                "42448",
                "42445",
                "43613",
                "40794",
                "40795",
                "44790",
                "44788",
                "44874",
                "44763",
                "44871",
                "44870",
                "44786",
                "44852",
                "44851",
                "44848",
                "44847",
                "44845",
                "44863",
                "44867",
                "44781",
                "44865",
                "44782",
                "44860",
                "44868",
                "44789",
                "44854",
                "44853",
                "44856",
                "44794",
                "44876",
                "44778",
                "44864",
                "44866",
                "44880",
                "44784",
                "44779",
                "44777",
                "44780",
                "44862",
                "44869",
                "44783",
                "44792",
                "44787",
                "44785",
                "44858",
                "44861",
                "44857",
                "44855",
                "44796",
                "44795",
                "44793",
                "44791",
                "44859",
                "44873",
                "44850",
                "44849",
                "44846",
                "44872",
            ],
        },
    },
    "mxnet": {
        "inference-eia": {
            "py2": [
                # numpy<=1.16.0 -- This has to only be here while we publish MXNet 1.4.1 EI DLC v1.0
                "36810",
                # for shipping pillow<=6.2.2 - the last available version for py2
                "38449",
                "38450",
                "38451",
                "38452",
            ],
            "py3": [],
        },
        "inference": {
            "py2": [
                # for shipping pillow<=6.2.2 - the last available version for py2
                "38449",
                "38450",
                "38451",
                "38452",
            ],
            "py3": [],
        },
        "training": {
            "py2": [
                # for shipping pillow<=6.2.2 - the last available version for py2
                "38449",
                "38450",
                "38451",
                "38452",
            ],
            "py3": [],
        },
        "inference-neuron": {
            "py3": [
                # for shipping neuron-cc[tensorflow] that install tf1.15
                "42098",
                "42062",
                "42475",
                "40794",
                "40795",
                "42457",
                "43748",
                "43750",
                "43747",
                "43749",
                "42446",
                "42443",
                "42450",
                "42447",
                "42464",
                "42461",
                "42466",
                "42470",
                "42473",
                "42474",
                "42472",
                "42468",
                "42460",
                "42451",
                "42456",
                "42475",
                "42469",
                "42471",
                "42465",
                "42463",
                "42462",
                "42455",
                "42453",
                "42452",
                "42459",
                "42454",
                "42449",
                "42448",
                "42444",
                "42442",
                "42445",
                "43613",
                "43453",
                "44715",
                "44717",
                "44716",
                "43750",
                "42470",
                "43749",
                "43747",
                "43748",
                "42446",
                "42447",
                "42461",
                "42471",
                "42463",
                "42452",
                "42457",
                "42454",
                "42449",
                "42444",
                "42442",
                "42443",
                "42450",
                "42464",
                "42466",
                "42473",
                "42474",
                "42472",
                "42468",
                "42456",
                "42460",
                "42451",
                "42475",
                "42469",
                "42465",
                "42462",
                "42455",
                "42453",
                "42459",
                "42448",
                "42445",
                "43613",
                "40794",
                "40795",
                "44790",
                "44788",
                "44874",
                "44763",
                "44871",
                "44870",
                "44786",
                "44852",
                "44851",
                "44848",
                "44847",
                "44845",
                "44863",
                "44867",
                "44781",
                "44865",
                "44782",
                "44860",
                "44868",
                "44789",
                "44854",
                "44853",
                "44856",
                "44794",
                "44876",
                "44778",
                "44864",
                "44866",
                "44880",
                "44784",
                "44779",
                "44777",
                "44780",
                "44862",
                "44869",
                "44783",
                "44792",
                "44787",
                "44785",
                "44858",
                "44861",
                "44857",
                "44855",
                "44796",
                "44795",
                "44793",
                "44791",
                "44859",
                "44873",
                "44850",
                "44849",
                "44846",
                "44872",
            ],
        },
    },
    "pytorch": {
        "training": {
            "py2": [
                # astropy<3.0.1
                "35810",
                # for shipping pillow<=6.2.2 - the last available version for py2
                "38449",
                "38450",
                "38451",
                "38452",
            ],
            "py3": [
                # for shipping bokeh<=2.3.3 - the last available version for py3.6
                "42772",
                "42814",
                "42815",
<<<<<<< HEAD
=======
            ],
        },
        "training-neuron":{
            "_comment":"py2 is deprecated",
            "py2": [
            ],
            "py3": [
                # not possible for neuron-cc
                "43453",
                "44715",
                "44717",
                "44716",
>>>>>>> 2584c41a
                # for releasing PT1.12 safety check tools might report a vulnerability for the package commonmarker, 
                # which is a dependency of deepspeed. 
                # This package is only used to build the documentation pages of deepspeed 
                # and won’t be used in the package that gets installed into the DLC. 
                # This security issue can be safely ignored 
                # and an attempt to upgrade deepspeed version to 
                # remediate it might have an inadvertent negative impact on the DLC components functionality.
                "48298",
                # for cryptography until e have 39.0.0 release
                "51159",
<<<<<<< HEAD
=======
                # for Safety. it is test package and not part of image
                "51358",
>>>>>>> 2584c41a
            ],
        },
        "inference": {
            "py3": [
                # for shipping Torchserve 0.5.2 - the last available version
                "44463",
                "44715",
                "44716",
                "44717",
                # for cryptography until e have 39.0.0 release
                "51159",
<<<<<<< HEAD
                "51358",
=======
>>>>>>> 2584c41a
            ]
        },
        "inference-eia": {"py3": []},
        "inference-neuron": {
            "py3": [
                # 39409, 39408, 39407, 39406: TF 1.15.5 is on par with TF 2.0.4, 2.1.3, 2.2.2, 2.3.2 in security patches
                "39409",
                "39408",
                "39407",
                "39406",
                # need to ship neuron-cc that depends on tf1.15. Following are cve's in tf1.15.5
                "40794",
                "40795",
                "42098",
                "42062",
                "42475",
                "42457",
                "43748",
                "43750",
                "43747",
                "43749",
                "42446",
                "42443",
                "42450",
                "42447",
                "42464",
                "42461",
                "42466",
                "42470",
                "42473",
                "42474",
                "42472",
                "42468",
                "42460",
                "42451",
                "42456",
                "42475",
                "42469",
                "42471",
                "42465",
                "42463",
                "42462",
                "42455",
                "42453",
                "42452",
                "42459",
                "42454",
                "42449",
                "42448",
                "42444",
                "42442",
                "42445",
                "43613",
                "43453",
                "44715",
                "44717",
                "44716",
                "43750",
                "42470",
                "43749",
                "43747",
                "43748",
                "42446",
                "42447",
                "42461",
                "42471",
                "42463",
                "42452",
                "42457",
                "42454",
                "42449",
                "42444",
                "42442",
                "42443",
                "42450",
                "42464",
                "42466",
                "42473",
                "42474",
                "42472",
                "42468",
                "42456",
                "42460",
                "42451",
                "42475",
                "42469",
                "42465",
                "42462",
                "42455",
                "42453",
                "42459",
                "42448",
                "42445",
                "43613",
                "40794",
                "40795",
                "44790",
                "44788",
                "44874",
                "44763",
                "44871",
                "44870",
                "44786",
                "44852",
                "44851",
                "44848",
                "44847",
                "44845",
                "44863",
                "44867",
                "44781",
                "44865",
                "44782",
                "44860",
                "44868",
                "44789",
                "44854",
                "44853",
                "44856",
                "44794",
                "44876",
                "44778",
                "44864",
                "44866",
                "44880",
                "44784",
                "44779",
                "44777",
                "44780",
                "44862",
                "44869",
                "44783",
                "44792",
                "44787",
                "44785",
                "44858",
                "44861",
                "44857",
                "44855",
                "44796",
                "44795",
                "44793",
                "44791",
                "44859",
                "44873",
                "44850",
                "44849",
                "44846",
                "44872",
                # for shipping Torchserve 0.5.2 - the last available version
                "44463",
            ]
        },
    },
    "autogluon": {
        "training": {
            "py3": [
                # cannot upgrade: py37 does not support numpy 1.22.x
                "44717",
                "44716",
                # False positive CVE for numpy
                "44715",
<<<<<<< HEAD
                # Pydantic 1.10.2 prevents long strings as int inputs to fix CVE-2020-10735 - upstream dependencies are still not patched
                "50916",
                # Protobuf 3.18.3, 3.19.5, 3.20.2 and 4.21.6 include a fix for CVE-2022-1941 - upstream dependencies are still not patched
                "51167",
                # Safety 2.2.0 updates its dependency 'dparse' to include a security fix. - not packaged with container, result of security scanning process
                "51358",
=======
                # pytorch-lightning stable release (1.6.0) is not available
                "43581",
                "43752",
>>>>>>> 2584c41a
            ]
        },
        "inference": {
            "py3": [
                # cannot upgrade: py37 does not support numpy 1.22.x
                "44717",
                "44716",
                # False positive CVE for numpy
                "44715",
<<<<<<< HEAD
                # Pydantic 1.10.2 prevents long strings as int inputs to fix CVE-2020-10735 - upstream dependencies are still not patched
                "50916",
                # Protobuf 3.18.3, 3.19.5, 3.20.2 and 4.21.6 include a fix for CVE-2022-1941 - upstream dependencies are still not patched
                "51167",
                # Safety 2.2.0 updates its dependency 'dparse' to include a security fix. - not packaged with container, result of security scanning process
                "51358",
=======
                # pytorch-lightning stable release (1.6.0) is not available
                "43581",
                "43752",
>>>>>>> 2584c41a
            ]
        },
    }
}


def _get_safety_ignore_list(image_uri):
    """
    Get a list of known safety check issue IDs to ignore, if specified in IGNORE_LISTS.
    :param image_uri:
    :return: <list> list of safety check IDs to ignore
    """
    if "mxnet" in image_uri:
        framework = "mxnet"
    elif "pytorch" in image_uri:
        framework = "pytorch"
    elif "autogluon" in image_uri:
        framework = "autogluon"
    else:
        framework = "tensorflow"

    job_type = (
        "training-neuron"
        if "training-neuron" in image_uri
        else "training"
        if "training" in image_uri
        else "inference-eia"
        if "eia" in image_uri
        else "inference-neuron"
        if "inference-neuron" in image_uri
        else "inference"
    )
    python_version = "py2" if "py2" in image_uri else "py3"

    return IGNORE_SAFETY_IDS.get(framework, {}).get(job_type, {}).get(python_version, [])


def _get_latest_package_version(package):
    """
    Get the latest package version available on pypi for a package.
    It is retried multiple times in case there are transient failures in executing the command.

    :param package: str Name of the package whose latest version must be retrieved
    :return: tuple(command_success: bool, latest_version_value: str)
    """
    pypi_package_info = requests.get(f"https://pypi.org/pypi/{package}/json")
    data = json.loads(pypi_package_info.text)
    versions = data["releases"].keys()
    return str(max(Version(v) for v in versions))


@pytest.mark.usefixtures("sagemaker")
@pytest.mark.model("N/A")
@pytest.mark.canary("Run safety tests regularly on production images")
@pytest.mark.skipif(not is_dlc_cicd_context(), reason="Skipping test because it is not running in dlc cicd infra")
@pytest.mark.skipif(
    not (
        is_safety_test_context()
    ),
    reason=(
        "Skipping the test to decrease the number of calls to the Safety Check DB. "
        "Test will be executed in the 'mainline' pipeline and canaries pipeline."
    ),
)
def test_safety(image):
    """
    Runs safety check on a container with the capability to ignore safety issues that cannot be fixed, and only raise
    error if an issue is fixable.
    """
    from dlc.safety_check import SafetyCheck

    safety_check = SafetyCheck()

    repo_name, image_tag = image.split("/")[-1].split(":")
    ignore_ids_list = _get_safety_ignore_list(image)
    sep = " -i "
    ignore_str = "" if not ignore_ids_list else f"{sep}{sep.join(ignore_ids_list)}"

    container_name = f"{repo_name}-{image_tag}-safety"
    docker_exec_cmd = f"docker exec -i {container_name}"
    test_file_path = os.path.join(CONTAINER_TESTS_PREFIX, "testSafety")
    # Add null entrypoint to ensure command exits immediately
    run(
        f"docker run -id "
        f"--name {container_name} "
        f"--mount type=bind,src=$(pwd)/container_tests,target=/test "
        f"--entrypoint='/bin/bash' "
        f"{image}",
        hide=True,
    )
    try:
        run(f"{docker_exec_cmd} pip install 'safety<2.0.0' yolk3k ", hide=True)
        json_str_safety_result = safety_check.run_safety_check_on_container(docker_exec_cmd)
        safety_result = json.loads(json_str_safety_result)
        for vulnerability in safety_result:
            package, affected_versions, curr_version, _, vulnerability_id = vulnerability[:5]
            # Get the latest version of the package with vulnerability
            latest_version = _get_latest_package_version(package)
            # If the latest version of the package is also affected, ignore this vulnerability
            if Version(latest_version) in SpecifierSet(affected_versions):
                # Version(x) gives an object that can be easily compared with another version, or with a SpecifierSet.
                # Comparing two versions as a string has some edge cases which require us to write more code.
                # SpecifierSet(x) takes a version constraint, such as "<=4.5.6", ">1.2.3", or ">=1.2,<3.4.5", and
                # gives an object that can be easily compared against a Version object.
                # https://packaging.pypa.io/en/latest/specifiers/
                ignore_str += f" -i {vulnerability_id}"
        assert (
            safety_check.run_safety_check_with_ignore_list(docker_exec_cmd, ignore_str) == 0
        ), f"Safety test failed for {image}"
    finally:
        run(f"docker rm -f {container_name}", hide=True)<|MERGE_RESOLUTION|>--- conflicted
+++ resolved
@@ -434,8 +434,6 @@
                 "42772",
                 "42814",
                 "42815",
-<<<<<<< HEAD
-=======
             ],
         },
         "training-neuron":{
@@ -448,7 +446,6 @@
                 "44715",
                 "44717",
                 "44716",
->>>>>>> 2584c41a
                 # for releasing PT1.12 safety check tools might report a vulnerability for the package commonmarker, 
                 # which is a dependency of deepspeed. 
                 # This package is only used to build the documentation pages of deepspeed 
@@ -459,11 +456,8 @@
                 "48298",
                 # for cryptography until e have 39.0.0 release
                 "51159",
-<<<<<<< HEAD
-=======
                 # for Safety. it is test package and not part of image
                 "51358",
->>>>>>> 2584c41a
             ],
         },
         "inference": {
@@ -475,10 +469,7 @@
                 "44717",
                 # for cryptography until e have 39.0.0 release
                 "51159",
-<<<<<<< HEAD
                 "51358",
-=======
->>>>>>> 2584c41a
             ]
         },
         "inference-eia": {"py3": []},
@@ -641,18 +632,12 @@
                 "44716",
                 # False positive CVE for numpy
                 "44715",
-<<<<<<< HEAD
                 # Pydantic 1.10.2 prevents long strings as int inputs to fix CVE-2020-10735 - upstream dependencies are still not patched
                 "50916",
                 # Protobuf 3.18.3, 3.19.5, 3.20.2 and 4.21.6 include a fix for CVE-2022-1941 - upstream dependencies are still not patched
                 "51167",
                 # Safety 2.2.0 updates its dependency 'dparse' to include a security fix. - not packaged with container, result of security scanning process
                 "51358",
-=======
-                # pytorch-lightning stable release (1.6.0) is not available
-                "43581",
-                "43752",
->>>>>>> 2584c41a
             ]
         },
         "inference": {
@@ -662,18 +647,12 @@
                 "44716",
                 # False positive CVE for numpy
                 "44715",
-<<<<<<< HEAD
                 # Pydantic 1.10.2 prevents long strings as int inputs to fix CVE-2020-10735 - upstream dependencies are still not patched
                 "50916",
                 # Protobuf 3.18.3, 3.19.5, 3.20.2 and 4.21.6 include a fix for CVE-2022-1941 - upstream dependencies are still not patched
                 "51167",
                 # Safety 2.2.0 updates its dependency 'dparse' to include a security fix. - not packaged with container, result of security scanning process
                 "51358",
-=======
-                # pytorch-lightning stable release (1.6.0) is not available
-                "43581",
-                "43752",
->>>>>>> 2584c41a
             ]
         },
     }
