import json
import logging
import os
import sys

from pkg_resources._vendor.packaging.specifiers import SpecifierSet
from pkg_resources._vendor.packaging.version import Version

import pytest
import requests

from invoke import run

from test.test_utils import CONTAINER_TESTS_PREFIX, is_dlc_cicd_context, is_canary_context, is_mainline_context

LOGGER = logging.getLogger(__name__)
LOGGER.setLevel(logging.INFO)
LOGGER.addHandler(logging.StreamHandler(sys.stderr))

# List of safety check vulnerability IDs to ignore. To get the ID, run safety check on the container,
# and copy paste the ID given by the safety check for a package.
# Note:- 1. This ONLY needs to be done if a package version exists that resolves this safety issue, but that version
#           cannot be used because of incompatibilities.
#        2. Ensure that IGNORE_SAFETY_IDS is always as small/empty as possible.
IGNORE_SAFETY_IDS = {
    "tensorflow": {
        "training": {
            # 38449, 38450, 38451, 38452: for shipping pillow<=6.2.2 - the last available version for py2
            # 35015: for shipping pycrypto<=2.6.1 - the last available version for py2
            "py2": ['38449', '38450', '38451', '38452', '35015'],
            "py3": []
        },
        "inference": {
            # for shipping pillow<=6.2.2 - the last available version for py2
            "py2": ['38449', '38450', '38451', '38452'],
            "py3": []
        },
        "inference-eia": {
            # for shipping pillow<=6.2.2 - the last available version for py2
            "py2": ['38449', '38450', '38451', '38452'],
            "py3": []
        },
        "inference-neuron": {
            "py3": [
                # 39409, 39408, 39407, 39406: TF 1.15.5 is on par with TF 2.0.4, 2.1.3, 2.2.2, 2.3.2 in security patches
                '39409', '39408', '39407', '39406',
            ],
        },
    },
    "mxnet": {
        "inference-eia": {
            # numpy<=1.16.0 -- This has to only be here while we publish MXNet 1.4.1 EI DLC v1.0
            "py2": ['36810',
                    # for shipping pillow<=6.2.2 - the last available version for py2
                    '38449', '38450', '38451', '38452'],
            "py3": []
        },
        "inference": {
            # for shipping pillow<=6.2.2 - the last available version for py2
            "py2": ['38449', '38450', '38451', '38452'],
            "py3": []
        },
        "training": {
            # for shipping pillow<=6.2.2 - the last available version for py2
            "py2": ['38449', '38450', '38451', '38452'],
            "py3": []
        },
        "inference-neuron": {
            "py3": []
        }
    },
    "pytorch": {
        "training": {
            # astropy<3.0.1
            "py2": ['35810',
                    # for shipping pillow<=6.2.2 - the last available version for py2
                    '38449', '38450', '38451', '38452'],
            "py3": []
        },
        "inference": {
            "py3": []
        },
        "inference-eia": {
            "py3": []
        },
<<<<<<< HEAD
        "inference-neuron":{
            "py3": [
                # 39409, 39408, 39407, 39406: TF 1.15.5 is on par with TF 2.0.4, 2.1.3, 2.2.2, 2.3.2 in security patches
                '39409', '39408', '39407', '39406',
            ]
=======
        "inference-neuron": {
            "py3": []
>>>>>>> cab6c4e2
        }
    }
}


def _get_safety_ignore_list(image_uri):
    """
    Get a list of known safety check issue IDs to ignore, if specified in IGNORE_LISTS.
    :param image_uri:
    :return: <list> list of safety check IDs to ignore
    """
    framework = ("mxnet" if "mxnet" in image_uri else
                 "pytorch" if "pytorch" in image_uri else
                 "tensorflow")
    job_type = ("training" if "training" in image_uri else 
                "inference-eia" if "eia" in image_uri else 
                "inference-neuron" if "neuron" in image_uri else 
                "inference")
    python_version = "py2" if "py2" in image_uri else "py3"

    return IGNORE_SAFETY_IDS.get(framework, {}).get(job_type, {}).get(python_version, [])


def _get_latest_package_version(package):
    """
    Get the latest package version available on pypi for a package.
    It is retried multiple times in case there are transient failures in executing the command.

    :param package: str Name of the package whose latest version must be retrieved
    :return: tuple(command_success: bool, latest_version_value: str)
    """
    pypi_package_info = requests.get(f"https://pypi.org/pypi/{package}/json")
    data = json.loads(pypi_package_info.text)
    versions = data["releases"].keys()
    return str(max(Version(v) for v in versions))


@pytest.mark.model("N/A")
@pytest.mark.skipif(not is_dlc_cicd_context(), reason="Skipping test because it is not running in dlc cicd infra")
def test_safety(image):
    """
    Runs safety check on a container with the capability to ignore safety issues that cannot be fixed, and only raise
    error if an issue is fixable.
    """
    from dlc.safety_check import SafetyCheck
    safety_check = SafetyCheck()

    repo_name, image_tag = image.split('/')[-1].split(':')
    ignore_ids_list = _get_safety_ignore_list(image)
    sep = " -i "
    ignore_str = "" if not ignore_ids_list else f"{sep}{sep.join(ignore_ids_list)}"

    container_name = f"{repo_name}-{image_tag}-safety"
    docker_exec_cmd = f"docker exec -i {container_name}"
    test_file_path = os.path.join(CONTAINER_TESTS_PREFIX, "testSafety")
    # Add null entrypoint to ensure command exits immediately
    run(f"docker run -id "
        f"--name {container_name} "
        f"--mount type=bind,src=$(pwd)/container_tests,target=/test "
        f"--entrypoint='/bin/bash' "
        f"{image}", hide=True)
    try:
        run(f"{docker_exec_cmd} pip install safety yolk3k ", hide=True)
        json_str_safety_result = safety_check.run_safety_check_on_container(docker_exec_cmd)
        safety_result = json.loads(json_str_safety_result)
        for vulnerability in safety_result:
            package, affected_versions, curr_version, _, vulnerability_id = vulnerability[:5]
            # Get the latest version of the package with vulnerability
            latest_version = _get_latest_package_version(package)
            # If the latest version of the package is also affected, ignore this vulnerability
            if Version(latest_version) in SpecifierSet(affected_versions):
                # Version(x) gives an object that can be easily compared with another version, or with a SpecifierSet.
                # Comparing two versions as a string has some edge cases which require us to write more code.
                # SpecifierSet(x) takes a version constraint, such as "<=4.5.6", ">1.2.3", or ">=1.2,<3.4.5", and
                # gives an object that can be easily compared against a Version object.
                # https://packaging.pypa.io/en/latest/specifiers/
                ignore_str += f" -i {vulnerability_id}"
        assert (safety_check.run_safety_check_with_ignore_list(docker_exec_cmd, ignore_str) == 0), \
            f"Safety test failed for {image}"
    finally:
        run(f"docker rm -f {container_name}", hide=True)<|MERGE_RESOLUTION|>--- conflicted
+++ resolved
@@ -83,16 +83,11 @@
         "inference-eia": {
             "py3": []
         },
-<<<<<<< HEAD
         "inference-neuron":{
             "py3": [
                 # 39409, 39408, 39407, 39406: TF 1.15.5 is on par with TF 2.0.4, 2.1.3, 2.2.2, 2.3.2 in security patches
                 '39409', '39408', '39407', '39406',
             ]
-=======
-        "inference-neuron": {
-            "py3": []
->>>>>>> cab6c4e2
         }
     }
 }
