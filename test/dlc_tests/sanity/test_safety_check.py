--- conflicted
+++ resolved
@@ -53,11 +53,7 @@
                 "42815",
                 "42772",
                 "42814",
-<<<<<<< HEAD
-                # Can't upgrade TF Estimator to >=2.9.0 on TF<2.9 DLCs
-=======
                 # tensorflow-estimator and tensorflow versions must match. For all TF versions below TF 2.9.0, we cannot upgrade tf-estimator to 2.9.0
->>>>>>> 4b10a60a
                 "48551",
             ],
         },
