--- conflicted
+++ resolved
@@ -185,7 +185,6 @@
 @pytest.mark.model("N/A")
 @pytest.mark.canary("Run safety tests regularly on production images")
 @pytest.mark.skipif(not is_dlc_cicd_context(), reason="Skipping test because it is not running in dlc cicd infra")
-<<<<<<< HEAD
 # @pytest.mark.skipif(
 #     not (is_mainline_context() or (is_canary_context() and is_time_for_canary_safety_scan())),
 #     reason=(
@@ -193,17 +192,6 @@
 #         "Test will be executed in the 'mainline' pipeline and canaries pipeline."
 #     )
 # )
-=======
-@pytest.mark.skipif(
-    not (
-        is_mainline_context() or is_safety_test_context() or (is_canary_context() and is_time_for_canary_safety_scan())
-    ),
-    reason=(
-        "Skipping the test to decrease the number of calls to the Safety Check DB. "
-        "Test will be executed in the 'mainline' pipeline and canaries pipeline."
-    ),
-)
->>>>>>> c4f350f9
 def test_safety(image):
     """
     Runs safety check on a container with the capability to ignore safety issues that cannot be fixed, and only raise
