import json
import logging
import os
import sys

from packaging.specifiers import SpecifierSet
from packaging.version import Version

import pytest
import requests

from invoke import run

from test.test_utils import (
    CONTAINER_TESTS_PREFIX,
    is_dlc_cicd_context,
    is_canary_context,
    is_mainline_context,
    is_safety_test_context,
)

LOGGER = logging.getLogger(__name__)
LOGGER.setLevel(logging.INFO)
LOGGER.addHandler(logging.StreamHandler(sys.stderr))

# List of safety check vulnerability IDs to ignore. To get the ID, run safety check on the container,
# and copy paste the ID given by the safety check for a package.
# Note:- 1. This ONLY needs to be done if a package version exists that resolves this safety issue, but that version
#           cannot be used because of incompatibilities.
#        2. Ensure that IGNORE_SAFETY_IDS is always as small/empty as possible.
IGNORE_SAFETY_IDS = {
    "tensorflow": {
        "training": {
            "py2": [
                # for shipping pillow<=6.2.2 - the last available version for py2
                "38449",
                "38450",
                "38451",
                "38452",
                # for shipping pycrypto<=2.6.1 - the last available version for py2
                "35015",
            ],
            "py3": [
                # CVE vulnerabilities in TF 2.6 ignoring to be able to build TF containers
                "44715",
                "44716",
                "44717",
                "43453",
                # CVE vulnerabilities in TF < 2.7.0 ignoring to be able to build TF containers
                "42098",
                "42062",
                "41994",
                "42815",
                "42772",
                "42814",
                # tensorflow-estimator and tensorflow versions must match. For all TF versions below TF 2.9.0, we cannot upgrade tf-estimator to 2.9.0
                "48551",
            ],
        },
        "inference": {
            "py2": [
                # for shipping pillow<=6.2.2 - the last available version for py2
                "38449",
                "38450",
                "38451",
                "38452",
            ],
            "py3": [
                # CVE vulnerabilities in TF < 2.7.0 ignoring to be able to build TF containers
                "42098",
                "42062",
                # CVE vulnerabilities in TF 2.6 ignoring to be able to build TF containers
                "44715",
                "44716",
                "44717",
                "43453",
                # tensorflow-estimator and tensorflow versions must match. For all TF versions below TF 2.9.0, we cannot upgrade tf-estimator to 2.9.0
                "48551",
            ],
        },
        "inference-eia": {
            "py2": [
                # for shipping pillow<=6.2.2 - the last available version for py2
                "38449",
                "38450",
                "38451",
                "38452",
            ],
            "py3": [
                # CVE vulnerabilities in TF < 2.7.0 ignoring to be able to build TF containers
                "42098",
                "42062",
            ],
        },
        "inference-neuron": {
            "py3": [
                # 40794, 40795, 42098, 42062, 42475: TF 1.15.5 is the last available version of TF 1
                # need to ship neuron-cc that depends tf1.15 and following cve's of tf1.15.5 is ignored
                "42098",
                "42062",
                "42475",
                "40794",
                "40795",
                "42457",
                "43748",
                "43750",
                "43747",
                "43749",
                "42446",
                "42443",
                "42450",
                "42447",
                "42464",
                "42461",
                "42466",
                "42470",
                "42473",
                "42474",
                "42472",
                "42468",
                "42460",
                "42451",
                "42456",
                "42475",
                "42469",
                "42471",
                "42465",
                "42463",
                "42462",
                "42455",
                "42453",
                "42452",
                "42459",
                "42454",
                "42449",
                "42448",
                "42444",
                "42442",
                "42445",
                "43613",
                "43453",
                "44715",
                "44717",
                "44716",
                "43750",
                "42470",
                "43749",
                "43747",
                "43748",
                "42446",
                "42447",
                "42461",
                "42471",
                "42463",
                "42452",
                "42457",
                "42454",
                "42449",
                "42444",
                "42442",
                "42443",
                "42450",
                "42464",
                "42466",
                "42473",
                "42474",
                "42472",
                "42468",
                "42456",
                "42460",
                "42451",
                "42475",
                "42469",
                "42465",
                "42462",
                "42455",
                "42453",
                "42459",
                "42448",
                "42445",
                "43613",
                "40794",
                "40795",
                "44790",
                "44788",
                "44874",
                "44763",
                "44871",
                "44870",
                "44786",
                "44852",
                "44851",
                "44848",
                "44847",
                "44845",
                "44863",
                "44867",
                "44781",
                "44865",
                "44782",
                "44860",
                "44868",
                "44789",
                "44854",
                "44853",
                "44856",
                "44794",
                "44876",
                "44778",
                "44864",
                "44866",
                "44880",
                "44784",
                "44779",
                "44777",
                "44780",
                "44862",
                "44869",
                "44783",
                "44792",
                "44787",
                "44785",
                "44858",
                "44861",
                "44857",
                "44855",
                "44796",
                "44795",
                "44793",
                "44791",
                "44859",
                "44873",
                "44850",
                "44849",
                "44846",
                "44872",
            ],
        },
    },
    "mxnet": {
        "inference-eia": {
            "py2": [
                # numpy<=1.16.0 -- This has to only be here while we publish MXNet 1.4.1 EI DLC v1.0
                "36810",
                # for shipping pillow<=6.2.2 - the last available version for py2
                "38449",
                "38450",
                "38451",
                "38452",
            ],
            "py3": [],
        },
        "inference": {
            "py2": [
                # for shipping pillow<=6.2.2 - the last available version for py2
                "38449",
                "38450",
                "38451",
                "38452",
            ],
            "py3": [],
        },
        "training": {
            "py2": [
                # for shipping pillow<=6.2.2 - the last available version for py2
                "38449",
                "38450",
                "38451",
                "38452",
            ],
            "py3": [],
        },
        "inference-neuron": {
            "py3": [
                # for shipping neuron-cc[tensorflow] that install tf1.15
                "42098",
                "42062",
                "42475",
                "40794",
                "40795",
                "42457",
                "43748",
                "43750",
                "43747",
                "43749",
                "42446",
                "42443",
                "42450",
                "42447",
                "42464",
                "42461",
                "42466",
                "42470",
                "42473",
                "42474",
                "42472",
                "42468",
                "42460",
                "42451",
                "42456",
                "42475",
                "42469",
                "42471",
                "42465",
                "42463",
                "42462",
                "42455",
                "42453",
                "42452",
                "42459",
                "42454",
                "42449",
                "42448",
                "42444",
                "42442",
                "42445",
                "43613",
                "43453",
                "44715",
                "44717",
                "44716",
                "43750",
                "42470",
                "43749",
                "43747",
                "43748",
                "42446",
                "42447",
                "42461",
                "42471",
                "42463",
                "42452",
                "42457",
                "42454",
                "42449",
                "42444",
                "42442",
                "42443",
                "42450",
                "42464",
                "42466",
                "42473",
                "42474",
                "42472",
                "42468",
                "42456",
                "42460",
                "42451",
                "42475",
                "42469",
                "42465",
                "42462",
                "42455",
                "42453",
                "42459",
                "42448",
                "42445",
                "43613",
                "40794",
                "40795",
                "44790",
                "44788",
                "44874",
                "44763",
                "44871",
                "44870",
                "44786",
                "44852",
                "44851",
                "44848",
                "44847",
                "44845",
                "44863",
                "44867",
                "44781",
                "44865",
                "44782",
                "44860",
                "44868",
                "44789",
                "44854",
                "44853",
                "44856",
                "44794",
                "44876",
                "44778",
                "44864",
                "44866",
                "44880",
                "44784",
                "44779",
                "44777",
                "44780",
                "44862",
                "44869",
                "44783",
                "44792",
                "44787",
                "44785",
                "44858",
                "44861",
                "44857",
                "44855",
                "44796",
                "44795",
                "44793",
                "44791",
                "44859",
                "44873",
                "44850",
                "44849",
                "44846",
                "44872",
            ],
        },
    },
    "pytorch": {
        "training": {
            "py2": [
                # astropy<3.0.1
                "35810",
                # for shipping pillow<=6.2.2 - the last available version for py2
                "38449",
                "38450",
                "38451",
                "38452",
            ],
            "py3": [
                # for shipping bokeh<=2.3.3 - the last available version for py3.6
                "42772",
                "42814",
                "42815",
            ],
        },
        "inference": {
            "py3": [
                # for shipping Torchserve 0.5.2 - the last available version
                "44463",
                "44715",
                "44716",
                "44717",
            ]
        },
        "inference-eia": {"py3": []},
        "inference-neuron": {
            "py3": [
                # 39409, 39408, 39407, 39406: TF 1.15.5 is on par with TF 2.0.4, 2.1.3, 2.2.2, 2.3.2 in security patches
                "39409",
                "39408",
                "39407",
                "39406",
                # need to ship neuron-cc that depends on tf1.15. Following are cve's in tf1.15.5
                "40794",
                "40795",
                "42098",
                "42062",
                "42475",
                "42457",
                "43748",
                "43750",
                "43747",
                "43749",
                "42446",
                "42443",
                "42450",
                "42447",
                "42464",
                "42461",
                "42466",
                "42470",
                "42473",
                "42474",
                "42472",
                "42468",
                "42460",
                "42451",
                "42456",
                "42475",
                "42469",
                "42471",
                "42465",
                "42463",
                "42462",
                "42455",
                "42453",
                "42452",
                "42459",
                "42454",
                "42449",
                "42448",
                "42444",
                "42442",
                "42445",
                "43613",
                "43453",
                "44715",
                "44717",
                "44716",
                "43750",
                "42470",
                "43749",
                "43747",
                "43748",
                "42446",
                "42447",
                "42461",
                "42471",
                "42463",
                "42452",
                "42457",
                "42454",
                "42449",
                "42444",
                "42442",
                "42443",
                "42450",
                "42464",
                "42466",
                "42473",
                "42474",
                "42472",
                "42468",
                "42456",
                "42460",
                "42451",
                "42475",
                "42469",
                "42465",
                "42462",
                "42455",
                "42453",
                "42459",
                "42448",
                "42445",
                "43613",
                "40794",
                "40795",
                "44790",
                "44788",
                "44874",
                "44763",
                "44871",
                "44870",
                "44786",
                "44852",
                "44851",
                "44848",
                "44847",
                "44845",
                "44863",
                "44867",
                "44781",
                "44865",
                "44782",
                "44860",
                "44868",
                "44789",
                "44854",
                "44853",
                "44856",
                "44794",
                "44876",
                "44778",
                "44864",
                "44866",
                "44880",
                "44784",
                "44779",
                "44777",
                "44780",
                "44862",
                "44869",
                "44783",
                "44792",
                "44787",
                "44785",
                "44858",
                "44861",
                "44857",
                "44855",
                "44796",
                "44795",
                "44793",
                "44791",
                "44859",
                "44873",
                "44850",
                "44849",
                "44846",
                "44872",
                # for shipping Torchserve 0.5.2 - the last available version
                "44463",
            ]
        },
    },
    "autogluon": {
        "training": {
            "py3": [
                # cannot upgrade: py37 does not support numpy 1.22.x
                "44717",
                "44716",
                # False positive CVE for numpy
                "44715",
                # pytorch-lightning stable release (1.6.0) is not available
                "43581",
                "43752",
            ]
        },
        "inference": {
            "py3": [
                # cannot upgrade: py37 does not support numpy 1.22.x
                "44717",
                "44716",
                # False positive CVE for numpy
                "44715",
                # pytorch-lightning stable release (1.6.0) is not available
                "43581",
                "43752",
            ]
        },
    }
}


def _get_safety_ignore_list(image_uri):
    """
    Get a list of known safety check issue IDs to ignore, if specified in IGNORE_LISTS.
    :param image_uri:
    :return: <list> list of safety check IDs to ignore
    """
    if "mxnet" in image_uri:
        framework = "mxnet"
    elif "pytorch" in image_uri:
        framework = "pytorch"
    elif "autogluon" in image_uri:
        framework = "autogluon"
    else:
        framework = "tensorflow"

    job_type = (
        "training"
        if "training" in image_uri
        else "inference-eia"
        if "eia" in image_uri
        else "inference-neuron"
        if "neuron" in image_uri
        else "inference"
    )
    python_version = "py2" if "py2" in image_uri else "py3"

    return IGNORE_SAFETY_IDS.get(framework, {}).get(job_type, {}).get(python_version, [])


def _get_latest_package_version(package):
    """
    Get the latest package version available on pypi for a package.
    It is retried multiple times in case there are transient failures in executing the command.

    :param package: str Name of the package whose latest version must be retrieved
    :return: tuple(command_success: bool, latest_version_value: str)
    """
    pypi_package_info = requests.get(f"https://pypi.org/pypi/{package}/json")
    data = json.loads(pypi_package_info.text)
    versions = data["releases"].keys()
    return str(max(Version(v) for v in versions))


@pytest.mark.usefixtures("sagemaker")
@pytest.mark.model("N/A")
@pytest.mark.canary("Run safety tests regularly on production images")
@pytest.mark.skipif(not is_dlc_cicd_context(), reason="Skipping test because it is not running in dlc cicd infra")
@pytest.mark.skipif(
    not (
        is_safety_test_context()
    ),
    reason=(
        "Skipping the test to decrease the number of calls to the Safety Check DB. "
        "Test will be executed in the 'mainline' pipeline and canaries pipeline."
    ),
)
def test_safety(image):
    """
    Runs safety check on a container with the capability to ignore safety issues that cannot be fixed, and only raise
    error if an issue is fixable.
    """
    from dlc.safety_check import SafetyCheck

    safety_check = SafetyCheck()

    repo_name, image_tag = image.split("/")[-1].split(":")
    ignore_ids_list = _get_safety_ignore_list(image)
    sep = " -i "
    ignore_str = "" if not ignore_ids_list else f"{sep}{sep.join(ignore_ids_list)}"

    container_name = f"{repo_name}-{image_tag}-safety"
    docker_exec_cmd = f"docker exec -i {container_name}"
    test_file_path = os.path.join(CONTAINER_TESTS_PREFIX, "testSafety")
    # Add null entrypoint to ensure command exits immediately
    run(
        f"docker run -id "
        f"--name {container_name} "
        f"--mount type=bind,src=$(pwd)/container_tests,target=/test "
        f"--entrypoint='/bin/bash' "
        f"{image}",
        hide=True,
    )
    try:
<<<<<<< HEAD
        run(f"{docker_exec_cmd} pip install 'safety<2' yolk3k ", hide=True)
=======
        run(f"{docker_exec_cmd} pip install 'safety<2.0.0' yolk3k ", hide=True)
>>>>>>> 72e02ee5
        json_str_safety_result = safety_check.run_safety_check_on_container(docker_exec_cmd)
        safety_result = json.loads(json_str_safety_result)
        for vulnerability in safety_result:
            package, affected_versions, curr_version, _, vulnerability_id = vulnerability[:5]
            # Get the latest version of the package with vulnerability
            latest_version = _get_latest_package_version(package)
            # If the latest version of the package is also affected, ignore this vulnerability
            if Version(latest_version) in SpecifierSet(affected_versions):
                # Version(x) gives an object that can be easily compared with another version, or with a SpecifierSet.
                # Comparing two versions as a string has some edge cases which require us to write more code.
                # SpecifierSet(x) takes a version constraint, such as "<=4.5.6", ">1.2.3", or ">=1.2,<3.4.5", and
                # gives an object that can be easily compared against a Version object.
                # https://packaging.pypa.io/en/latest/specifiers/
                ignore_str += f" -i {vulnerability_id}"
        assert (
            safety_check.run_safety_check_with_ignore_list(docker_exec_cmd, ignore_str) == 0
        ), f"Safety test failed for {image}"
    finally:
        run(f"docker rm -f {container_name}", hide=True)<|MERGE_RESOLUTION|>--- conflicted
+++ resolved
@@ -705,11 +705,7 @@
         hide=True,
     )
     try:
-<<<<<<< HEAD
-        run(f"{docker_exec_cmd} pip install 'safety<2' yolk3k ", hide=True)
-=======
         run(f"{docker_exec_cmd} pip install 'safety<2.0.0' yolk3k ", hide=True)
->>>>>>> 72e02ee5
         json_str_safety_result = safety_check.run_safety_check_on_container(docker_exec_cmd)
         safety_result = json.loads(json_str_safety_result)
         for vulnerability in safety_result:
