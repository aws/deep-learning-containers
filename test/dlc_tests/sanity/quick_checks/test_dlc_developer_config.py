--- conflicted
+++ resolved
@@ -12,18 +12,11 @@
     Ensure that defaults are set back to normal before merge
     """
     # Check dev settings
-<<<<<<< HEAD
-    assert _get_option(dev_config_contents, "dev", "partner_developer") == ""
-    assert _get_option(dev_config_contents, "dev", "ei_mode") is False
-    assert _get_option(dev_config_contents, "dev", "neuron_mode") is False
-    assert _get_option(dev_config_contents, "dev", "graviton_mode") is False
-    assert _get_option(dev_config_contents, "dev", "benchmark_mode") is False
-=======
     assert config.parse_dlc_developer_configs("dev", "partner_developer") == ""
     assert config.parse_dlc_developer_configs("dev", "ei_mode") is False
     assert config.parse_dlc_developer_configs("dev", "neuron_mode") is False
+    assert config.parse_dlc_developer_configs("dev", "graviton_mode") is False
     assert config.parse_dlc_developer_configs("dev", "benchmark_mode") is False
->>>>>>> 15e21d9f
 
     # Check build settings
     assert config.parse_dlc_developer_configs("build", "skip_frameworks") == []
