--- conflicted
+++ resolved
@@ -31,13 +31,8 @@
 @pytest.mark.integration("dlc_labels")
 @pytest.mark.model("N/A")
 def test_dlc_standard_labels(image, region):
-<<<<<<< HEAD
-    customer_type_label_prefix = "e3" if test_utils.is_e3_image(image) else "sagemaker"
-
-=======
     customer_type_label_prefix = "ec2" if test_utils.is_ec2_image(image) else "sagemaker"
-    
->>>>>>> fe56d66e
+
     framework, fw_version = test_utils.get_framework_and_version_from_tag(image)
     framework = framework.replace('_', '-')
     fw_version = fw_version.replace('.', '-')
