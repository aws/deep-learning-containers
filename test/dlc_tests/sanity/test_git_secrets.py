import logging
import os
import sys

import pytest

from invoke.context import Context

from test.test_utils import is_pr_context, PR_ONLY_REASON

<<<<<<< HEAD
# def test_git_secrets():
#     ctx = Context()
#     pwd = ctx.run("pwd").stdout.strip("\n")
#     repository_path = pwd
#     while os.path.basename(repository_path) != "deep-learning-containers":
#         repository_path = os.path.dirname(repository_path)
#     with ctx.cd(repository_path):
#         ctx.run("git clone https://github.com/awslabs/git-secrets.git")
#         with ctx.cd("git-secrets"):
#             ctx.run("make install")
#         ctx.run("git secrets --install")
#         ctx.run("git secrets --register-aws")
#         ctx.run("git secrets --list", echo=True)
#         scan_results = ctx.run("git secrets --scan", echo=True)
#     assert scan_results.ok, scan_results.stderr
=======
LOGGER = logging.getLogger(__name__)
LOGGER.setLevel(logging.INFO)
LOGGER.addHandler(logging.StreamHandler(sys.stderr))


def _recursive_find_repo_path():
    pwd = os.getcwd()
    repository_path = pwd
    while os.path.basename(repository_path) != "deep-learning-containers":
        repository_path = os.path.dirname(repository_path)
        if repository_path == "/":
            raise EnvironmentError(f"Repository path could not be found from {pwd}")
    return repository_path


@pytest.mark.skipif(not is_pr_context(), reason=PR_ONLY_REASON)
def test_git_secrets():
    ctx = Context()
    repository_path = os.getenv("CODEBUILD_SRC_DIR")
    if not repository_path:
        repository_path = _recursive_find_repo_path()
    LOGGER.info(f"repository_path = {repository_path}")

    # Replace the regex pattern below with a matching string to run test that makes scan fail:
    SOME_FAKE_CREDENTIALS = "ASIA[A-Z0-9]{16}"
    WHITELISTED_CREDENTIALS = "AKIAIOSFODNN7EXAMPLE"
    # End of Test Section

    with ctx.cd(repository_path):
        ctx.run("git clone https://github.com/awslabs/git-secrets.git")
        with ctx.cd("git-secrets"):
            ctx.run("make install")
        ctx.run("git secrets --install")
        ctx.run("git secrets --register-aws")
        output = ctx.run("git secrets --list")
        LOGGER.info(f"\n--COMMAND--\n{output.command}\n"
                    f"--STDOUT--\n{output.stdout}\n"
                    f"--STDERR--\n{output.stderr}\n"
                    f"----------")
        scan_results = ctx.run("git secrets --scan", hide=True, warn=True)
        LOGGER.info(f"\n--COMMAND--\n{scan_results.command}\n"
                    f"--STDOUT--\n{scan_results.stdout}\n"
                    f"--STDERR--\n{scan_results.stderr}"
                    f"----------")
    assert scan_results.ok, scan_results.stderr
>>>>>>> b38aa638
<|MERGE_RESOLUTION|>--- conflicted
+++ resolved
@@ -8,23 +8,7 @@
 
 from test.test_utils import is_pr_context, PR_ONLY_REASON
 
-<<<<<<< HEAD
-# def test_git_secrets():
-#     ctx = Context()
-#     pwd = ctx.run("pwd").stdout.strip("\n")
-#     repository_path = pwd
-#     while os.path.basename(repository_path) != "deep-learning-containers":
-#         repository_path = os.path.dirname(repository_path)
-#     with ctx.cd(repository_path):
-#         ctx.run("git clone https://github.com/awslabs/git-secrets.git")
-#         with ctx.cd("git-secrets"):
-#             ctx.run("make install")
-#         ctx.run("git secrets --install")
-#         ctx.run("git secrets --register-aws")
-#         ctx.run("git secrets --list", echo=True)
-#         scan_results = ctx.run("git secrets --scan", echo=True)
-#     assert scan_results.ok, scan_results.stderr
-=======
+
 LOGGER = logging.getLogger(__name__)
 LOGGER.setLevel(logging.INFO)
 LOGGER.addHandler(logging.StreamHandler(sys.stderr))
@@ -69,5 +53,4 @@
                     f"--STDOUT--\n{scan_results.stdout}\n"
                     f"--STDERR--\n{scan_results.stderr}"
                     f"----------")
-    assert scan_results.ok, scan_results.stderr
->>>>>>> b38aa638
+    assert scan_results.ok, scan_results.stderr