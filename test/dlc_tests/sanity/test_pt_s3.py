import pytest

from invoke.context import Context
from packaging.version import Version
from test.test_utils import (
    get_container_name,
    get_framework_and_version_from_tag,
    get_processor_from_image_uri,
    run_cmd_on_container,
    start_container,
)


@pytest.mark.integration("pt_s3_plugin_sanity")
@pytest.mark.model("N/A")
<<<<<<< HEAD
def test_pt_s3_sanity(pytorch_training, pt17_and_above_only):
=======
def test_pt_s3_sanity(pytorch_training):
>>>>>>> b87590af
    """
    Check that the internally built PT S3 binary is properly installed.
    :param pytorch_training: framework fixture for pytorch training
    """
    _, framework_version = get_framework_and_version_from_tag(pytorch_training)
    if Version(framework_version) < Version("1.8"):
        pytest.skip("S3 plugin sanity is supported on PyTorch version >=1.8")
    ctx = Context()
    container_name = get_container_name("pt-s3", pytorch_training)
    start_container(container_name, pytorch_training, ctx)
    s3_path = 's3://pt-s3plugin-test-data-west2/test_0.JPEG'
    run_cmd_on_container(
        container_name, ctx, f"import awsio; print(awsio.__version__); from awsio.python.lib.io.s3.s3dataset import file_exists; print(file_exists(\""+s3_path+"\"))", executable="python"
    )
<|MERGE_RESOLUTION|>--- conflicted
+++ resolved
@@ -2,10 +2,10 @@
 
 from invoke.context import Context
 from packaging.version import Version
+
 from test.test_utils import (
     get_container_name,
     get_framework_and_version_from_tag,
-    get_processor_from_image_uri,
     run_cmd_on_container,
     start_container,
 )
@@ -13,11 +13,7 @@
 
 @pytest.mark.integration("pt_s3_plugin_sanity")
 @pytest.mark.model("N/A")
-<<<<<<< HEAD
 def test_pt_s3_sanity(pytorch_training, pt17_and_above_only):
-=======
-def test_pt_s3_sanity(pytorch_training):
->>>>>>> b87590af
     """
     Check that the internally built PT S3 binary is properly installed.
     :param pytorch_training: framework fixture for pytorch training
@@ -31,4 +27,4 @@
     s3_path = 's3://pt-s3plugin-test-data-west2/test_0.JPEG'
     run_cmd_on_container(
         container_name, ctx, f"import awsio; print(awsio.__version__); from awsio.python.lib.io.s3.s3dataset import file_exists; print(file_exists(\""+s3_path+"\"))", executable="python"
-    )
+    )