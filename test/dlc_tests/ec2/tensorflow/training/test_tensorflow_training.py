--- conflicted
+++ resolved
@@ -113,11 +113,8 @@
 # Testing Tensorboard with profiling
 @pytest.mark.parametrize("ec2_instance_type", TF_EC2_CPU_INSTANCE_TYPE, indirect=True)
 def test_tensorflow_tensorboard_cpu(tensorflow_training, ec2_connection, cpu_only):
-<<<<<<< HEAD
     if is_tf1(tensorflow_training):
         pytest.skip("This test is for TF2 only")
-    execute_ec2_training_test(ec2_connection, tensorflow_training, TF_TENSORBOARD_CMD)
-=======
     execute_ec2_training_test(ec2_connection, tensorflow_training, TF_TENSORBOARD_CMD)
 
 # TensorFlow Addons is actively working towards forward compatibility with TensorFlow 2.x
@@ -133,5 +130,4 @@
 def test_tensorflow_addons_cpu(tensorflow_training, ec2_connection, cpu_only):
     if is_tf1(tensorflow_training):
         pytest.skip("This test is for TF2 only")
-    execute_ec2_training_test(ec2_connection, tensorflow_training, TF_ADDONS_CMD)
->>>>>>> 3548ac0c
+    execute_ec2_training_test(ec2_connection, tensorflow_training, TF_ADDONS_CMD)