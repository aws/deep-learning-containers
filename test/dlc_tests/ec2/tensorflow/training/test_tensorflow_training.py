import re
import os
import pytest

import test.test_utils as test_utils
import test.test_utils.ec2 as ec2_utils

from test.test_utils import (
    CONTAINER_TESTS_PREFIX, 
    LOGGER, 
    is_tf_version, 
    get_python_invoker
)
from test.test_utils.ec2 import execute_ec2_training_test, get_ec2_instance_type


TF1_STANDALONE_CMD = os.path.join(CONTAINER_TESTS_PREFIX, "testTensorflow1Standalone")
TF2_STANDALONE_CMD = os.path.join(CONTAINER_TESTS_PREFIX, "testTensorflow2Standalone")
TF_MNIST_CMD = os.path.join(CONTAINER_TESTS_PREFIX, "testTensorFlow")
TF1_HVD_CMD = os.path.join(CONTAINER_TESTS_PREFIX, "testTF1HVD")
TF2_HVD_CMD = os.path.join(CONTAINER_TESTS_PREFIX, "testTF2HVD")
TF_OPENCV_CMD = os.path.join(CONTAINER_TESTS_PREFIX, "testOpenCV")
TF_TELEMETRY_CMD = os.path.join(CONTAINER_TESTS_PREFIX, "test_tf_dlc_telemetry_test")
TF_KERAS_HVD_CMD_AMP = os.path.join(CONTAINER_TESTS_PREFIX, "testTFKerasHVDAMP")
TF_KERAS_HVD_CMD_FP32 = os.path.join(CONTAINER_TESTS_PREFIX, "testTFKerasHVDFP32")
TF_TENSORBOARD_CMD = os.path.join(CONTAINER_TESTS_PREFIX, "testTensorBoard")
TF_ADDONS_CMD = os.path.join(CONTAINER_TESTS_PREFIX, "testTFAddons")
TF_DATASERVICE_TEST_CMD = os.path.join(CONTAINER_TESTS_PREFIX, "testDataservice")
TF_DATASERVICE_DISTRIBUTE_TEST_CMD = os.path.join(CONTAINER_TESTS_PREFIX, "testDataserviceDistribute")

TF_EC2_SINGLE_GPU_INSTANCE_TYPE = get_ec2_instance_type(
    default="p3.2xlarge", processor="gpu", filter_function=ec2_utils.filter_only_single_gpu,
)
TF_EC2_GPU_INSTANCE_TYPE = get_ec2_instance_type(default="g3.16xlarge", processor="gpu")
TF_EC2_CPU_INSTANCE_TYPE = get_ec2_instance_type(default="c4.8xlarge", processor="cpu")


class TFTrainingTestFailure(Exception):
    pass


@pytest.mark.integration('tensorflow_sanity_test')
@pytest.mark.model("N/A")
@pytest.mark.parametrize("ec2_instance_type", TF_EC2_SINGLE_GPU_INSTANCE_TYPE, indirect=True)
def test_tensorflow_standalone_gpu(tensorflow_training, ec2_connection, gpu_only, ec2_instance_type):
    if test_utils.is_image_incompatible_with_instance_type(tensorflow_training, ec2_instance_type):
        pytest.skip(f"Image {tensorflow_training} is incompatible with instance type {ec2_instance_type}")
    test_script = TF1_STANDALONE_CMD if is_tf_version("1", tensorflow_training) else TF2_STANDALONE_CMD
    execute_ec2_training_test(ec2_connection, tensorflow_training, test_script)


@pytest.mark.integration('tensorflow_sanity_test')
@pytest.mark.model("N/A")
@pytest.mark.parametrize("ec2_instance_type", TF_EC2_CPU_INSTANCE_TYPE, indirect=True)
def test_tensorflow_standalone_cpu(tensorflow_training, ec2_connection, cpu_only):
    test_script = TF1_STANDALONE_CMD if is_tf_version("1", tensorflow_training) else TF2_STANDALONE_CMD
    execute_ec2_training_test(ec2_connection, tensorflow_training, test_script)


@pytest.mark.model("mnist")
@pytest.mark.parametrize("ec2_instance_type", TF_EC2_GPU_INSTANCE_TYPE, indirect=True)
def test_tensorflow_train_mnist_gpu(tensorflow_training, ec2_connection, gpu_only, ec2_instance_type):
    if test_utils.is_image_incompatible_with_instance_type(tensorflow_training, ec2_instance_type):
        pytest.skip(f"Image {tensorflow_training} is incompatible with instance type {ec2_instance_type}")
    execute_ec2_training_test(ec2_connection, tensorflow_training, TF_MNIST_CMD)


@pytest.mark.skip(reason="Temporarily skip test due to timeout on small instance types")
@pytest.mark.model("mnist")
@pytest.mark.parametrize("ec2_instance_type", TF_EC2_CPU_INSTANCE_TYPE, indirect=True)
def test_tensorflow_train_mnist_cpu(tensorflow_training, ec2_connection, cpu_only):
    execute_ec2_training_test(ec2_connection, tensorflow_training, TF_MNIST_CMD)


# TODO: Re-enable for TF1 by removing tf2_only fixture once infrastructure issues are addressed
@pytest.mark.integration("horovod")
@pytest.mark.model("resnet")
@pytest.mark.parametrize("ec2_instance_type", TF_EC2_GPU_INSTANCE_TYPE, indirect=True)
def test_tensorflow_with_horovod_gpu(tensorflow_training, ec2_instance_type, ec2_connection, gpu_only, tf2_only):
    if test_utils.is_image_incompatible_with_instance_type(tensorflow_training, ec2_instance_type):
        pytest.skip(f"Image {tensorflow_training} is incompatible with instance type {ec2_instance_type}")
    test_script = TF1_HVD_CMD if is_tf_version("1", tensorflow_training) else TF2_HVD_CMD
    execute_ec2_training_test(
        connection=ec2_connection,
        ecr_uri=tensorflow_training,
        test_cmd=test_script,
        large_shm=bool(re.match(r"(p2\.8xlarge)|(g3\.16xlarge)", ec2_instance_type))
    )


# TODO: Re-enable for TF1 by removing tf2_only fixture once infrastructure issues are addressed
@pytest.mark.integration("horovod")
@pytest.mark.model("resnet")
@pytest.mark.parametrize("ec2_instance_type", TF_EC2_CPU_INSTANCE_TYPE, indirect=True)
def test_tensorflow_with_horovod_cpu(tensorflow_training, ec2_connection, cpu_only, tf2_only):
    container_name = "tf_hvd_cpu_test"
    test_script = TF1_HVD_CMD if is_tf_version("1", tensorflow_training) else TF2_HVD_CMD
    try:
        execute_ec2_training_test(
            ec2_connection, tensorflow_training, test_script, container_name=container_name, timeout=1800
        )
    except Exception as e:
        debug_output = ec2_connection.run(f"docker logs {container_name}")
        debug_stdout = debug_output.stdout
        if "TF HVD tests passed!" in debug_stdout:
            LOGGER.warning(
                f"TF HVD tests succeeded, but there is an issue with fabric. Error:\n{e}\nTest output:\n{debug_stdout}"
            )
            return
        raise TFTrainingTestFailure(f"TF HVD test failed. Full output:\n{debug_stdout}") from e


@pytest.mark.integration("opencv")
@pytest.mark.model("unknown_model")
@pytest.mark.parametrize("ec2_instance_type", TF_EC2_GPU_INSTANCE_TYPE, indirect=True)
def test_tensorflow_opencv_gpu(tensorflow_training, ec2_connection, tf2_only, gpu_only, ec2_instance_type):
    if test_utils.is_image_incompatible_with_instance_type(tensorflow_training, ec2_instance_type):
        pytest.skip(f"Image {tensorflow_training} is incompatible with instance type {ec2_instance_type}")
    execute_ec2_training_test(ec2_connection, tensorflow_training, TF_OPENCV_CMD)


@pytest.mark.integration("opencv")
@pytest.mark.model("unknown_model")
@pytest.mark.parametrize("ec2_instance_type", TF_EC2_CPU_INSTANCE_TYPE, indirect=True)
def test_tensorflow_opencv_cpu(tensorflow_training, ec2_connection, tf2_only, cpu_only):
    execute_ec2_training_test(ec2_connection, tensorflow_training, TF_OPENCV_CMD)


# Testing Telemetry Script on only one GPU instance
@pytest.mark.flaky(reruns=3)
@pytest.mark.integration("telemetry")
@pytest.mark.model("N/A")
@pytest.mark.parametrize("ec2_instance_type", TF_EC2_SINGLE_GPU_INSTANCE_TYPE, indirect=True)
def test_tensorflow_telemetry_gpu(tensorflow_training, ec2_connection, gpu_only, ec2_instance_type):
    if test_utils.is_image_incompatible_with_instance_type(tensorflow_training, ec2_instance_type):
        pytest.skip(f"Image {tensorflow_training} is incompatible with instance type {ec2_instance_type}")
    execute_ec2_training_test(ec2_connection, tensorflow_training, TF_TELEMETRY_CMD)


# Testing Telemetry Script on only one CPU instance
@pytest.mark.flaky(reruns=3)
@pytest.mark.integration("telemetry")
@pytest.mark.model("N/A")
@pytest.mark.parametrize("ec2_instance_type", TF_EC2_CPU_INSTANCE_TYPE, indirect=True)
def test_tensorflow_telemetry_cpu(tensorflow_training, ec2_connection, cpu_only):
    execute_ec2_training_test(ec2_connection, tensorflow_training, TF_TELEMETRY_CMD)


# Skip test for TF 2.0 and below: https://github.com/tensorflow/tensorflow/issues/33484#issuecomment-555299647
@pytest.mark.integration("keras, horovod, automatic_mixed_precision (AMP)")
@pytest.mark.model("mnist")
@pytest.mark.parametrize("ec2_instance_type", TF_EC2_GPU_INSTANCE_TYPE, indirect=True)
def test_tensorflow_keras_horovod_amp(
        tensorflow_training, ec2_connection, tf21_and_above_only, gpu_only, ec2_instance_type
):
    if test_utils.is_image_incompatible_with_instance_type(tensorflow_training, ec2_instance_type):
        pytest.skip(f"Image {tensorflow_training} is incompatible with instance type {ec2_instance_type}")
    execute_ec2_training_test(ec2_connection, tensorflow_training, TF_KERAS_HVD_CMD_AMP)


@pytest.mark.integration("keras, horovod, single_precision_floating_point (FP32)")
@pytest.mark.model("mnist")
@pytest.mark.parametrize("ec2_instance_type", TF_EC2_GPU_INSTANCE_TYPE, indirect=True)
def test_tensorflow_keras_horovod_fp32(tensorflow_training, ec2_connection, tf2_only, gpu_only, ec2_instance_type):
    if test_utils.is_image_incompatible_with_instance_type(tensorflow_training, ec2_instance_type):
        pytest.skip(f"Image {tensorflow_training} is incompatible with instance type {ec2_instance_type}")
    execute_ec2_training_test(ec2_connection, tensorflow_training, TF_KERAS_HVD_CMD_FP32)


# Testing Tensorboard with profiling
@pytest.mark.integration("tensorboard, keras")
@pytest.mark.model("sequential")
@pytest.mark.parametrize("ec2_instance_type", TF_EC2_GPU_INSTANCE_TYPE, indirect=True)
def test_tensorflow_tensorboard_gpu(tensorflow_training, ec2_connection, tf2_only, gpu_only, ec2_instance_type):
    if test_utils.is_image_incompatible_with_instance_type(tensorflow_training, ec2_instance_type):
        pytest.skip(f"Image {tensorflow_training} is incompatible with instance type {ec2_instance_type}")
    execute_ec2_training_test(ec2_connection, tensorflow_training, TF_TENSORBOARD_CMD)


# Testing Tensorboard with profiling
@pytest.mark.integration("tensorboard, keras")
@pytest.mark.model("sequential")
@pytest.mark.parametrize("ec2_instance_type", TF_EC2_CPU_INSTANCE_TYPE, indirect=True)
def test_tensorflow_tensorboard_cpu(tensorflow_training, ec2_connection, tf2_only, cpu_only):
    execute_ec2_training_test(ec2_connection, tensorflow_training, TF_TENSORBOARD_CMD)


# TensorFlow Addons is actively working towards forward compatibility with TensorFlow 2.x
# https://github.com/tensorflow/addons#python-op-compatility
@pytest.mark.model("sequential")
@pytest.mark.integration("tensorflow_addons, keras")
@pytest.mark.parametrize("ec2_instance_type", TF_EC2_SINGLE_GPU_INSTANCE_TYPE, indirect=True)
def test_tensorflow_addons_gpu(tensorflow_training, ec2_connection, tf2_only, gpu_only, ec2_instance_type):
    if test_utils.is_image_incompatible_with_instance_type(tensorflow_training, ec2_instance_type):
        pytest.skip(f"Image {tensorflow_training} is incompatible with instance type {ec2_instance_type}")
    execute_ec2_training_test(ec2_connection, tensorflow_training, TF_ADDONS_CMD)


@pytest.mark.model("sequential")
@pytest.mark.integration("tensorflow_addons, keras")
@pytest.mark.parametrize("ec2_instance_type", TF_EC2_CPU_INSTANCE_TYPE, indirect=True)
def test_tensorflow_addons_cpu(tensorflow_training, ec2_connection, tf2_only, cpu_only):
    execute_ec2_training_test(ec2_connection, tensorflow_training, TF_ADDONS_CMD)


# Helper function to test data service
<<<<<<< HEAD
def run_data_service_test(ec2_connection, tensorflow_training, cmd):
    ec2_connection.run('python3 -m pip install --upgrade pip')
    ec2_connection.run('pip3 install tensorflow==2.5.0')
=======
def run_data_service_test(ec2_connection, ec2_instance_ami, tensorflow_training, cmd):
    python_invoker = get_python_invoker(ec2_instance_ami)
    ec2_connection.run(f'{python_invoker} -m pip install --upgrade pip')
    ec2_connection.run('pip3 install tensorflow==2.4')
>>>>>>> b88e0922
    container_test_local_dir = os.path.join("$HOME", "container_tests")
    ec2_connection.run(f'cd {container_test_local_dir}/bin && screen -d -m {python_invoker} start_dataservice.py')
    execute_ec2_training_test(ec2_connection, tensorflow_training, cmd, host_network=True)


# Testing Data Service on only one CPU instance
# Skip test for TF 2.3 and below
@pytest.mark.integration('tensorflow-dataservice-test')
@pytest.mark.model("N/A")
@pytest.mark.parametrize("ec2_instance_type", TF_EC2_CPU_INSTANCE_TYPE, indirect=True)
def test_tensorflow_dataservice_cpu(tensorflow_training, ec2_connection, ec2_instance_ami, tf24_and_above_only, cpu_only):
    run_data_service_test(ec2_connection, ec2_instance_ami, tensorflow_training, TF_DATASERVICE_TEST_CMD)


# Testing Data Service on only one GPU instance
# Skip test for TF 2.3 and below
@pytest.mark.integration('tensorflow-dataservice-test')
@pytest.mark.model("N/A")
@pytest.mark.parametrize("ec2_instance_type", TF_EC2_GPU_INSTANCE_TYPE, indirect=True)
def test_tensorflow_dataservice_gpu(
        tensorflow_training, ec2_connection, ec2_instance_ami, tf24_and_above_only, gpu_only, ec2_instance_type
):
    if test_utils.is_image_incompatible_with_instance_type(tensorflow_training, ec2_instance_type):
        pytest.skip(f"Image {tensorflow_training} is incompatible with instance type {ec2_instance_type}")
    run_data_service_test(ec2_connection, ec2_instance_ami, tensorflow_training, TF_DATASERVICE_TEST_CMD)


# Testing Data Service Distributed mode on only one CPU instance
# Skip test for TF 2.3 and below
@pytest.mark.integration('tensorflow-dataservice-distribute-test')
@pytest.mark.model("N/A")
@pytest.mark.parametrize("ec2_instance_type", TF_EC2_CPU_INSTANCE_TYPE, indirect=True)
def test_tensorflow_distribute_dataservice_cpu(tensorflow_training, ec2_connection, ec2_instance_ami, tf24_and_above_only, cpu_only):
    run_data_service_test(ec2_connection, ec2_instance_ami, tensorflow_training, TF_DATASERVICE_DISTRIBUTE_TEST_CMD)


# Testing Data Service Distributed mode on only one GPU instance
# Skip test for TF 2.3 and below
@pytest.mark.integration('tensorflow-dataservice-distribute-test')
@pytest.mark.model("N/A")
@pytest.mark.parametrize("ec2_instance_type", TF_EC2_GPU_INSTANCE_TYPE, indirect=True)
def test_tensorflow_distribute_dataservice_gpu(
        tensorflow_training, ec2_connection, ec2_instance_ami, tf24_and_above_only, gpu_only, ec2_instance_type
):
    if test_utils.is_image_incompatible_with_instance_type(tensorflow_training, ec2_instance_type):
        pytest.skip(f"Image {tensorflow_training} is incompatible with instance type {ec2_instance_type}")
    run_data_service_test(ec2_connection, ec2_instance_ami, tensorflow_training, TF_DATASERVICE_DISTRIBUTE_TEST_CMD)<|MERGE_RESOLUTION|>--- conflicted
+++ resolved
@@ -204,16 +204,9 @@
 
 
 # Helper function to test data service
-<<<<<<< HEAD
 def run_data_service_test(ec2_connection, tensorflow_training, cmd):
     ec2_connection.run('python3 -m pip install --upgrade pip')
     ec2_connection.run('pip3 install tensorflow==2.5.0')
-=======
-def run_data_service_test(ec2_connection, ec2_instance_ami, tensorflow_training, cmd):
-    python_invoker = get_python_invoker(ec2_instance_ami)
-    ec2_connection.run(f'{python_invoker} -m pip install --upgrade pip')
-    ec2_connection.run('pip3 install tensorflow==2.4')
->>>>>>> b88e0922
     container_test_local_dir = os.path.join("$HOME", "container_tests")
     ec2_connection.run(f'cd {container_test_local_dir}/bin && screen -d -m {python_invoker} start_dataservice.py')
     execute_ec2_training_test(ec2_connection, tensorflow_training, cmd, host_network=True)
