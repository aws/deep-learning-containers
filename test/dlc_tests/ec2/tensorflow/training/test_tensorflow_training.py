--- conflicted
+++ resolved
@@ -13,31 +13,12 @@
 TF_OPENCV_CMD = os.path.join(CONTAINER_TESTS_PREFIX, "testOpenCV")
 
 
-<<<<<<< HEAD
-# if is_pr_context():
-#     TF_EC2_GPU_INSTANCE_TYPE = ["p2.xlarge"]
-#     TF_EC2_CPU_INSTANCE_TYPE = ["c5.4xlarge"]
-# else:
-TF_EC2_GPU_INSTANCE_TYPE = ["g3.4xlarge", "p2.8xlarge", "p3.16xlarge"]
-TF_EC2_CPU_INSTANCE_TYPE = ["c4.8xlarge", "m4.16xlarge", "t2.2xlarge"]
-
-# As our next release is TF2, adding p3dn testing
-# images = get_dlc_images()
-# if is_tf2(images):
-#     TF_EC2_GPU_INSTANCE_TYPE.append("p3dn.24xlarge")
-=======
 if is_pr_context():
     TF_EC2_GPU_INSTANCE_TYPE = ["p2.xlarge"]
     TF_EC2_CPU_INSTANCE_TYPE = ["c5.4xlarge"]
 else:
     TF_EC2_GPU_INSTANCE_TYPE = ["g3.4xlarge", "p2.8xlarge", "p3.16xlarge"]
     TF_EC2_CPU_INSTANCE_TYPE = ["c4.8xlarge", "c5.18xlarge", "m4.16xlarge", "t2.2xlarge"]
-
-    # As our next release is TF2, adding p3dn testing
-    # images = get_dlc_images()
-    # if is_tf2(images):
-    #    TF_EC2_GPU_INSTANCE_TYPE.append("p3dn.24xlarge")
->>>>>>> 9bf759ba
 
 
 @pytest.mark.skip("temporary")
@@ -73,8 +54,7 @@
     execute_ec2_training_test(ec2_connection, tensorflow_training, test_script)
 
 
-@pytest.mark.skip(reason="Skipping the test temporarily due to timeout issue")
-@pytest.mark.parametrize("ec2_instance_type", TF_EC2_CPU_INSTANCE_TYPE, indirect=True)
+@pytest.mark.parametrize("ec2_instance_type", "c5.18xlarge", indirect=True)
 def test_tensorflow_with_horovod_cpu(tensorflow_training, ec2_connection, cpu_only):
     test_script = TF1_HVD_CMD if is_tf1(tensorflow_training) else TF2_HVD_CMD
     execute_ec2_training_test(ec2_connection, tensorflow_training, test_script)
