--- conflicted
+++ resolved
@@ -209,16 +209,9 @@
 # Helper function to test data service
 def run_data_service_test(ec2_connection, tensorflow_training, cmd):
     _, tensorflow_version = test_utils.get_framework_and_version_from_tag(tensorflow_training)
-<<<<<<< HEAD
     ec2_connection.run(f"{python_invoker} -m pip install --upgrade pip")
     ec2_connection.run(f"{python_invoker} -m pip install tensorflow=={tensorflow_version}")
     ec2_connection.run(f"{python_invoker} -m pip install 'protobuf>=3.9.2,<3.20'")
-=======
-    ec2_connection.run(f"python -m pip install --upgrade pip")
-    ec2_connection.run(f"python -m pip install 'protobuf>=3.20,<3.21'")
-    ec2_connection.run(f"python -m pip install tensorflow=={tensorflow_version}")
-    ec2_connection.run(f"python -m pip install 'protobuf>=3.20,<3.21'")
->>>>>>> 872bd4a3
     container_test_local_dir = os.path.join("$HOME", "container_tests")
     ec2_connection.run(f"cd {container_test_local_dir}/bin && screen -d -m python start_dataservice.py")
     execute_ec2_training_test(ec2_connection, tensorflow_training, cmd, host_network=True)
