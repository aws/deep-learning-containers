import os
import re
from time import sleep

import pytest

import test.test_utils.ec2 as ec2_utils

from test import test_utils
from test.test_utils.ec2 import get_ec2_instance_type, get_ec2_accelerator_type
from test.dlc_tests.conftest import LOGGER

TENSORFLOW1_VERSION = "1."
TENSORFLOW2_VERSION = "2."


TF_EC2_GPU_INSTANCE_TYPE = get_ec2_instance_type(default="g3.8xlarge", processor="gpu")
TF_EC2_CPU_INSTANCE_TYPE = get_ec2_instance_type(default="c5.4xlarge", processor="cpu")
TF_EC2_EIA_ACCELERATOR_TYPE = get_ec2_accelerator_type(default="eia1.large", processor="eia")
TF_EC2_NEURON_ACCELERATOR_TYPE = get_ec2_instance_type(default="inf1.xlarge", processor="neuron")
TF_EC2_SINGLE_GPU_INSTANCE_TYPE = get_ec2_instance_type(
    default="p3.2xlarge", processor="gpu", filter_function=ec2_utils.filter_only_single_gpu,
)


@pytest.mark.model("mnist")
@pytest.mark.parametrize("ec2_instance_type", TF_EC2_NEURON_ACCELERATOR_TYPE, indirect=True)
#FIX ME: Sharing the AMI from neuron account to DLC account; use public DLAMI with inf1 support instead
@pytest.mark.parametrize("ec2_instance_ami", [test_utils.NEURON_AL2_DLAMI], indirect=True)
def test_ec2_tensorflow_inference_neuron(tensorflow_inference_neuron, ec2_connection, ec2_instance_ami, region, neuron_only):
    run_ec2_tensorflow_inference(tensorflow_inference_neuron, ec2_connection, ec2_instance_ami, "8500", region)


@pytest.mark.model("mnist")
@pytest.mark.parametrize("ec2_instance_type", TF_EC2_GPU_INSTANCE_TYPE, indirect=True)
def test_ec2_tensorflow_inference_gpu(tensorflow_inference, ec2_connection, ec2_instance_ami, region, gpu_only, ec2_instance_type):
    if test_utils.is_image_incompatible_with_instance_type(tensorflow_inference, ec2_instance_type):
        pytest.skip(f"Image {tensorflow_inference} is incompatible with instance type {ec2_instance_type}")
    run_ec2_tensorflow_inference(tensorflow_inference, ec2_connection, ec2_instance_ami, "8500", region)


@pytest.mark.model("mnist")
@pytest.mark.parametrize("ec2_instance_type", TF_EC2_CPU_INSTANCE_TYPE, indirect=True)
def test_ec2_tensorflow_inference_cpu(tensorflow_inference, ec2_connection, ec2_instance_ami, region, cpu_only):
    run_ec2_tensorflow_inference(tensorflow_inference, ec2_connection, ec2_instance_ami, "8500", region)


@pytest.mark.integration("elastic_inference")
@pytest.mark.model("mnist")
@pytest.mark.parametrize("ec2_instance_type", TF_EC2_CPU_INSTANCE_TYPE, indirect=True)
@pytest.mark.parametrize("ei_accelerator_type", TF_EC2_EIA_ACCELERATOR_TYPE, indirect=True)
def test_ec2_tensorflow_inference_eia_cpu(tensorflow_inference_eia, ec2_connection, ec2_instance_ami, region, eia_only):
    run_ec2_tensorflow_inference(tensorflow_inference_eia, ec2_connection, ec2_instance_ami, "8500", region)


@pytest.mark.integration("elastic_inference")
@pytest.mark.model("mnist")
@pytest.mark.parametrize("ec2_instance_type", TF_EC2_GPU_INSTANCE_TYPE, indirect=True)
@pytest.mark.parametrize("ei_accelerator_type", TF_EC2_EIA_ACCELERATOR_TYPE, indirect=True)
def test_ec2_tensorflow_inference_eia_gpu(tensorflow_inference_eia, ec2_connection, ec2_instance_ami, region, eia_only, ec2_instance_type):
    if ec2_instance_type == "p4d.24xlarge":
        pytest.skip(f"Skipping EIA GPU test for {ec2_instance_type} instance type. See https://github.com/aws/deep-learning-containers/issues/962")
    run_ec2_tensorflow_inference(tensorflow_inference_eia, ec2_connection, ec2_instance_ami, "8500", region)


@pytest.mark.usefixtures("sagemaker")
@pytest.mark.model("mnist")
@pytest.mark.parametrize("ec2_instance_type", TF_EC2_SINGLE_GPU_INSTANCE_TYPE, indirect=True)
def test_ec2_tensorflow_inference_gpu_telemetry(
        tensorflow_inference, ec2_connection, ec2_instance_ami, region, gpu_only, ec2_instance_type
):
    if test_utils.is_image_incompatible_with_instance_type(tensorflow_inference, ec2_instance_type):
        pytest.skip(f"Image {tensorflow_inference} is incompatible with instance type {ec2_instance_type}")
    run_ec2_tensorflow_inference(tensorflow_inference, ec2_connection, ec2_instance_ami, "8500", region, True)


@pytest.mark.usefixtures("sagemaker")
@pytest.mark.model("mnist")
@pytest.mark.parametrize("ec2_instance_type", TF_EC2_CPU_INSTANCE_TYPE, indirect=True)
def test_ec2_tensorflow_inference_cpu_telemetry(tensorflow_inference, ec2_connection, ec2_instance_ami, region, cpu_only):
    run_ec2_tensorflow_inference(tensorflow_inference, ec2_connection, ec2_instance_ami, "8500", region, True)


def run_ec2_tensorflow_inference(image_uri, ec2_connection, ec2_instance_ami, grpc_port, region, telemetry_mode=False):
    repo_name, image_tag = image_uri.split("/")[-1].split(":")
    container_name = f"{repo_name}-{image_tag}-ec2"
    framework_version = get_tensorflow_framework_version(image_uri)
    home_dir = ec2_connection.run("echo $HOME").stdout.strip('\n')
    serving_folder_path = os.path.join(home_dir, "serving")
    model_name = "mnist"
    model_path = os.path.join(serving_folder_path, "models", model_name)
    python_invoker = test_utils.get_python_invoker(ec2_instance_ami)
    mnist_client_path = os.path.join(
        serving_folder_path, "tensorflow_serving", "example", "mnist_client.py"
    )

    is_neuron = "neuron" in image_uri

    docker_cmd = "nvidia-docker" if "gpu" in image_uri else "docker"
    if is_neuron:
        if str(framework_version).startswith(TENSORFLOW2_VERSION):
            model_name= "simple"
            model_path = os.path.join(serving_folder_path, "models", model_name)
            rest_api_port = "8501"
        docker_run_cmd = (
            f"{docker_cmd} run -id --name {container_name} -p {rest_api_port}:8501 "
            f"--device=/dev/neuron0 --net=host  --cap-add IPC_LOCK "
<<<<<<< HEAD
            f"--mount type=bind,source={model_path},target=/models/{model_name} -e TEST_MODE=1 -e MODEL_NAME={model_name}"
=======
            f"-e NEURON_MONITOR_CW_REGION=us-east-1 -e NEURON_MONITOR_CW_NAMESPACE=tf1 "
            f"--mount type=bind,source={model_path},target=/models/mnist -e TEST_MODE=1 -e MODEL_NAME=mnist"
>>>>>>> 23cd87e1
            f" {image_uri}"
        )
    else:
        docker_run_cmd = (
            f"{docker_cmd} run -id --name {container_name} -p {grpc_port}:8500 "
            f"--mount type=bind,source={model_path},target=/models/mnist -e TEST_MODE=1 -e MODEL_NAME=mnist"
            f" {image_uri}"
        )
    try:
        host_setup_for_tensorflow_inference(
            serving_folder_path, framework_version, ec2_connection, is_neuron, model_name, python_invoker
        )
        sleep(2)
        if not is_neuron:
            train_mnist_model(serving_folder_path, ec2_connection, python_invoker)
            sleep(10)
        ec2_connection.run(
            f"$(aws ecr get-login --no-include-email --region {region})", hide=True
        )
        LOGGER.info(docker_run_cmd)
        ec2_connection.run(docker_run_cmd, hide=True)
        sleep(20)
        if is_neuron and str(framework_version).startswith(TENSORFLOW2_VERSION):
            test_utils.request_tensorflow_inference(model_name, connection=ec2_connection, inference_string="'{\"instances\": [[1.0, 2.0, 5.0]]}'")
        else:
            test_utils.request_tensorflow_inference_grpc(
                script_file_path=mnist_client_path, port=grpc_port, connection=ec2_connection, ec2_instance_ami=ec2_instance_ami
            )
        if telemetry_mode:
            check_telemetry(ec2_connection, container_name)
    finally:
        ec2_connection.run(f"docker rm -f {container_name}", warn=True, hide=True)


def get_tensorflow_framework_version(image_uri):
    return re.findall(r"[1-2]\.[0-9][\d|\.]+", image_uri)[0]


def train_mnist_model(serving_folder_path, ec2_connection, python_invoker):
    ec2_connection.run(f"cd {serving_folder_path}")
    mnist_script_path = f"{serving_folder_path}/tensorflow_serving/example/mnist_saved_model.py"
    ec2_connection.run(
        f"{python_invoker} {mnist_script_path} {serving_folder_path}/models/mnist", hide=True
    )


def host_setup_for_tensorflow_inference(serving_folder_path, framework_version, ec2_connection, is_neuron, model_name, python_invoker):
    # Tensorflow 1.x doesn't have package with version 1.15.2 so use only 1.15
    ec2_connection.run(
        (
            f"{python_invoker} -m pip install --user -qq -U 'tensorflow<={framework_version}' "
            f" 'tensorflow-serving-api<={framework_version}' "
        ), hide=True
    )
    if os.path.exists(f"{serving_folder_path}"):
        ec2_connection.run(f"rm -rf {serving_folder_path}")
    if str(framework_version).startswith(TENSORFLOW1_VERSION):
        run_out = ec2_connection.run(
            f"git clone https://github.com/tensorflow/serving.git {serving_folder_path}"
        )
        git_branch_version = re.findall(r"[1-2]\.[0-9]\d", framework_version)[0]
        ec2_connection.run(
            f"cd {serving_folder_path} && git checkout r{git_branch_version}"
        )
        LOGGER.info(f"Clone TF serving repository status {run_out.return_code == 0}")
        if is_neuron:
            container_test_local_file = os.path.join("$HOME", "container_tests/bin/neuron_tests/mnist_client.py")
            ec2_connection.run(f"cp -f {container_test_local_file} {serving_folder_path}/tensorflow_serving/example")
            neuron_model_file_path = os.path.join(serving_folder_path, f"models/{model_name}/1")
            neuron_model_file = os.path.join(neuron_model_file_path, "saved_model.pb")
            LOGGER.info(f"Host Model path {neuron_model_file_path}")
            ec2_connection.run(f"mkdir -p {neuron_model_file_path}")
            model_file_path = f"https://aws-dlc-sample-models.s3.amazonaws.com/{model_name}_neuron/1/saved_model.pb"
            model_download = (
                f"wget -O {neuron_model_file} {model_file_path} "
            )
            ec2_connection.run(model_download)
    else:
        local_scripts_path = os.path.join("container_tests", "bin", "tensorflow_serving")
        ec2_connection.run(f"mkdir -p {serving_folder_path}")
        ec2_connection.run(f"cp -r {local_scripts_path} {serving_folder_path}")
        if is_neuron:
            neuron_local_model = os.path.join("$HOME", "container_tests/bin/neuron_tests/simple")
            neuron_model_dir = os.path.join(serving_folder_path, f"models/")
            neuron_model_file_path = os.path.join(serving_folder_path, f"models/{model_name}/1")
            neuron_model_file = os.path.join(neuron_model_file_path, "saved_model.pb")
            LOGGER.info(f"Host Model path {neuron_model_file_path}")
            LOGGER.info(f"Host Model Dir {neuron_model_dir}")
            ec2_connection.run(f"mkdir -p {neuron_model_file_path}")
            ec2_connection.run(f"cp -r {neuron_local_model} {neuron_model_dir}")


def check_telemetry(ec2_connection, container_name):
    ec2_connection.run(f"docker exec -i {container_name} bash -c '[ -f /tmp/test_request.txt ]'")
    ec2_connection.run(f"docker exec -i {container_name} bash -c '[ -f /tmp/test_tag_request.txt ]'")<|MERGE_RESOLUTION|>--- conflicted
+++ resolved
@@ -105,12 +105,8 @@
         docker_run_cmd = (
             f"{docker_cmd} run -id --name {container_name} -p {rest_api_port}:8501 "
             f"--device=/dev/neuron0 --net=host  --cap-add IPC_LOCK "
-<<<<<<< HEAD
             f"--mount type=bind,source={model_path},target=/models/{model_name} -e TEST_MODE=1 -e MODEL_NAME={model_name}"
-=======
             f"-e NEURON_MONITOR_CW_REGION=us-east-1 -e NEURON_MONITOR_CW_NAMESPACE=tf1 "
-            f"--mount type=bind,source={model_path},target=/models/mnist -e TEST_MODE=1 -e MODEL_NAME=mnist"
->>>>>>> 23cd87e1
             f" {image_uri}"
         )
     else:
