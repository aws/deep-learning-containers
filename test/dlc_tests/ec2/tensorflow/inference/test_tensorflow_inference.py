import os
import re
from time import sleep

import pytest

from test import test_utils
from test.test_utils.ec2 import get_ec2_instance_type, get_ec2_accelerator_type
from test.dlc_tests.conftest import LOGGER

TENSORFLOW1_VERSION = "1."
TENSORFLOW2_VERSION = "2."


TF_EC2_GPU_INSTANCE_TYPE = get_ec2_instance_type(default="g3.8xlarge", processor="gpu")
TF_EC2_CPU_INSTANCE_TYPE = get_ec2_instance_type(default="c5.4xlarge", processor="cpu")
TF_EC2_EIA_ACCELERATOR_TYPE = get_ec2_accelerator_type(default="eia1.large", processor="eia")
TF_EC2_NEURON_ACCELERATOR_TYPE = get_ec2_accelerator_type(default="inf1.xlarge", processor="neuron")

@pytest.mark.model("mnist")
@pytest.mark.parametrize("ec2_instance_type", TF_EC2_NEURON_ACCELERATOR_TYPE, indirect=True)
#FIX ME: Sharing the AMI from neuron account to DLC account; use public DLAMI with inf1 support instead
@pytest.mark.parametrize("ec2_instance_ami", [test_utils.NEURON_AL2_DLAMI], indirect=True)
def test_ec2_tensorflow_inference_neuron(tensorflow_inference_neuron, ec2_connection, region, neuron_only):
    run_ec2_tensorflow_inference(tensorflow_inference_neuron, ec2_connection, "8500", region)

@pytest.mark.model("mnist")
@pytest.mark.parametrize("ec2_instance_type", TF_EC2_GPU_INSTANCE_TYPE, indirect=True)
def test_ec2_tensorflow_inference_gpu(tensorflow_inference, ec2_connection, region, gpu_only):
    run_ec2_tensorflow_inference(tensorflow_inference, ec2_connection, "8500", region)


@pytest.mark.model("mnist")
@pytest.mark.parametrize("ec2_instance_type", TF_EC2_CPU_INSTANCE_TYPE, indirect=True)
def test_ec2_tensorflow_inference_cpu(tensorflow_inference, ec2_connection, region, cpu_only):
    run_ec2_tensorflow_inference(tensorflow_inference, ec2_connection, "8500", region)


@pytest.mark.integration("elastic_inference")
@pytest.mark.model("mnist")
@pytest.mark.parametrize("ec2_instance_type", TF_EC2_CPU_INSTANCE_TYPE, indirect=True)
@pytest.mark.parametrize("ei_accelerator_type", TF_EC2_EIA_ACCELERATOR_TYPE, indirect=True)
def test_ec2_tensorflow_inference_eia_cpu(tensorflow_inference_eia, ec2_connection, region, eia_only):
    run_ec2_tensorflow_inference(tensorflow_inference_eia, ec2_connection, "8500", region)


@pytest.mark.integration("elastic_inference")
@pytest.mark.model("mnist")
@pytest.mark.parametrize("ec2_instance_type", TF_EC2_GPU_INSTANCE_TYPE, indirect=True)
@pytest.mark.parametrize("ei_accelerator_type", TF_EC2_EIA_ACCELERATOR_TYPE, indirect=True)
def test_ec2_tensorflow_inference_eia_gpu(tensorflow_inference_eia, ec2_connection, region, eia_only):
    run_ec2_tensorflow_inference(tensorflow_inference_eia, ec2_connection, "8500", region)


@pytest.mark.model("mnist")
@pytest.mark.parametrize("ec2_instance_type", ["p2.xlarge"], indirect=True)
def test_ec2_tensorflow_inference_gpu_telemetry(tensorflow_inference, ec2_connection, region, gpu_only):
    run_ec2_tensorflow_inference(tensorflow_inference, ec2_connection, "8500", region, True)


@pytest.mark.model("mnist")
@pytest.mark.parametrize("ec2_instance_type", ["c5.4xlarge"], indirect=True)
def test_ec2_tensorflow_inference_cpu_telemetry(tensorflow_inference, ec2_connection, region, cpu_only):
    run_ec2_tensorflow_inference(tensorflow_inference, ec2_connection, "8500", region, True)


def run_ec2_tensorflow_inference(image_uri, ec2_connection, grpc_port, region, telemetry_mode=False):
    repo_name, image_tag = image_uri.split("/")[-1].split(":")
    container_name = f"{repo_name}-{image_tag}-ec2"
    framework_version = get_tensorflow_framework_version(image_uri)
    home_dir = ec2_connection.run("echo $HOME").stdout.strip('\n')
    serving_folder_path = os.path.join(home_dir, "serving")
    model_path = os.path.join(serving_folder_path, "models", "mnist")
    mnist_client_path = os.path.join(
        serving_folder_path, "tensorflow_serving", "example", "mnist_client.py"
    )
    
    is_neuron = "neuron" in image_uri
         

    docker_cmd = "nvidia-docker" if "gpu" in image_uri else "docker"
    docker_run_cmd = ""
    if is_neuron:
        docker_run_cmd = (
            f"{docker_cmd} run -id --name {container_name} -p {grpc_port}:8500 "
            f"--device=/dev/neuron0 --net=host  --cap-add IPC_LOCK "
            f"--mount type=bind,source={model_path},target=/models/mnist -e TEST_MODE=1 -e MODEL_NAME=mnist"
            f" {image_uri}"
        )
    else:
        docker_run_cmd = (
            f"{docker_cmd} run -id --name {container_name} -p {grpc_port}:8500 "
            f"--mount type=bind,source={model_path},target=/models/mnist -e TEST_MODE=1 -e MODEL_NAME=mnist"
            f" {image_uri}"
        )
    try:
        host_setup_for_tensorflow_inference(
            serving_folder_path, framework_version, ec2_connection, is_neuron, 'mnist'
        )
        sleep(2)
        if not is_neuron:
            train_mnist_model(serving_folder_path, ec2_connection)
            sleep(10)
        ec2_connection.run(
            f"$(aws ecr get-login --no-include-email --region {region})", hide=True
        )
        LOGGER.info(docker_run_cmd)
        ec2_connection.run(docker_run_cmd, hide=True)
        sleep(20)
        test_utils.request_tensorflow_inference_grpc(
            script_file_path=mnist_client_path, port=grpc_port, connection=ec2_connection
        )
        if telemetry_mode:
            check_telemetry(ec2_connection, container_name)
    finally:
        ec2_connection.run(f"docker rm -f {container_name}", warn=True, hide=True)


def get_tensorflow_framework_version(image_uri):
    return re.findall(r"[1-2]\.[0-9][\d|\.]+", image_uri)[0]


def train_mnist_model(serving_folder_path, ec2_connection):
    ec2_connection.run(f"cd {serving_folder_path}")
    mnist_script_path = f"{serving_folder_path}/tensorflow_serving/example/mnist_saved_model.py"
    ec2_connection.run(
        f"python3 {mnist_script_path} {serving_folder_path}/models/mnist", hide=True
    )


def host_setup_for_tensorflow_inference(serving_folder_path, framework_version, ec2_connection, is_neuron, model_name):
    # Tensorflow 1.x doesn't have package with version 1.15.2 so use only 1.15
    ec2_connection.run(
        (
            f"pip3 install --user -qq -U 'tensorflow<={framework_version}' "
<<<<<<< HEAD
            f" 'tensorflow-serving-api<={framework_version}'"
=======
            f" 'tensorflow-serving-api<={framework_version}' "
>>>>>>> c62c5219
        ), hide=True
    )
    if os.path.exists(f"{serving_folder_path}"):
        ec2_connection.run(f"rm -rf {serving_folder_path}")
    if str(framework_version).startswith(TENSORFLOW1_VERSION):
        run_out = ec2_connection.run(
            f"git clone https://github.com/tensorflow/serving.git {serving_folder_path}"
        )
        git_branch_version = re.findall(r"[1-2]\.[0-9]\d", framework_version)[0]
        ec2_connection.run(
            f"cd {serving_folder_path} && git checkout r{git_branch_version}"
        )
        LOGGER.info(f"Clone TF serving repository status {run_out.return_code == 0}")
        if is_neuron:
            container_test_local_file = os.path.join("$HOME", "container_tests/bin/neuron_tests/mnist_client.py")
            ec2_connection.run(f"cp -f {container_test_local_file} {serving_folder_path}/tensorflow_serving/example")
            neuron_model_file_path = os.path.join(serving_folder_path, f"models/{model_name}/1")
            neuron_model_file = os.path.join(neuron_model_file_path, "saved_model.pb")
            LOGGER.info(f"Host Model path {neuron_model_file_path}")
            ec2_connection.run(f"mkdir -p {neuron_model_file_path}")
            model_file_path = f"https://aws-dlc-sample-models.s3.amazonaws.com/{model_name}_neuron/1/saved_model.pb"
            model_dwld = (
                f"wget -O {neuron_model_file} {model_file_path} "
            )
            ec2_connection.run(model_dwld)
    else:
        local_scripts_path = os.path.join("container_tests", "bin", "tensorflow_serving")
        ec2_connection.run(f"mkdir -p {serving_folder_path}")
        ec2_connection.run(f"cp -r {local_scripts_path} {serving_folder_path}")


def check_telemetry(ec2_connection, container_name):
    telemetry_cmd = "import os; assert (os.path.exists('/tmp/test_request.txt'))"
    ec2_connection.run(
        f'''docker exec -it {container_name} python -c {telemetry_cmd} ''',
        hide=True, warn=True
    )<|MERGE_RESOLUTION|>--- conflicted
+++ resolved
@@ -133,11 +133,7 @@
     ec2_connection.run(
         (
             f"pip3 install --user -qq -U 'tensorflow<={framework_version}' "
-<<<<<<< HEAD
-            f" 'tensorflow-serving-api<={framework_version}'"
-=======
             f" 'tensorflow-serving-api<={framework_version}' "
->>>>>>> c62c5219
         ), hide=True
     )
     if os.path.exists(f"{serving_folder_path}"):
