import os

from packaging.version import Version
from packaging.specifiers import SpecifierSet
import pytest

import test.test_utils as test_utils
import test.test_utils.ec2 as ec2_utils

from test.test_utils import (
    CONTAINER_TESTS_PREFIX,
    UBUNTU_18_HPU_DLAMI_US_WEST_2,
    get_framework_and_version_from_tag,
    get_cuda_version_from_tag,
)
from test.test_utils.ec2 import execute_ec2_training_test, get_ec2_instance_type


PT_STANDALONE_CMD = os.path.join(CONTAINER_TESTS_PREFIX, "pytorch_tests", "testPyTorchStandalone")
PT_MNIST_CMD = os.path.join(CONTAINER_TESTS_PREFIX, "pytorch_tests", "testPyTorch")
PT_BERT_INDUCTOR_CMD = os.path.join(CONTAINER_TESTS_PREFIX, "pytorch_tests", "testPyTorch")
PT1_GLOO_CMD = os.path.join(CONTAINER_TESTS_PREFIX, "pytorch_tests", "testPyTorch1Gloo")
PT1_MPI_CMD = os.path.join(CONTAINER_TESTS_PREFIX, "pytorch_tests", "testPyTorch1Mpi")
PT1_NCCL_CMD = os.path.join(CONTAINER_TESTS_PREFIX, "pytorch_tests", "testPyTorch1Nccl")
PT_GLOO_MPI_CMD = os.path.join(CONTAINER_TESTS_PREFIX, "pytorch_tests", "testPyTorchGlooMpi")
PT_NCCL_CMD = os.path.join(CONTAINER_TESTS_PREFIX, "pytorch_tests", "testPyTorchNccl")
PT_REGRESSION_CMD = os.path.join(CONTAINER_TESTS_PREFIX, "pytorch_tests", "testPyTorchRegression")
PT_DGL_CMD = os.path.join(CONTAINER_TESTS_PREFIX, "dgl_tests", "testPyTorchDGL")
PT_APEX_CMD = os.path.join(CONTAINER_TESTS_PREFIX, "pytorch_tests", "testNVApex")
PT_AMP_CMD = os.path.join(CONTAINER_TESTS_PREFIX, "pytorch_tests", "testPyTorchAMP")
PT_AMP_INDUCTOR_CMD = os.path.join(
    CONTAINER_TESTS_PREFIX, "pytorch_tests", "testPyTorchAMPwithInductor"
)
PT_TELEMETRY_CMD = os.path.join(
    CONTAINER_TESTS_PREFIX, "pytorch_tests", "test_pt_dlc_telemetry_test"
)
PT_S3_PLUGIN_CMD = os.path.join(CONTAINER_TESTS_PREFIX, "pytorch_tests", "testPyTorchS3Plugin")
PT_HABANA_TEST_SUITE_CMD = os.path.join(CONTAINER_TESTS_PREFIX, "testHabanaPTSuite")
PT_TORCHAUDIO_CMD = os.path.join(CONTAINER_TESTS_PREFIX, "pytorch_tests", "testTorchaudio")
PT_TORCHDATA_CMD = os.path.join(CONTAINER_TESTS_PREFIX, "pytorch_tests", "testTorchdata")
PT_NEURON_ALLREDUCE_SCRIPT = os.path.join(
    CONTAINER_TESTS_PREFIX, "pytorch_tests", "testNeuronSingleAllReduce"
)
PT_NEURON_MNIST_SCRIPT = os.path.join(CONTAINER_TESTS_PREFIX, "pytorch_tests", "testNeuronMlp")
PT_NEURON_ALLREDUCE_CMD = f"torchrun --nproc_per_node=2 --nnodes=1 --node_rank=0 --master_addr=localhost --master_port=2022 {PT_NEURON_ALLREDUCE_SCRIPT}"
PT_NEURON_MLP_CMD = f"torchrun --nproc_per_node=2 --nnodes=1 --node_rank=0 --master_addr=localhost --master_port=2022 {PT_NEURON_MNIST_SCRIPT}"
PT_TORCHDATA_DEV_CMD = os.path.join(CONTAINER_TESTS_PREFIX, "pytorch_tests", "testTorchdataDev")

PT_TRITON_INSTANCE_TYPE = get_ec2_instance_type(default="g4dn.12xlarge", processor="gpu")
PT_EC2_GPU_INSTANCE_TYPE = get_ec2_instance_type(default="g3.8xlarge", processor="gpu")
PT_EC2_CPU_INSTANCE_TYPE = get_ec2_instance_type(default="c5.9xlarge", processor="cpu")
PT_EC2_SINGLE_GPU_INSTANCE_TYPE = get_ec2_instance_type(
    default="p3.2xlarge",
    processor="gpu",
    filter_function=ec2_utils.filter_only_single_gpu,
)
PT_EC2_MULTI_GPU_INSTANCE_TYPE = get_ec2_instance_type(
    default="g3.8xlarge",
    processor="gpu",
    filter_function=ec2_utils.filter_only_multi_gpu,
)
PT_EC2_HPU_INSTANCE_TYPE = get_ec2_instance_type(default="dl1.24xlarge", processor="hpu")
PT_EC2_NEURON_TRN1_INSTANCE_TYPE = get_ec2_instance_type(
    default="trn1.2xlarge", processor="neuron", job_type="training"
)


@pytest.mark.parametrize("ec2_instance_ami", [test_utils.UL20_PT_NEURON_US_WEST_2], indirect=True)
@pytest.mark.parametrize("ec2_instance_type", PT_EC2_NEURON_TRN1_INSTANCE_TYPE, indirect=True)
@pytest.mark.integration("pytorch_neuron_sanity_test")
@pytest.mark.model("xla")
def test_pytorch_allreduce_neuron(pytorch_training_neuron, ec2_connection):
    execute_ec2_training_test(ec2_connection, pytorch_training_neuron, PT_NEURON_ALLREDUCE_CMD)


@pytest.mark.parametrize("ec2_instance_ami", [test_utils.UL20_PT_NEURON_US_WEST_2], indirect=True)
@pytest.mark.parametrize("ec2_instance_type", PT_EC2_NEURON_TRN1_INSTANCE_TYPE, indirect=True)
@pytest.mark.integration("pytorch_neuron_sanity_test")
@pytest.mark.model("mlp")
def test_pytorch_train_mlp_neuron(pytorch_training_neuron, ec2_connection):
    execute_ec2_training_test(ec2_connection, pytorch_training_neuron, PT_NEURON_MLP_CMD)


@pytest.mark.usefixtures("sagemaker")
@pytest.mark.integration("pytorch_sanity_test")
@pytest.mark.model("N/A")
@pytest.mark.parametrize("ec2_instance_type", PT_EC2_GPU_INSTANCE_TYPE, indirect=True)
def test_pytorch_standalone_gpu(pytorch_training, ec2_connection, gpu_only, ec2_instance_type):
    if test_utils.is_image_incompatible_with_instance_type(pytorch_training, ec2_instance_type):
        pytest.skip(
            f"Image {pytorch_training} is incompatible with instance type {ec2_instance_type}"
        )
    execute_ec2_training_test(ec2_connection, pytorch_training, PT_STANDALONE_CMD)


@pytest.mark.usefixtures("sagemaker")
@pytest.mark.integration("pytorch_sanity_test")
@pytest.mark.model("N/A")
@pytest.mark.parametrize("ec2_instance_type", PT_EC2_CPU_INSTANCE_TYPE, indirect=True)
def test_pytorch_standalone_cpu(pytorch_training, ec2_connection, cpu_only):
    execute_ec2_training_test(ec2_connection, pytorch_training, PT_STANDALONE_CMD)


@pytest.mark.usefixtures("sagemaker")
@pytest.mark.model("mnist")
@pytest.mark.parametrize("ec2_instance_type", PT_EC2_GPU_INSTANCE_TYPE, indirect=True)
def test_pytorch_train_mnist_gpu(pytorch_training, ec2_connection, gpu_only, ec2_instance_type):
    if test_utils.is_image_incompatible_with_instance_type(pytorch_training, ec2_instance_type):
        pytest.skip(
            f"Image {pytorch_training} is incompatible with instance type {ec2_instance_type}"
        )
    execute_ec2_training_test(ec2_connection, pytorch_training, PT_MNIST_CMD)


@pytest.mark.usefixtures("sagemaker")
@pytest.mark.model("bert")
@pytest.mark.integration("inductor")
@pytest.mark.parametrize("ec2_instance_type", PT_EC2_GPU_INSTANCE_TYPE, indirect=True)
def test_pytorch_train_bert_gpu(
    pytorch_training, ec2_connection, gpu_only, ec2_instance_type, pt2_only
):
    if test_utils.is_image_incompatible_with_instance_type(pytorch_training, ec2_instance_type):
        pytest.skip(
            f"Image {pytorch_training} is incompatible with instance type {ec2_instance_type}"
        )
    execute_ec2_training_test(ec2_connection, pytorch_training, PT_BERT_INDUCTOR_CMD)


@pytest.mark.usefixtures("sagemaker")
@pytest.mark.model("mnist")
@pytest.mark.parametrize("ec2_instance_type", PT_EC2_CPU_INSTANCE_TYPE, indirect=True)
def test_pytorch_train_mnist_cpu(pytorch_training, ec2_connection, cpu_only):
    execute_ec2_training_test(ec2_connection, pytorch_training, PT_MNIST_CMD)


@pytest.mark.usefixtures("sagemaker")
@pytest.mark.model("linear_regression")
@pytest.mark.parametrize("ec2_instance_type", PT_EC2_GPU_INSTANCE_TYPE, indirect=True)
def test_pytorch_linear_regression_gpu(
    pytorch_training, ec2_connection, gpu_only, ec2_instance_type
):
    if test_utils.is_image_incompatible_with_instance_type(pytorch_training, ec2_instance_type):
        pytest.skip(
            f"Image {pytorch_training} is incompatible with instance type {ec2_instance_type}"
        )
    execute_ec2_training_test(ec2_connection, pytorch_training, PT_REGRESSION_CMD)


@pytest.mark.usefixtures("sagemaker")
@pytest.mark.model("linear_regression")
@pytest.mark.parametrize("ec2_instance_type", PT_EC2_CPU_INSTANCE_TYPE, indirect=True)
def test_pytorch_linear_regression_cpu(pytorch_training, ec2_connection, cpu_only):
    execute_ec2_training_test(ec2_connection, pytorch_training, PT_REGRESSION_CMD)


@pytest.mark.usefixtures("sagemaker")
@pytest.mark.integration("dgl")
@pytest.mark.model("gcn")
@pytest.mark.parametrize("ec2_instance_type", PT_EC2_GPU_INSTANCE_TYPE, indirect=True)
def test_pytorch_train_dgl_gpu(
    pytorch_training, ec2_connection, gpu_only, py3_only, ec2_instance_type
):
    _, image_framework_version = get_framework_and_version_from_tag(pytorch_training)
    image_cuda_version = get_cuda_version_from_tag(pytorch_training)
    # TODO: Remove when DGL gpu test on ec2 get fixed
    if (
        Version(image_framework_version) in SpecifierSet("==1.10.*")
        and image_cuda_version == "cu113"
    ):
        pytest.skip("ecs test for DGL gpu fails for pt 1.10")
    if test_utils.is_image_incompatible_with_instance_type(pytorch_training, ec2_instance_type):
        pytest.skip(
            f"Image {pytorch_training} is incompatible with instance type {ec2_instance_type}"
        )
    execute_ec2_training_test(ec2_connection, pytorch_training, PT_DGL_CMD)


@pytest.mark.usefixtures("sagemaker")
@pytest.mark.integration("dgl")
@pytest.mark.model("gcn")
@pytest.mark.parametrize("ec2_instance_type", PT_EC2_CPU_INSTANCE_TYPE, indirect=True)
def test_pytorch_train_dgl_cpu(pytorch_training, ec2_connection, cpu_only, py3_only):
    _, image_framework_version = get_framework_and_version_from_tag(pytorch_training)
    # TODO: Remove when DGL gpu test on ecs get fixed
    if Version(image_framework_version) in SpecifierSet("==1.10.*"):
        pytest.skip("ecs test for DGL gpu fails for pt 1.10")
    execute_ec2_training_test(ec2_connection, pytorch_training, PT_DGL_CMD)


@pytest.mark.usefixtures("sagemaker")
@pytest.mark.integration("horovod")
@pytest.mark.model("mnist")
@pytest.mark.parametrize("ec2_instance_type", PT_EC2_GPU_INSTANCE_TYPE, indirect=True)
def test_pytorch_with_horovod(pytorch_training, ec2_connection, gpu_only, ec2_instance_type):
    _, image_framework_version = get_framework_and_version_from_tag(pytorch_training)
    if "trcomp" in pytorch_training and Version(image_framework_version) in SpecifierSet("<2.0"):
        pytest.skip(f"Image {pytorch_training} doesn't package horovod. Hence test is skipped.")
    if test_utils.is_image_incompatible_with_instance_type(pytorch_training, ec2_instance_type):
        pytest.skip(
            f"Image {pytorch_training} is incompatible with instance type {ec2_instance_type}"
        )
    test_cmd = os.path.join(CONTAINER_TESTS_PREFIX, "pytorch_tests", "testPTHVD")
    execute_ec2_training_test(ec2_connection, pytorch_training, test_cmd)


@pytest.mark.usefixtures("sagemaker")
@pytest.mark.integration("horovod")
@pytest.mark.integration("inductor")
@pytest.mark.model("mnist")
@pytest.mark.parametrize("ec2_instance_type", PT_EC2_GPU_INSTANCE_TYPE, indirect=True)
def test_pytorch_with_horovod_inductor(
    pytorch_training, ec2_connection, gpu_only, ec2_instance_type, pt2_only
):
    _, image_framework_version = get_framework_and_version_from_tag(pytorch_training)
    if ec2_instance_type.startswith("g3"):
        pytest.skip("skipping inductor related test on g3 instance")
    if "trcomp" in pytorch_training and Version(image_framework_version) in SpecifierSet("<2.0"):
        pytest.skip(f"Image {pytorch_training} doesn't package horovod. Hence test is skipped.")
    if test_utils.is_image_incompatible_with_instance_type(pytorch_training, ec2_instance_type):
        pytest.skip(
            f"Image {pytorch_training} is incompatible with instance type {ec2_instance_type}"
        )
    test_cmd = os.path.join(CONTAINER_TESTS_PREFIX, "pytorch_tests", "testPTHVDwithInductor")
    execute_ec2_training_test(ec2_connection, pytorch_training, test_cmd)


@pytest.mark.usefixtures("sagemaker")
@pytest.mark.integration("gloo")
@pytest.mark.model("resnet18")
@pytest.mark.parametrize("ec2_instance_type", PT_TRITON_INSTANCE_TYPE, indirect=True)
def test_pytorch_gloo_gpu(pytorch_training, ec2_connection, gpu_only, py3_only, ec2_instance_type):
    """
    Tests gloo backend
    """
    if test_utils.is_image_incompatible_with_instance_type(pytorch_training, ec2_instance_type):
        pytest.skip(
            f"Image {pytorch_training} is incompatible with instance type {ec2_instance_type}"
        )

    # Reintroducing PT 1.x version of test script due to backward incompatible changes for PT 2.0
    _, framework_version = get_framework_and_version_from_tag(pytorch_training)
    test_cmd = (
<<<<<<< HEAD
        PT1_GLOO_CMD
        if Version(framework_version) < Version("2.0")
        else f"{PT_GLOO_MPI_CMD} gloo 0"  # backend, inductor flags
    )

    execute_ec2_training_test(ec2_connection, pytorch_training, test_cmd, large_shm=True)
=======
        os.path.join(CONTAINER_TESTS_PREFIX, "pytorch_tests", "testPyTorchGlooMpi") + " gloo 0"
    )  # backend, inductor flags
    execute_ec2_training_test(ec2_connection, pytorch_training, test_cmd, large_shm=True, timeout=1500)
>>>>>>> f90cd82c


@pytest.mark.usefixtures("sagemaker")
@pytest.mark.integration("gloo")
@pytest.mark.integration("inductor")
@pytest.mark.model("resnet18")
@pytest.mark.parametrize("ec2_instance_type", PT_TRITON_INSTANCE_TYPE, indirect=True)
@pytest.mark.xfail  # currently both OSS and AWS-PyTorch fail on the gloo inductor test script, needs fixing
def test_pytorch_gloo_inductor_gpu(
    pytorch_training, ec2_connection, gpu_only, py3_only, ec2_instance_type, pt2_only
):
    """
    Tests gloo backend with torch inductor
    """
    if ec2_instance_type.startswith("g3"):
        pytest.skip("skipping inductor related test on g3 instance")
    if test_utils.is_image_incompatible_with_instance_type(pytorch_training, ec2_instance_type):
        pytest.skip(
            f"Image {pytorch_training} is incompatible with instance type {ec2_instance_type}"
        )
    test_cmd = (
        os.path.join(CONTAINER_TESTS_PREFIX, "pytorch_tests", "testPyTorchGlooMpi") + " gloo 1"
    )  # backend, inductor flags
    execute_ec2_training_test(ec2_connection, pytorch_training, test_cmd, large_shm=True, timeout=1500)


@pytest.mark.usefixtures("sagemaker")
@pytest.mark.integration("gloo")
@pytest.mark.model("resnet18")
@pytest.mark.parametrize("ec2_instance_type", PT_EC2_CPU_INSTANCE_TYPE, indirect=True)
def test_pytorch_gloo_cpu(pytorch_training, ec2_connection, cpu_only, py3_only, ec2_instance_type):
    """
    Tests gloo backend
    """
    # Reintroducing PT 1.x version of test script due to backward incompatible changes for PT 2.0
    _, framework_version = get_framework_and_version_from_tag(pytorch_training)
    test_cmd = (
<<<<<<< HEAD
        PT1_GLOO_CMD
        if Version(framework_version) < Version("2.0")
        else f"{PT_GLOO_MPI_CMD} gloo 0"  # backend, inductor flags
    )

    execute_ec2_training_test(ec2_connection, pytorch_training, test_cmd, large_shm=True)
=======
        os.path.join(CONTAINER_TESTS_PREFIX, "pytorch_tests", "testPyTorchGlooMpi") + " gloo 0"
    )  # backend, inductor flags
    execute_ec2_training_test(ec2_connection, pytorch_training, test_cmd, large_shm=True, timeout=1500)
>>>>>>> f90cd82c


@pytest.mark.usefixtures("sagemaker")
@pytest.mark.integration("nccl")
@pytest.mark.model("resnet18")
@pytest.mark.parametrize("ec2_instance_type", PT_TRITON_INSTANCE_TYPE, indirect=True)
def test_pytorch_nccl(pytorch_training, ec2_connection, gpu_only, py3_only, ec2_instance_type):
    """
    Tests nccl backend
    """
    if ec2_instance_type.startswith("g3"):
        pytest.skip("skipping inductor related test on g3 instance")
    if test_utils.is_image_incompatible_with_instance_type(pytorch_training, ec2_instance_type):
        pytest.skip(
            f"Image {pytorch_training} is incompatible with instance type {ec2_instance_type}"
        )

    # Reintroducing PT 1.x version of test script due to backward incompatible changes for PT 2.0
    _, framework_version = get_framework_and_version_from_tag(pytorch_training)
    test_cmd = PT1_NCCL_CMD if Version(framework_version) < Version("2.0") else PT_NCCL_CMD

    execute_ec2_training_test(ec2_connection, pytorch_training, test_cmd, large_shm=True)


@pytest.mark.usefixtures("sagemaker")
@pytest.mark.integration("nccl")
@pytest.mark.model("N/A")
@pytest.mark.parametrize("ec2_instance_type", PT_EC2_GPU_INSTANCE_TYPE, indirect=True)
@pytest.mark.skip_trcomp_containers
def test_pytorch_nccl_version(
    pytorch_training,
    ec2_connection,
    gpu_only,
    py3_only,
    ec2_instance_type,
    pt17_and_above_only,
    outside_versions_skip,
):
    """
    Tests nccl version
    """
    outside_versions_skip(pytorch_training, "0.0.0", "2.0.0")
    if "trcomp" in pytorch_training:
        pytest.skip(
            f"Image {pytorch_training} should use the system nccl through xla. Hence the test is skipped."
        )
    if test_utils.is_image_incompatible_with_instance_type(pytorch_training, ec2_instance_type):
        pytest.skip(
            f"Image {pytorch_training} is incompatible with instance type {ec2_instance_type}"
        )
    test_cmd = os.path.join(CONTAINER_TESTS_PREFIX, "pytorch_tests", "testPyTorchNcclVersion")
    execute_ec2_training_test(ec2_connection, pytorch_training, test_cmd)


@pytest.mark.usefixtures("sagemaker")
@pytest.mark.integration("mpi")
@pytest.mark.model("resnet18")
@pytest.mark.parametrize("ec2_instance_type", PT_EC2_GPU_INSTANCE_TYPE, indirect=True)
def test_pytorch_mpi_gpu(
    pytorch_training,
    ec2_connection,
    gpu_only,
    py3_only,
    ec2_instance_type,
    pt111_and_above_only,
    version_skip,
):
    """
    Tests mpi backend
    """
    # PT2.0.0 doesn't support MPI https://github.com/pytorch/pytorch/issues/97507
    version_skip(pytorch_training, "2.0.0")
    if "trcomp" in pytorch_training:
        pytest.skip(f"Image {pytorch_training} is incompatible with distribution type MPI.")
    if test_utils.is_image_incompatible_with_instance_type(pytorch_training, ec2_instance_type):
        pytest.skip(
            f"Image {pytorch_training} is incompatible with instance type {ec2_instance_type}"
        )
    # Reintroducing PT 1.x version of test script due to backward incompatible changes for PT 2.0
    _, framework_version = get_framework_and_version_from_tag(pytorch_training)
    test_cmd = (
        PT1_MPI_CMD
        if Version(framework_version) < Version("2.0")
        else f"{PT_GLOO_MPI_CMD} mpi 0"  # backend, inductor flags
    )
    execute_ec2_training_test(ec2_connection, pytorch_training, test_cmd)


@pytest.mark.usefixtures("sagemaker")
@pytest.mark.integration("mpi")
@pytest.mark.integration("inductor")
@pytest.mark.model("resnet18")
@pytest.mark.parametrize("ec2_instance_type", PT_EC2_GPU_INSTANCE_TYPE, indirect=True)
def test_pytorch_mpi_inductor_gpu(
    pytorch_training,
    ec2_connection,
    gpu_only,
    py3_only,
    ec2_instance_type,
    version_skip,
    pt2_only,
):
    """
    Tests mpi backend with torch inductor
    """
    # PT2.0.0 doesn't support MPI https://github.com/pytorch/pytorch/issues/97507
    version_skip(pytorch_training, "2.0.0")
    if ec2_instance_type.startswith("g3"):
        pytest.skip("skipping inductor related test on g3 instance")
    if "trcomp" in pytorch_training:
        pytest.skip(f"Image {pytorch_training} is incompatible with distribution type MPI.")
    if test_utils.is_image_incompatible_with_instance_type(pytorch_training, ec2_instance_type):
        pytest.skip(
            f"Image {pytorch_training} is incompatible with instance type {ec2_instance_type}"
        )
    test_cmd = (
        os.path.join(CONTAINER_TESTS_PREFIX, "pytorch_tests", "testPyTorchGlooMpi") + " mpi 1"
    )  # backend, inductor flags
    execute_ec2_training_test(ec2_connection, pytorch_training, test_cmd)


@pytest.mark.usefixtures("sagemaker")
@pytest.mark.integration("mpi")
@pytest.mark.model("resnet18")
@pytest.mark.parametrize("ec2_instance_type", PT_EC2_CPU_INSTANCE_TYPE, indirect=True)
def test_pytorch_mpi_cpu(
    pytorch_training,
    ec2_connection,
    cpu_only,
    py3_only,
    ec2_instance_type,
    pt111_and_above_only,
    version_skip,
):
    """
    Tests mpi backend
    """
    # PT2.0.0 doesn't support MPI https://github.com/pytorch/pytorch/issues/97507
    version_skip(pytorch_training, "2.0.0")
    if "trcomp" in pytorch_training:
        pytest.skip(f"Image {pytorch_training} is incompatible with distribution type MPI.")

    # Reintroducing PT 1.x version of test script due to backward incompatible changes for PT 2.0
    _, framework_version = get_framework_and_version_from_tag(pytorch_training)
    test_cmd = (
        PT1_MPI_CMD
        if Version(framework_version) < Version("2.0")
        else f"{PT_GLOO_MPI_CMD} mpi 0"  # backend, inductor flags
    )
    execute_ec2_training_test(ec2_connection, pytorch_training, test_cmd)


@pytest.mark.usefixtures("sagemaker")
@pytest.mark.integration("nvidia_apex")
@pytest.mark.model("N/A")
@pytest.mark.parametrize("ec2_instance_type", PT_EC2_GPU_INSTANCE_TYPE, indirect=True)
def test_nvapex(pytorch_training, ec2_connection, gpu_only, ec2_instance_type):
    if test_utils.is_image_incompatible_with_instance_type(pytorch_training, ec2_instance_type):
        pytest.skip(
            f"Image {pytorch_training} is incompatible with instance type {ec2_instance_type}"
        )
    execute_ec2_training_test(ec2_connection, pytorch_training, PT_APEX_CMD)


@pytest.mark.usefixtures("sagemaker")
@pytest.mark.integration("amp")
@pytest.mark.model("resnet50")
@pytest.mark.parametrize("ec2_instance_type", PT_EC2_MULTI_GPU_INSTANCE_TYPE, indirect=True)
def test_pytorch_amp(pytorch_training, ec2_connection, gpu_only, ec2_instance_type):
    _, image_framework_version = get_framework_and_version_from_tag(pytorch_training)
    if Version(image_framework_version) < Version("1.6"):
        pytest.skip("Native AMP was introduced in PyTorch 1.6")
    if test_utils.is_image_incompatible_with_instance_type(pytorch_training, ec2_instance_type):
        pytest.skip(
            f"Image {pytorch_training} is incompatible with instance type {ec2_instance_type}"
        )
    execute_ec2_training_test(ec2_connection, pytorch_training, PT_AMP_CMD, timeout=1500)


@pytest.mark.usefixtures("sagemaker")
@pytest.mark.integration("amp")
@pytest.mark.integration("inductor")
@pytest.mark.model("resnet50")
@pytest.mark.parametrize("ec2_instance_type", PT_EC2_MULTI_GPU_INSTANCE_TYPE, indirect=True)
def test_pytorch_amp_inductor(
    pytorch_training, ec2_connection, gpu_only, ec2_instance_type, pt2_only
):
    _, image_framework_version = get_framework_and_version_from_tag(pytorch_training)
    if ec2_instance_type.startswith("g3"):
        pytest.skip("skipping inductor related test on g3 instance")
    if Version(image_framework_version) < Version("1.6"):
        pytest.skip("Native AMP was introduced in PyTorch 1.6")
    if test_utils.is_image_incompatible_with_instance_type(pytorch_training, ec2_instance_type):
        pytest.skip(
            f"Image {pytorch_training} is incompatible with instance type {ec2_instance_type}"
        )
    execute_ec2_training_test(ec2_connection, pytorch_training, PT_AMP_INDUCTOR_CMD, timeout=1500)


@pytest.mark.usefixtures("feature_s3_plugin_present")
@pytest.mark.usefixtures("sagemaker")
@pytest.mark.integration("pt_s3_plugin_gpu")
@pytest.mark.model("N/A")
@pytest.mark.parametrize("ec2_instance_type", PT_EC2_GPU_INSTANCE_TYPE, indirect=True)
@pytest.mark.skip_s3plugin_test
def test_pytorch_s3_plugin_gpu(
    pytorch_training, ec2_connection, gpu_only, ec2_instance_type, outside_versions_skip
):
    outside_versions_skip(pytorch_training, "1.8.0", "1.12.1")
    _, image_framework_version = get_framework_and_version_from_tag(pytorch_training)
    if "trcomp" in pytorch_training and Version(image_framework_version) in SpecifierSet("<2.0"):
        pytest.skip(f"Image {pytorch_training} doesn't support s3. Hence test is skipped.")
    if test_utils.is_image_incompatible_with_instance_type(pytorch_training, ec2_instance_type):
        pytest.skip(
            f"Image {pytorch_training} is incompatible with instance type {ec2_instance_type}"
        )
    execute_ec2_training_test(ec2_connection, pytorch_training, PT_S3_PLUGIN_CMD)


@pytest.mark.usefixtures("feature_s3_plugin_present")
@pytest.mark.usefixtures("sagemaker")
@pytest.mark.integration("pt_s3_plugin_cpu")
@pytest.mark.model("N/A")
@pytest.mark.parametrize("ec2_instance_type", PT_EC2_CPU_INSTANCE_TYPE, indirect=True)
@pytest.mark.skip_s3plugin_test
def test_pytorch_s3_plugin_cpu(
    pytorch_training, ec2_connection, cpu_only, ec2_instance_type, outside_versions_skip
):
    outside_versions_skip(pytorch_training, "1.8.0", "1.12.1")
    if test_utils.is_image_incompatible_with_instance_type(pytorch_training, ec2_instance_type):
        pytest.skip(
            f"Image {pytorch_training} is incompatible with instance type {ec2_instance_type}"
        )
    execute_ec2_training_test(ec2_connection, pytorch_training, PT_S3_PLUGIN_CMD)


@pytest.mark.usefixtures("feature_torchaudio_present")
@pytest.mark.usefixtures("sagemaker")
@pytest.mark.integration("pt_torchaudio_gpu")
@pytest.mark.model("N/A")
@pytest.mark.parametrize("ec2_instance_type", PT_EC2_GPU_INSTANCE_TYPE, indirect=True)
def test_pytorch_training_torchaudio_gpu(
    pytorch_training, ec2_connection, gpu_only, ec2_instance_type, pt111_and_above_only
):
    _, image_framework_version = get_framework_and_version_from_tag(pytorch_training)
    if test_utils.is_image_incompatible_with_instance_type(pytorch_training, ec2_instance_type):
        pytest.skip(
            f"Image {pytorch_training} is incompatible with instance type {ec2_instance_type}"
        )
    execute_ec2_training_test(ec2_connection, pytorch_training, PT_TORCHAUDIO_CMD)


@pytest.mark.usefixtures("feature_torchaudio_present")
@pytest.mark.usefixtures("sagemaker")
@pytest.mark.integration("pt_torchaudio_cpu")
@pytest.mark.model("N/A")
@pytest.mark.parametrize("ec2_instance_type", PT_EC2_CPU_INSTANCE_TYPE, indirect=True)
def test_pytorch_training_torchaudio_cpu(
    pytorch_training, ec2_connection, cpu_only, ec2_instance_type, pt111_and_above_only
):
    _, image_framework_version = get_framework_and_version_from_tag(pytorch_training)
    if test_utils.is_image_incompatible_with_instance_type(pytorch_training, ec2_instance_type):
        pytest.skip(
            f"Image {pytorch_training} is incompatible with instance type {ec2_instance_type}"
        )
    execute_ec2_training_test(ec2_connection, pytorch_training, PT_TORCHAUDIO_CMD)


@pytest.mark.usefixtures("feature_torchdata_present")
@pytest.mark.usefixtures("sagemaker")
@pytest.mark.integration("pt_torchdata_gpu")
@pytest.mark.model("N/A")
@pytest.mark.parametrize("ec2_instance_type", PT_EC2_GPU_INSTANCE_TYPE, indirect=True)
def test_pytorch_training_torchdata_gpu(
    pytorch_training, ec2_connection, gpu_only, ec2_instance_type, pt111_and_above_only
):
    _, image_framework_version = get_framework_and_version_from_tag(pytorch_training)
    if "trcomp" in pytorch_training and Version(image_framework_version) in SpecifierSet("<2.0"):
        pytest.skip(f"Image {pytorch_training} doesn't package torch_data. Hence test is skipped.")
    if test_utils.is_image_incompatible_with_instance_type(pytorch_training, ec2_instance_type):
        pytest.skip(
            f"Image {pytorch_training} is incompatible with instance type {ec2_instance_type}"
        )
    # HACK including PT 1.13 in this condition because the Torchdata 0.5.0 tag includes old tests data
    if Version(image_framework_version) in SpecifierSet(">=1.11,<=1.13.1"):
        execute_ec2_training_test(ec2_connection, pytorch_training, PT_TORCHDATA_DEV_CMD)
    else:
        execute_ec2_training_test(ec2_connection, pytorch_training, PT_TORCHDATA_CMD)


@pytest.mark.usefixtures("feature_torchdata_present")
@pytest.mark.usefixtures("sagemaker")
@pytest.mark.integration("pt_torchdata_cpu")
@pytest.mark.model("N/A")
@pytest.mark.parametrize("ec2_instance_type", PT_EC2_CPU_INSTANCE_TYPE, indirect=True)
def test_pytorch_training_torchdata_cpu(
    pytorch_training, ec2_connection, cpu_only, ec2_instance_type, pt111_and_above_only
):
    _, image_framework_version = get_framework_and_version_from_tag(pytorch_training)
    if test_utils.is_image_incompatible_with_instance_type(pytorch_training, ec2_instance_type):
        pytest.skip(
            f"Image {pytorch_training} is incompatible with instance type {ec2_instance_type}"
        )
    # HACK including PT 1.13 in this condition because the Torchdata 0.5.0 tag includes old tests data
    if Version(image_framework_version) in SpecifierSet(">=1.11,<=1.13.1"):
        execute_ec2_training_test(ec2_connection, pytorch_training, PT_TORCHDATA_DEV_CMD)
    else:
        execute_ec2_training_test(ec2_connection, pytorch_training, PT_TORCHDATA_CMD)


@pytest.mark.usefixtures("feature_aws_framework_present")
@pytest.mark.usefixtures("sagemaker")
@pytest.mark.integration("telemetry")
@pytest.mark.model("N/A")
@pytest.mark.parametrize("ec2_instance_type", PT_EC2_SINGLE_GPU_INSTANCE_TYPE, indirect=True)
def test_pytorch_telemetry_gpu(
    pytorch_training, ec2_connection, gpu_only, ec2_instance_type, pt15_and_above_only
):
    if test_utils.is_image_incompatible_with_instance_type(pytorch_training, ec2_instance_type):
        pytest.skip(
            f"Image {pytorch_training} is incompatible with instance type {ec2_instance_type}"
        )


@pytest.mark.usefixtures("feature_aws_framework_present")
@pytest.mark.usefixtures("sagemaker")
@pytest.mark.integration("telemetry")
@pytest.mark.model("N/A")
@pytest.mark.parametrize("ec2_instance_type", PT_EC2_CPU_INSTANCE_TYPE, indirect=True)
def test_pytorch_telemetry_cpu(pytorch_training, ec2_connection, cpu_only, pt15_and_above_only):
    execute_ec2_training_test(ec2_connection, pytorch_training, PT_TELEMETRY_CMD, timeout=900)


@pytest.mark.usefixtures("sagemaker")
@pytest.mark.model("N/A")
@pytest.mark.parametrize("ec2_instance_type", PT_EC2_HPU_INSTANCE_TYPE, indirect=True)
@pytest.mark.parametrize("ec2_instance_ami", [UBUNTU_18_HPU_DLAMI_US_WEST_2], indirect=True)
def test_pytorch_standalone_hpu(
    pytorch_training_habana, ec2_connection, upload_habana_test_artifact
):
    execute_ec2_training_test(
        ec2_connection,
        pytorch_training_habana,
        PT_HABANA_TEST_SUITE_CMD,
        container_name="ec2_training_habana_pytorch_container",
        enable_habana_async_execution=True,
    )<|MERGE_RESOLUTION|>--- conflicted
+++ resolved
@@ -240,18 +240,13 @@
     # Reintroducing PT 1.x version of test script due to backward incompatible changes for PT 2.0
     _, framework_version = get_framework_and_version_from_tag(pytorch_training)
     test_cmd = (
-<<<<<<< HEAD
         PT1_GLOO_CMD
         if Version(framework_version) < Version("2.0")
         else f"{PT_GLOO_MPI_CMD} gloo 0"  # backend, inductor flags
     )
 
-    execute_ec2_training_test(ec2_connection, pytorch_training, test_cmd, large_shm=True)
-=======
-        os.path.join(CONTAINER_TESTS_PREFIX, "pytorch_tests", "testPyTorchGlooMpi") + " gloo 0"
-    )  # backend, inductor flags
     execute_ec2_training_test(ec2_connection, pytorch_training, test_cmd, large_shm=True, timeout=1500)
->>>>>>> f90cd82c
+
 
 
 @pytest.mark.usefixtures("sagemaker")
@@ -289,18 +284,12 @@
     # Reintroducing PT 1.x version of test script due to backward incompatible changes for PT 2.0
     _, framework_version = get_framework_and_version_from_tag(pytorch_training)
     test_cmd = (
-<<<<<<< HEAD
         PT1_GLOO_CMD
         if Version(framework_version) < Version("2.0")
         else f"{PT_GLOO_MPI_CMD} gloo 0"  # backend, inductor flags
     )
 
-    execute_ec2_training_test(ec2_connection, pytorch_training, test_cmd, large_shm=True)
-=======
-        os.path.join(CONTAINER_TESTS_PREFIX, "pytorch_tests", "testPyTorchGlooMpi") + " gloo 0"
-    )  # backend, inductor flags
     execute_ec2_training_test(ec2_connection, pytorch_training, test_cmd, large_shm=True, timeout=1500)
->>>>>>> f90cd82c
 
 
 @pytest.mark.usefixtures("sagemaker")
@@ -386,6 +375,7 @@
         if Version(framework_version) < Version("2.0")
         else f"{PT_GLOO_MPI_CMD} mpi 0"  # backend, inductor flags
     )
+
     execute_ec2_training_test(ec2_connection, pytorch_training, test_cmd)
 
 
