--- conflicted
+++ resolved
@@ -294,10 +294,6 @@
         pytest.skip(
             f"Image {pytorch_training} is incompatible with instance type {ec2_instance_type}"
         )
-<<<<<<< HEAD
-    test_cmd = os.path.join(CONTAINER_TESTS_PREFIX, "pytorch_tests", "testPyTorchNccl")
-    execute_ec2_training_test(ec2_connection, pytorch_training, test_cmd, large_shm=True, timeout=1500)
-=======
     test_cmd = (
         os.path.join(CONTAINER_TESTS_PREFIX, "pytorch_tests", "testPyTorchNccl") + " 0"
     )  # add inductor flag
@@ -325,7 +321,6 @@
         os.path.join(CONTAINER_TESTS_PREFIX, "pytorch_tests", "testPyTorchNccl") + " 1"
     )  # add inductor flag
     execute_ec2_training_test(ec2_connection, pytorch_training, test_cmd, large_shm=True)
->>>>>>> 368bc47e
 
 
 @pytest.mark.usefixtures("sagemaker")
