import os

from packaging.version import Version
from packaging.specifiers import SpecifierSet

import test.test_utils.ec2 as ec2_utils

from test.test_utils import (
    CONTAINER_TESTS_PREFIX,
    get_framework_and_version_from_tag,
    get_cuda_version_from_tag,
    login_to_ecr_registry,
    get_account_id_from_image_uri,
)
from test.test_utils.ec2 import (
    execute_ec2_training_test,
    execute_ec2_telemetry_test,
    get_ec2_instance_type,
    get_efa_ec2_instance_type,
)

# Test functions
PT_STANDALONE_CMD = os.path.join(CONTAINER_TESTS_PREFIX, "pytorch_tests", "testPyTorchStandalone")
PT_MNIST_CMD = os.path.join(CONTAINER_TESTS_PREFIX, "pytorch_tests", "testPyTorch")
PT_REGRESSION_CMD = os.path.join(CONTAINER_TESTS_PREFIX, "pytorch_tests", "testPyTorchRegression")
PT_REGRESSION_CMD_REVISED = os.path.join(
    CONTAINER_TESTS_PREFIX, "pytorch_tests", "testPyTorchRegressionRevised"
)
PT_TORCHAUDIO_CMD = os.path.join(CONTAINER_TESTS_PREFIX, "pytorch_tests", "testTorchaudio")
PT_TORCHDATA_DEV_CMD = os.path.join(CONTAINER_TESTS_PREFIX, "pytorch_tests", "testTorchdataDev")
PT_TORCHDATA_CMD = os.path.join(CONTAINER_TESTS_PREFIX, "pytorch_tests", "testTorchdata")
PT_DGL_CMD = os.path.join(CONTAINER_TESTS_PREFIX, "dgl_tests", "testPyTorchDGL")
PT_TELEMETRY_CMD = os.path.join(
    CONTAINER_TESTS_PREFIX, "pytorch_tests", "test_pt_dlc_telemetry_test"
)
PT_COMMON_GLOO_MPI_CMD = os.path.join(CONTAINER_TESTS_PREFIX, "pytorch_tests", "testPyTorchGlooMpi")
PT_COMMON_NCCL_CMD = os.path.join(CONTAINER_TESTS_PREFIX, "pytorch_tests", "testPyTorchNccl")
PT_AMP_CMD = os.path.join(CONTAINER_TESTS_PREFIX, "pytorch_tests", "testPyTorchAMP")
PT_AMP_INDUCTOR_CMD = os.path.join(
    CONTAINER_TESTS_PREFIX, "pytorch_tests", "testPyTorchAMPwithInductor"
)
PT_CURAND_CMD = os.path.join(CONTAINER_TESTS_PREFIX, "testCurand")
PT_APEX_CMD = os.path.join(CONTAINER_TESTS_PREFIX, "pytorch_tests", "testNVApex")
PT_GDRCOPY_CMD = os.path.join(CONTAINER_TESTS_PREFIX, "gdrcopy", "test_gdrcopy.sh")
PT_TRANSFORMER_ENGINE_CMD = os.path.join(
    CONTAINER_TESTS_PREFIX, "transformerengine", "testPTTransformerEngine"
)

# Instance type filters
PT_EC2_CPU_INSTANCE_TYPE = get_ec2_instance_type(default="c5.9xlarge", processor="cpu")

PT_EC2_GPU_INSTANCE_TYPE_AND_REGION = get_efa_ec2_instance_type(default="g4dn.12xlarge")

PT_EC2_GPU_INDUCTOR_INSTANCE_TYPE_AND_REGION = get_efa_ec2_instance_type(default="g4dn.12xlarge")

PT_EC2_HEAVY_GPU_INSTANCE_TYPE_AND_REGION = get_efa_ec2_instance_type(
    default="p4d.24xlarge",
    filter_function=ec2_utils.filter_efa_instance_type,
)

PT_EC2_GPU_ARM64_INSTANCE_TYPE = get_ec2_instance_type(
    default="g5g.16xlarge", processor="gpu", arch_type="arm64"
)


def pytorch_standalone(pytorch_training, ec2_connection):
    """
    Test PyTorch Standalone Sanity
    """
    execute_ec2_training_test(
        ec2_connection, pytorch_training, PT_STANDALONE_CMD, container_name="pytorch_standalone"
    )


def pytorch_training_mnist(pytorch_training, ec2_connection):
    """
    Test PyTorch MNIST
    """
    execute_ec2_training_test(
        ec2_connection, pytorch_training, PT_MNIST_CMD, container_name="pytorch_mnist"
    )


def pytorch_linear_regression_gpu(pytorch_training, ec2_connection):
    """
    Test PyTorch Linear Regression with CUDA Tensor
    """
    _, image_framework_version = get_framework_and_version_from_tag(pytorch_training)
    image_cuda_version = get_cuda_version_from_tag(pytorch_training)
    if Version(image_framework_version) in SpecifierSet(">=2.0") and image_cuda_version >= "cu121":
        execute_ec2_training_test(
            ec2_connection,
            pytorch_training,
            PT_REGRESSION_CMD_REVISED,
            container_name="pytorch_regression_gpu",
        )
    else:
        execute_ec2_training_test(
            ec2_connection,
            pytorch_training,
            PT_REGRESSION_CMD,
            container_name="pytorch_regression_gpu",
        )


def pytorch_linear_regression_cpu(pytorch_training, ec2_connection):
    """
    Test PyTorch Linear Regression with CPU Tensor
    """
    execute_ec2_training_test(
        ec2_connection, pytorch_training, PT_REGRESSION_CMD, container_name="pytorch_regression_cpu"
    )


def pytorch_training_torchaudio(pytorch_training, ec2_connection):
    """
    Test torchaudio
    """
    execute_ec2_training_test(
        ec2_connection, pytorch_training, PT_TORCHAUDIO_CMD, container_name="pytorch_torchaudio"
    )


def pytorch_training_torchdata(pytorch_training, ec2_connection):
    """
    Test torchdata
    """
    _, image_framework_version = get_framework_and_version_from_tag(pytorch_training)
    # HACK including PT 1.13 in this condition because the Torchdata 0.5.0 tag includes old tests data
    if Version(image_framework_version) in SpecifierSet(">=1.11,<=1.13.1"):
        execute_ec2_training_test(
            ec2_connection,
            pytorch_training,
            PT_TORCHDATA_DEV_CMD,
            container_name="pytorch_torchdata",
        )
    else:
        execute_ec2_training_test(
            ec2_connection, pytorch_training, PT_TORCHDATA_CMD, container_name="pytorch_torchdata"
        )


def pytorch_training_dgl(pytorch_training, ec2_connection):
    """
    Test DGL Package
    """
    # DGL cpu ec2 test doesn't work on PT 1.10 DLC
    execute_ec2_training_test(
        ec2_connection, pytorch_training, PT_DGL_CMD, container_name="pytorch_dgl"
    )


<<<<<<< HEAD
def pytorch_telemetry_entrypoint_cpu(pytorch_training, ec2_connection):
=======
def pytorch_telemetry(pytorch_training, ec2_connection):
>>>>>>> 29d51b4c
    """
    Test Telemetry
    """
    execute_ec2_telemetry_test(
        ec2_connection,
        pytorch_training,
        "entrypoint",
        "pytorch_tr_telemetry",
        PT_TELEMETRY_CMD,
        opt_in=True,
    )
    execute_ec2_telemetry_test(
        ec2_connection,
        pytorch_training,
        "entrypoint",
        "pytorch_tr_telemetry",
        PT_TELEMETRY_CMD,
        opt_in=False,
    )


def pytorch_telemetry_bashrc_cpu(pytorch_training, ec2_connection):
    """
    Test Telemetry
    """
    execute_ec2_telemetry_test(
        ec2_connection,
        pytorch_training,
        "bashrc",
        "pytorch_tr_telemetry",
        PT_TELEMETRY_CMD,
        opt_in=True,
    )
    execute_ec2_telemetry_test(
        ec2_connection,
        pytorch_training,
        "bashrc",
        "pytorch_tr_telemetry",
        PT_TELEMETRY_CMD,
        opt_in=False,
    )


def pytorch_telemetry_framework_cpu(pytorch_training, ec2_connection):
    """
    Test Telemetry
    """
    execute_ec2_telemetry_test(
        ec2_connection,
        pytorch_training,
        "framework",
        "pytorch_tr_telemetry",
        test_cmd=PT_TELEMETRY_CMD,
    )


def pytorch_telemetry_sitecustomize_cpu(pytorch_training, ec2_connection):
    """
    Test Telemetry
    """
    execute_ec2_telemetry_test(
        ec2_connection,
        pytorch_training,
        "sitecustomize",
        "pytorch_tr_telemetry",
        test_cmd=PT_TELEMETRY_CMD,
    )


def pytorch_gloo(pytorch_training, ec2_connection):
    """
    Test GLOO Backend
    """
    test_cmd = f"{PT_COMMON_GLOO_MPI_CMD} gloo 0"  # input: backend, inductor flags
    execute_ec2_training_test(
        ec2_connection,
        pytorch_training,
        test_cmd,
        container_name="pytorch_gloo",
        large_shm=True,
        timeout=1500,
    )


def pytorch_gloo_inductor_gpu(pytorch_training, ec2_connection):
    """
    Test GLOO Backend with PyTorch Inductor
    """
    test_cmd = f"{PT_COMMON_GLOO_MPI_CMD} gloo 1"  # input: backend, inductor flags
    execute_ec2_training_test(
        ec2_connection,
        pytorch_training,
        test_cmd,
        container_name="pytorch_gloo_inductor",
        large_shm=True,
        timeout=1500,
    )


def pytorch_mpi(
    pytorch_training,
    ec2_connection,
):
    """
    Test MPI Backend
    """
    test_cmd = f"{PT_COMMON_GLOO_MPI_CMD} mpi 0"  # input: backend, inductor flags
    execute_ec2_training_test(
        ec2_connection, pytorch_training, test_cmd, container_name="pytorch_mpi_gloo"
    )


def pytorch_mpi_inductor_gpu(pytorch_training, ec2_connection):
    """
    Test MPI Backend with PyTorch Inductor
    """
    test_cmd = f"{PT_COMMON_GLOO_MPI_CMD} mpi 1"  # input: backend, inductor flags
    execute_ec2_training_test(
        ec2_connection, pytorch_training, test_cmd, container_name="pytorch_mpi_gloo_inductor"
    )


def pytorch_nccl(pytorch_training, ec2_connection):
    """
    Test NCCL Backend
    """
    test_cmd = f"{PT_COMMON_NCCL_CMD} 0"  # input: inductor flags
    execute_ec2_training_test(
        ec2_connection, pytorch_training, test_cmd, container_name="pytorch_nccl", large_shm=True
    )


def pytorch_nccl_inductor(pytorch_training, ec2_connection):
    """
    Test NCCL Backend with PyTorch Inductor
    """
    test_cmd = f"{PT_COMMON_NCCL_CMD} 1"  # input: inductor flags
    execute_ec2_training_test(
        ec2_connection,
        pytorch_training,
        test_cmd,
        container_name="pytorch_nccl_inductor",
        large_shm=True,
    )


def pytorch_amp(pytorch_training, ec2_connection):
    """
    Test CUDA AMP
    """
    execute_ec2_training_test(
        ec2_connection, pytorch_training, PT_AMP_CMD, container_name="pytorch_amp", timeout=1500
    )


def pytorch_amp_inductor(pytorch_training, ec2_connection):
    """
    Test CUDA AMP with PyTorch Inductor
    """
    # Native AMP was introduced in PyTorch 1.6
    execute_ec2_training_test(
        ec2_connection,
        pytorch_training,
        PT_AMP_INDUCTOR_CMD,
        container_name="pytorch_amp_inductor",
        timeout=1500,
    )


def pytorch_cudnn_match_gpu(pytorch_training, ec2_connection, region):
    """
    Test cuDNN Package
    PT 2.1 reintroduces a dependency on CUDNN to support NVDA TransformerEngine. This test is to ensure that torch CUDNN matches system CUDNN in the container.
    """
    container_name = "pytorch_cudnn"
    account_id = get_account_id_from_image_uri(pytorch_training)
    login_to_ecr_registry(ec2_connection, account_id, region)
    ec2_connection.run(f"docker pull -q {pytorch_training}", hide=True)
    ec2_connection.run(
        f"docker run --runtime=nvidia --gpus all --name {container_name} -itd {pytorch_training}",
        hide=True,
    )
    major_cmd = 'cat /usr/include/cudnn_version.h | grep "#define CUDNN_MAJOR"'
    minor_cmd = 'cat /usr/include/cudnn_version.h | grep "#define CUDNN_MINOR"'
    patch_cmd = 'cat /usr/include/cudnn_version.h | grep "#define CUDNN_PATCHLEVEL"'
    major = ec2_connection.run(
        f"docker exec --user root {container_name} bash -c '{major_cmd}'", hide=True
    ).stdout.split()[-1]
    minor = ec2_connection.run(
        f"docker exec --user root {container_name} bash -c '{minor_cmd}'", hide=True
    ).stdout.split()[-1]
    patch = ec2_connection.run(
        f"docker exec --user root {container_name} bash -c '{patch_cmd}'", hide=True
    ).stdout.split()[-1]

    cudnn_from_torch = ec2_connection.run(
        f"docker exec --user root {container_name} python -c 'from torch.backends import cudnn; print(cudnn.version())'",
        hide=True,
    ).stdout.strip()

    if int(major) >= 9:
        system_cudnn = f"{(int(major)*10000)+(int(minor)*100)+(int(patch))}"
    else:
        system_cudnn = f"{(int(major)*1000)+(int(minor)*100)+(int(patch))}"

    assert (
        system_cudnn == cudnn_from_torch
    ), f"System CUDNN {system_cudnn} and torch cudnn {cudnn_from_torch} do not match. Please downgrade system CUDNN or recompile torch with correct CUDNN verson."


def pytorch_curand_gpu(pytorch_training, ec2_connection):
    """
    Test cuRAND Package
    """
    execute_ec2_training_test(
        ec2_connection, pytorch_training, PT_CURAND_CMD, container_name="pytorch_curand"
    )


def pytorch_nvapex(pytorch_training, ec2_connection):
    """
    Test Nvidia Apex
    """
    execute_ec2_training_test(
        ec2_connection, pytorch_training, PT_APEX_CMD, container_name="pytorch_nvapex"
    )


def pytorch_gdrcopy(pytorch_training, ec2_connection):
    """
    Test GDRCopy
    """
    execute_ec2_training_test(
        ec2_connection,
        pytorch_training,
        PT_GDRCOPY_CMD,
        container_name="pytorch_gdrcopy",
        enable_gdrcopy=True,
    )


def pytorch_transformer_engine(pytorch_training, ec2_connection):
    """
    Test TransformerEngine
    """
    execute_ec2_training_test(
        ec2_connection,
        pytorch_training,
        PT_TRANSFORMER_ENGINE_CMD,
        container_name="pytorch_transformer_engine",
    )<|MERGE_RESOLUTION|>--- conflicted
+++ resolved
@@ -150,11 +150,7 @@
     )
 
 
-<<<<<<< HEAD
 def pytorch_telemetry_entrypoint_cpu(pytorch_training, ec2_connection):
-=======
-def pytorch_telemetry(pytorch_training, ec2_connection):
->>>>>>> 29d51b4c
     """
     Test Telemetry
     """
