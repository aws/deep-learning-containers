import os

from packaging.version import Version
from packaging.specifiers import SpecifierSet
import pytest

import test.test_utils.ec2 as ec2_utils

from test import test_utils
from test.test_utils import CONTAINER_TESTS_PREFIX, get_framework_and_version_from_tag, get_inference_server_type, get_cuda_version_from_tag
from test.test_utils.ec2 import get_ec2_instance_type, execute_ec2_inference_test, get_ec2_accelerator_type
from test.dlc_tests.conftest import LOGGER
import boto3
from datetime import date, timedelta, datetime
import time


PT_EC2_GPU_INSTANCE_TYPE = get_ec2_instance_type(default="g3.8xlarge", processor="gpu")
PT_EC2_CPU_INSTANCE_TYPE = get_ec2_instance_type(default="c5.9xlarge", processor="cpu")
PT_EC2_GPU_EIA_INSTANCE_TYPE = get_ec2_instance_type(
    default="g3.8xlarge", processor="gpu", filter_function=ec2_utils.filter_not_heavy_instance_types,
)
PT_EC2_EIA_ACCELERATOR_TYPE = get_ec2_accelerator_type(default="eia1.large", processor="eia")
PT_EC2_NEURON_INSTANCE_TYPE = get_ec2_instance_type(default="inf1.xlarge", processor="neuron")
PT_EC2_SINGLE_GPU_INSTANCE_TYPE = get_ec2_instance_type(
    default="p3.2xlarge", processor="gpu", filter_function=ec2_utils.filter_only_single_gpu,
)
PT_EC2_GRAVITON_INSTANCE_TYPE = get_ec2_instance_type(default="c6g.4xlarge", processor="cpu", arch_type="graviton")

PT_TELEMETRY_CMD = os.path.join(CONTAINER_TESTS_PREFIX, "pytorch_tests", "test_pt_dlc_telemetry_test")
PT_TORCHAUDIO_CMD = os.path.join(CONTAINER_TESTS_PREFIX, "pytorch_tests", "testTorchaudio")
PT_TORCHDATA_CMD = os.path.join(CONTAINER_TESTS_PREFIX, "pytorch_tests", "testTorchdata")
PT_TORCHDATA_DEV_CMD = os.path.join(CONTAINER_TESTS_PREFIX, "pytorch_tests", "testTorchdataDev")


@pytest.mark.usefixtures("sagemaker")
@pytest.mark.model("resnet")
@pytest.mark.parametrize("ec2_instance_ami", [test_utils.NEURON_UBUNTU_18_BASE_DLAMI_US_WEST_2], indirect=True)
@pytest.mark.parametrize("ec2_instance_type", PT_EC2_NEURON_INSTANCE_TYPE, indirect=True)
def test_ec2_pytorch_inference_neuron(pytorch_inference_neuron, ec2_connection, region):
    ec2_pytorch_inference(pytorch_inference_neuron, "neuron", ec2_connection, region)


@pytest.mark.usefixtures("sagemaker")
@pytest.mark.model("densenet")
@pytest.mark.parametrize("ec2_instance_type", PT_EC2_GPU_INSTANCE_TYPE, indirect=True)
def test_ec2_pytorch_inference_gpu(pytorch_inference, ec2_connection, region, gpu_only, ec2_instance_type):
    if test_utils.is_image_incompatible_with_instance_type(pytorch_inference, ec2_instance_type):
        pytest.skip(f"Image {pytorch_inference} is incompatible with instance type {ec2_instance_type}")
    ec2_pytorch_inference(pytorch_inference, "gpu", ec2_connection, region)


@pytest.mark.model("densenet")
@pytest.mark.parametrize("ec2_instance_type", PT_EC2_CPU_INSTANCE_TYPE, indirect=True)
def test_ec2_pytorch_inference_cpu(pytorch_inference, ec2_connection, region, cpu_only):
    ec2_pytorch_inference(pytorch_inference, "cpu", ec2_connection, region)


@pytest.mark.usefixtures("sagemaker")
@pytest.mark.model("densenet")
@pytest.mark.parametrize("ec2_instance_type", PT_EC2_GRAVITON_INSTANCE_TYPE, indirect=True)
@pytest.mark.parametrize("ec2_instance_ami", [test_utils.UL20_CPU_ARM64_US_WEST_2], indirect=True)
def test_ec2_pytorch_inference_graviton_cpu(pytorch_inference_graviton, ec2_connection, region, cpu_only):
    ec2_pytorch_inference(pytorch_inference_graviton, "graviton", ec2_connection, region)


@pytest.mark.usefixtures("sagemaker")
@pytest.mark.integration("elastic_inference")
@pytest.mark.model("resnet")
@pytest.mark.parametrize("ec2_instance_type", PT_EC2_CPU_INSTANCE_TYPE, indirect=True)
@pytest.mark.parametrize("ei_accelerator_type", PT_EC2_EIA_ACCELERATOR_TYPE, indirect=True)
def test_ec2_pytorch_inference_eia_cpu(pytorch_inference_eia, ec2_connection, region, pt14_and_above_only):
    ec2_pytorch_inference(pytorch_inference_eia, "eia", ec2_connection, region)


@pytest.mark.usefixtures("sagemaker")
@pytest.mark.integration("elastic_inference")
@pytest.mark.model("resnet")
@pytest.mark.parametrize("ec2_instance_type", PT_EC2_GPU_EIA_INSTANCE_TYPE, indirect=True)
@pytest.mark.parametrize("ei_accelerator_type", PT_EC2_EIA_ACCELERATOR_TYPE, indirect=True)
def test_ec2_pytorch_inference_eia_gpu(pytorch_inference_eia, ec2_connection, region, pt14_and_above_only):
    ec2_pytorch_inference(pytorch_inference_eia, "eia", ec2_connection, region)


@pytest.mark.usefixtures("feature_torchaudio_present")
@pytest.mark.usefixtures("sagemaker")
@pytest.mark.integration("pt_torchaudio_gpu")
@pytest.mark.model("N/A")
@pytest.mark.parametrize("ec2_instance_type", PT_EC2_GPU_INSTANCE_TYPE, indirect=True)
def test_pytorch_inference_torchaudio_gpu(pytorch_inference, ec2_connection, gpu_only, ec2_instance_type):
    _, image_framework_version = get_framework_and_version_from_tag(pytorch_inference)
    if Version(image_framework_version) not in SpecifierSet("!=1.9.*,!=1.10.*"):
        pytest.skip("torchaudio is not supported in PT 1.9 and 1.10")
    if test_utils.is_image_incompatible_with_instance_type(pytorch_inference, ec2_instance_type):
        pytest.skip(f"Image {pytorch_inference} is incompatible with instance type {ec2_instance_type}")
    execute_ec2_inference_test(ec2_connection, pytorch_inference, PT_TORCHAUDIO_CMD)


@pytest.mark.usefixtures("feature_torchaudio_present")
@pytest.mark.usefixtures("sagemaker")
@pytest.mark.integration("pt_torchaudio_cpu")
@pytest.mark.model("N/A")
@pytest.mark.parametrize("ec2_instance_type", PT_EC2_CPU_INSTANCE_TYPE, indirect=True)
def test_pytorch_inference_torchaudio_cpu(pytorch_inference, ec2_connection, cpu_only):
    _, image_framework_version = get_framework_and_version_from_tag(pytorch_inference)
    if Version(image_framework_version) not in SpecifierSet("!=1.9.*,!=1.10.*"):
        pytest.skip("torchaudio is not supported in PT 1.9 and 1.10")
    execute_ec2_inference_test(ec2_connection, pytorch_inference, PT_TORCHAUDIO_CMD)


@pytest.mark.usefixtures("feature_torchdata_present")
@pytest.mark.usefixtures("sagemaker")
@pytest.mark.integration("pt_torchdata_gpu")
@pytest.mark.model("N/A")
@pytest.mark.parametrize("ec2_instance_type", PT_EC2_GPU_INSTANCE_TYPE, indirect=True)
def test_pytorch_inference_torchdata_gpu(
    pytorch_inference, ec2_connection, gpu_only, ec2_instance_type, pt111_and_above_only
):
    _, image_framework_version = get_framework_and_version_from_tag(pytorch_inference)
    if test_utils.is_image_incompatible_with_instance_type(pytorch_inference, ec2_instance_type):
        pytest.skip(f"Image {pytorch_inference} is incompatible with instance type {ec2_instance_type}")
<<<<<<< HEAD
    # HACK including PT 1.13 in this condition because the Torchdata 0.5.0 tag includes old tests data
=======
>>>>>>> 187a7b5f
    if Version(image_framework_version) in SpecifierSet(">=1.11,<=1.13"):
        execute_ec2_inference_test(ec2_connection, pytorch_inference, PT_TORCHDATA_DEV_CMD)
    else:
        execute_ec2_inference_test(ec2_connection, pytorch_inference, PT_TORCHDATA_CMD) 

@pytest.mark.usefixtures("feature_torchdata_present")
@pytest.mark.usefixtures("sagemaker")
@pytest.mark.integration("pt_torchdata_cpu")
@pytest.mark.model("N/A")
@pytest.mark.parametrize("ec2_instance_type", PT_EC2_CPU_INSTANCE_TYPE, indirect=True)
def test_pytorch_inference_torchdata_cpu(pytorch_inference, ec2_connection, cpu_only, pt111_and_above_only):
    _, image_framework_version = get_framework_and_version_from_tag(pytorch_inference)
<<<<<<< HEAD
    # HACK including PT 1.13 in this condition because the Torchdata 0.5.0 tag includes old tests data
=======
>>>>>>> 187a7b5f
    if Version(image_framework_version) in SpecifierSet(">=1.11,<=1.13"):
        execute_ec2_inference_test(ec2_connection, pytorch_inference, PT_TORCHDATA_DEV_CMD)
    else:
        execute_ec2_inference_test(ec2_connection, pytorch_inference, PT_TORCHDATA_CMD)


def ec2_pytorch_inference(image_uri, processor, ec2_connection, region):
    repo_name, image_tag = image_uri.split("/")[-1].split(":")
    container_name = f"{repo_name}-{image_tag}-ec2"
    model_name = "pytorch-densenet"
    if processor == "eia":
        image_framework, image_framework_version = get_framework_and_version_from_tag(image_uri)
        if image_framework_version == "1.3.1":
            model_name = "pytorch-densenet-v1-3-1"
    if processor == "neuron":
        model_name = "pytorch-resnet-neuron"

    inference_cmd = test_utils.get_inference_run_command(image_uri, model_name, processor)
    docker_cmd = "nvidia-docker" if "gpu" in image_uri else "docker"

    if processor == "neuron":
        docker_run_cmd = (
            f"{docker_cmd} run -itd --name {container_name}"
            f" -p 80:8080 -p 8081:8081"
            f" --device=/dev/neuron0 --cap-add IPC_LOCK"
            f" --env NEURON_MONITOR_CW_REGION={region}"
            f" {image_uri} {inference_cmd}"
        )
    else:
        docker_run_cmd = (
            f"{docker_cmd} run -itd --name {container_name}"
            f" -p 80:8080 -p 8081:8081"
            f" {image_uri} {inference_cmd}"
        )
    try:
        ec2_connection.run(
            f"$(aws ecr get-login --no-include-email --region {region})", hide=True
        )
        LOGGER.info(docker_run_cmd)
        ec2_connection.run(docker_run_cmd, hide=True)
        server_type = get_inference_server_type(image_uri)
        inference_result = test_utils.request_pytorch_inference_densenet(
            connection=ec2_connection,
            model_name=model_name,
            server_type=server_type
        )
        assert (
            inference_result
        ), f"Failed to perform pytorch inference test for image: {image_uri} on ec2"

    finally:
        ec2_connection.run(f"docker rm -f {container_name}", warn=True, hide=True)


@pytest.mark.usefixtures("sagemaker")
@pytest.mark.integration("telemetry")
@pytest.mark.model("N/A")
@pytest.mark.parametrize("ec2_instance_type", PT_EC2_SINGLE_GPU_INSTANCE_TYPE, indirect=True)
def test_pytorch_inference_telemetry_gpu(pytorch_inference, ec2_connection, gpu_only, ec2_instance_type, pt15_and_above_only):
    if test_utils.is_image_incompatible_with_instance_type(pytorch_inference, ec2_instance_type):
        pytest.skip(f"Image {pytorch_inference} is incompatible with instance type {ec2_instance_type}")
    execute_ec2_inference_test(ec2_connection, pytorch_inference, PT_TELEMETRY_CMD)


@pytest.mark.usefixtures("sagemaker")
@pytest.mark.integration("telemetry")
@pytest.mark.model("N/A")
@pytest.mark.parametrize("ec2_instance_type", PT_EC2_CPU_INSTANCE_TYPE, indirect=True)
def test_pytorch_inference_telemetry_cpu(pytorch_inference, ec2_connection, cpu_only, pt15_and_above_only):
    execute_ec2_inference_test(ec2_connection, pytorch_inference, PT_TELEMETRY_CMD)


@pytest.mark.usefixtures("sagemaker")
@pytest.mark.integration("telemetry")
@pytest.mark.model("N/A")
@pytest.mark.parametrize("ec2_instance_type", PT_EC2_GRAVITON_INSTANCE_TYPE, indirect=True)
@pytest.mark.parametrize("ec2_instance_ami", [test_utils.UL20_CPU_ARM64_US_WEST_2], indirect=True)
def test_pytorch_inference_telemetry_graviton_cpu(pytorch_inference_graviton, ec2_connection, cpu_only):
    execute_ec2_inference_test(ec2_connection, pytorch_inference_graviton, PT_TELEMETRY_CMD)<|MERGE_RESOLUTION|>--- conflicted
+++ resolved
@@ -119,10 +119,6 @@
     _, image_framework_version = get_framework_and_version_from_tag(pytorch_inference)
     if test_utils.is_image_incompatible_with_instance_type(pytorch_inference, ec2_instance_type):
         pytest.skip(f"Image {pytorch_inference} is incompatible with instance type {ec2_instance_type}")
-<<<<<<< HEAD
-    # HACK including PT 1.13 in this condition because the Torchdata 0.5.0 tag includes old tests data
-=======
->>>>>>> 187a7b5f
     if Version(image_framework_version) in SpecifierSet(">=1.11,<=1.13"):
         execute_ec2_inference_test(ec2_connection, pytorch_inference, PT_TORCHDATA_DEV_CMD)
     else:
@@ -135,10 +131,6 @@
 @pytest.mark.parametrize("ec2_instance_type", PT_EC2_CPU_INSTANCE_TYPE, indirect=True)
 def test_pytorch_inference_torchdata_cpu(pytorch_inference, ec2_connection, cpu_only, pt111_and_above_only):
     _, image_framework_version = get_framework_and_version_from_tag(pytorch_inference)
-<<<<<<< HEAD
-    # HACK including PT 1.13 in this condition because the Torchdata 0.5.0 tag includes old tests data
-=======
->>>>>>> 187a7b5f
     if Version(image_framework_version) in SpecifierSet(">=1.11,<=1.13"):
         execute_ec2_inference_test(ec2_connection, pytorch_inference, PT_TORCHDATA_DEV_CMD)
     else:
