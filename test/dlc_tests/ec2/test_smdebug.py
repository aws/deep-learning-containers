--- conflicted
+++ resolved
@@ -17,15 +17,6 @@
 @pytest.mark.model("mnist")
 @pytest.mark.parametrize("ec2_instance_type", SMDEBUG_EC2_GPU_INSTANCE_TYPE, indirect=True)
 @pytest.mark.flaky(reruns=0)
-<<<<<<< HEAD
-def test_smdebug_gpu(training, ec2_connection, region, gpu_only, py3_only):
-    # TODO: Remove this once test timeout has been debugged (failures especially on p2.8xlarge)
-    if is_tf_version("2.3.0", training) and "p2.8xlarge" in SMDEBUG_EC2_GPU_INSTANCE_TYPE:
-        pytest.skip("Currently skipping for TF2.3.0 on p2.8xlarge until the issue is fixed")
-    if is_tf_version("1", training):
-        pytest.skip("Currently skipping for TF1 until the issue is fixed")
-    run_smdebug_test(training, ec2_connection, region, docker_executable="nvidia-docker", container_name="smdebug-gpu")
-=======
 def test_smdebug_gpu(training, ec2_connection, region, ec2_instance_type, gpu_only, py3_only):
     run_smdebug_test(
         training,
@@ -35,29 +26,18 @@
         docker_executable="nvidia-docker",
         container_name="smdebug-gpu",
     )
->>>>>>> bed0ca58
 
 
 @pytest.mark.flaky(reruns=0)
 @pytest.mark.integration("smdebug")
 @pytest.mark.model("mnist")
 @pytest.mark.parametrize("ec2_instance_type", SMDEBUG_EC2_CPU_INSTANCE_TYPE, indirect=True)
-<<<<<<< HEAD
-def test_smdebug_cpu(training, ec2_connection, region, cpu_only, py3_only):
-    # TODO: Remove this once test timeout has been debugged (failures especially on m4.16xlarge)
-    if is_tf_version("2", training) and "m4.16xlarge" in SMDEBUG_EC2_CPU_INSTANCE_TYPE:
-        pytest.skip("Currently skipping for TF2 on m4.16xlarge until the issue is fixed")
-    if is_tf_version("1", training):
-        pytest.skip("Currently skipping for TF1 until the issue is fixed")
-    run_smdebug_test(training, ec2_connection, region)
-=======
 def test_smdebug_cpu(training, ec2_connection, region, ec2_instance_type, cpu_only, py3_only):
     run_smdebug_test(training, ec2_connection, region, ec2_instance_type)
 
 
 class SMDebugTestFailure(Exception):
     pass
->>>>>>> bed0ca58
 
 
 def run_smdebug_test(
