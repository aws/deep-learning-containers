--- conflicted
+++ resolved
@@ -17,22 +17,17 @@
 @pytest.mark.model("mnist")
 @pytest.mark.parametrize("ec2_instance_type", SMDEBUG_EC2_GPU_INSTANCE_TYPE, indirect=True)
 @pytest.mark.flaky(reruns=0)
-<<<<<<< HEAD
 def test_smdebug_gpu(training, ec2_connection, region, ec2_instance_type, gpu_only, py3_only):
-    #if is_tf1(training):
-        #pytest.skip("Currently skipping for TF1 until the issue is fixed")
-    run_smdebug_test(training, ec2_connection, region, ec2_instance_type,
-                     docker_executable="nvidia-docker", container_name="smdebug-gpu")
-=======
-def test_smdebug_gpu(training, ec2_connection, region, gpu_only, py3_only):
-    # TODO: Remove this once test timeout has been debugged (failures especially on p2.8xlarge)
-    if is_tf2(training) and "2.3.0" in training and "p2.8xlarge" in SMDEBUG_EC2_GPU_INSTANCE_TYPE:
-        pytest.skip("Currently skipping for TF2.3.0 on p2.8xlarge until the issue is fixed")
-    if is_tf1(training):
-        pytest.skip("Currently skipping for TF1 until the issue is fixed")
-    run_smdebug_test(training, ec2_connection, region, docker_executable="nvidia-docker", container_name="smdebug-gpu",
-                     is_large_shm="p2.8xlarge" in SMDEBUG_EC2_GPU_INSTANCE_TYPE)
->>>>>>> 64287e28
+    # if is_tf1(training):
+    # pytest.skip("Currently skipping for TF1 until the issue is fixed")
+    run_smdebug_test(
+        training,
+        ec2_connection,
+        region,
+        ec2_instance_type,
+        docker_executable="nvidia-docker",
+        container_name="smdebug-gpu",
+    )
 
 
 @pytest.mark.flaky(reruns=0)
@@ -41,9 +36,13 @@
 @pytest.mark.parametrize("ec2_instance_type", SMDEBUG_EC2_CPU_INSTANCE_TYPE, indirect=True)
 def test_smdebug_cpu(training, ec2_connection, region, ec2_instance_type, cpu_only, py3_only):
     # TODO: Remove this once test timeout has been debugged (failures especially on m4.16xlarge)
-    #if is_tf1(training):
-        #pytest.skip("Currently skipping for TF1 until the issue is fixed")
+    # if is_tf1(training):
+    # pytest.skip("Currently skipping for TF1 until the issue is fixed")
     run_smdebug_test(training, ec2_connection, region, ec2_instance_type)
+
+
+class SMDebugTestFailure(Exception):
+    pass
 
 
 def run_smdebug_test(
@@ -54,11 +53,6 @@
     docker_executable="docker",
     container_name="smdebug",
     test_script=SMDEBUG_SCRIPT,
-<<<<<<< HEAD
-=======
-    logfile="output.log",
-    is_large_shm=False
->>>>>>> 64287e28
 ):
     large_shm_instance_types = ("p2.8xlarge", "m4.16xlarge")
     shm_setting = ' --shm-size="1g" ' if ec2_instance_type in large_shm_instance_types else " "
@@ -66,28 +60,19 @@
     container_test_local_dir = os.path.join("$HOME", "container_tests")
     ec2_connection.run(f"$(aws ecr get-login --no-include-email --region {region})", hide=True)
 
-<<<<<<< HEAD
-=======
-    shm_setting = '--shm-size=1g' if is_large_shm else ""
-    ec2_connection.run(
-        f"{docker_executable} run {shm_setting} --name {container_name} -v "
-        f"{container_test_local_dir}:{os.path.join(os.sep, 'test')} -itd {image_uri}",
-        hide=True,
-    )
-
->>>>>>> 64287e28
     try:
         ec2_connection.run(
             f"{docker_executable} run --name {container_name} -v "
             f"{container_test_local_dir}:{os.path.join(os.sep, 'test')}{shm_setting}{image_uri} "
             f"/bin/bash -c '{test_script} {framework}'",
             hide=True,
-            timeout=3000
+            timeout=3000,
         )
-    except Exception:
+    except Exception as e:
         debug_output = ec2_connection.run(f"docker logs {container_name}")
-        LOGGER.error(f"Caught exception while trying to run test via fabric. Output: {debug_output.stdout}")
-        raise
+        raise SMDebugTestFailure(
+            f"SMDebug test failed on {image_uri} on {ec2_instance_type}. Full output:\n {debug_output.stdout}"
+        ) from e
 
 
 def get_framework_from_image_uri(image_uri):
