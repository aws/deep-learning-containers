--- conflicted
+++ resolved
@@ -86,7 +86,6 @@
   BuildMXNetGPUInferencePy3DockerImage:
     << : *INFERENCE_REPOSITORY
     build: &MXNET_GPU_INFERENCE_PY3 false
-<<<<<<< HEAD
     image_size_baseline: 5578
     device_type: &DEVICE_TYPE gpu
     python_version: &DOCKER_PYTHON_VERSION py3
@@ -94,20 +93,6 @@
     cuda_version: &CUDA_VERSION cu110
     os_version: &OS_VERSION ubuntu16.04
     tag: !join [ *VERSION, "-", *DEVICE_TYPE, "-", *TAG_PYTHON_VERSION, "-", *CUDA_VERSION, "-", *OS_VERSION ]
-    docker_file: !join [ docker/, *SHORT_VERSION, /, *DOCKER_PYTHON_VERSION, /, *CUDA_VERSION, /Dockerfile., *DEVICE_TYPE ]
-    context:
-      <<: *INFERENCE_CONTEXT
-      apt-upgrade-list:
-        source: !join [ docker/, *SHORT_VERSION, /, *DOCKER_PYTHON_VERSION, /, *CUDA_VERSION, /apt-upgrade-list-, *DEVICE_TYPE, .txt]
-        target: apt-upgrade-list.txt
-=======
-    image_size_baseline: 6758
-    device_type: &DEVICE_TYPE gpu
-    python_version: &DOCKER_PYTHON_VERSION py3
-    tag_python_version: &TAG_PYTHON_VERSION py38
-    cuda_version: &CUDA_VERSION cu112
-    os_version: &OS_VERSION ubuntu20.04
-    tag: !join [ *VERSION, "-", *DEVICE_TYPE, "-", *TAG_PYTHON_VERSION, "-", *CUDA_VERSION, "-", *OS_VERSION, "-e3" ]
     docker_file: !join [ docker/, *SHORT_VERSION, /, *DOCKER_PYTHON_VERSION, /, *CUDA_VERSION, /Dockerfile., *DEVICE_TYPE ]
     target: e3
     context:
@@ -139,7 +124,6 @@
    target: sagemaker
    context:
      <<: *INFERENCE_CONTEXT
->>>>>>> 8b83843f
   BuildMXNetExampleGPUTrainPy3DockerImage:
     <<: *TRAINING_REPOSITORY
     build: &MXNET_GPU_TRAINING_PY3 false
