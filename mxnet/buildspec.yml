--- conflicted
+++ resolved
@@ -129,11 +129,7 @@
     docker_file: !join [ docker/, *SHORT_VERSION, /, *DOCKER_PYTHON_VERSION, /, *CUDA_VERSION, /Dockerfile., *DEVICE_TYPE ]
     target: sagemaker
     context:
-<<<<<<< HEAD
-      <<: *TRAINING_CONTEXT
-=======
       <<: *INFERENCE_CONTEXT
->>>>>>> a5d159fe
   # BuildMXNetExampleGPUTrainPy3DockerImage:
   #   <<: *TRAINING_REPOSITORY
   #   build: &MXNET_GPU_TRAINING_PY3 false
