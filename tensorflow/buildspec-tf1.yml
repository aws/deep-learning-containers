--- conflicted
+++ resolved
@@ -1,12 +1,8 @@
   account_id: &ACCOUNT_ID <set-$ACCOUNT_ID-in-environment>
   region: &REGION <set-$REGION-in-environment>
   framework: &FRAMEWORK tensorflow
-<<<<<<< HEAD
-  version: &VERSION 1.15.3
   short_version: &SHORT_VERSION 1.15
-=======
   version: &VERSION 1.15.4
->>>>>>> 62c4b699
   cuda_version: &CUDA_VERSION cu100
   os_version: &OS_VERSION ubuntu18.04
 
@@ -75,99 +71,13 @@
     BuildTensorflowGPUTrainPy36DockerImage:
       <<: *TRAINING_REPOSITORY
       build: &TENSORFLOW_GPU_TRAINING_PY36 false
-<<<<<<< HEAD
-      image_size_baseline: 4899
+      image_size_baseline: 5766
       device_type: &DEVICE_TYPE gpu
       python_version: &DOCKER_PYTHON_VERSION py36
       tag_python_version: &TAG_PYTHON_VERSION py36
       tag: !join [ *VERSION, "-", *DEVICE_TYPE, "-", *TAG_PYTHON_VERSION, "-", *CUDA_VERSION, "-", *OS_VERSION ]
       docker_file: !join [ docker/, *SHORT_VERSION, /, *DOCKER_PYTHON_VERSION, /, *CUDA_VERSION, /Dockerfile., *DEVICE_TYPE ]
       context:
-        <<: *TRAINING_CONTEXT
-    BuildTensorflowCPUTrainPy2DockerImage:
-      <<: *TRAINING_REPOSITORY
-      build: &TENSORFLOW_CPU_TRAINING_PY2 false
-      image_size_baseline: 4899
-      device_type: &DEVICE_TYPE cpu
-      python_version: &DOCKER_PYTHON_VERSION py2
-      tag_python_version: &TAG_PYTHON_VERSION py27
-      tag: !join [ *VERSION, "-", *DEVICE_TYPE, "-", *TAG_PYTHON_VERSION, "-", *OS_VERSION ]
-      docker_file: !join [ docker/, *SHORT_VERSION, /, *DOCKER_PYTHON_VERSION, /Dockerfile., *DEVICE_TYPE ]
-      context:
-        <<: *TRAINING_CONTEXT
-    BuildTensorflowGPUTrainPy2DockerImage:
-      <<: *TRAINING_REPOSITORY
-      build: &TENSORFLOW_GPU_TRAINING_PY2 false
-      image_size_baseline: 4899
-      device_type: &DEVICE_TYPE gpu
-      python_version: &DOCKER_PYTHON_VERSION py2
-      tag_python_version: &TAG_PYTHON_VERSION py27
-      tag: !join [ *VERSION, "-", *DEVICE_TYPE, "-", *TAG_PYTHON_VERSION, "-", *CUDA_VERSION, "-", *OS_VERSION ]
-      docker_file: !join [ docker/, *SHORT_VERSION, /, *DOCKER_PYTHON_VERSION, /, *CUDA_VERSION, /Dockerfile., *DEVICE_TYPE ]
-      context:
-        <<: *TRAINING_CONTEXT
-    BuildTensorflowCPUInferencePy36DockerImage:
-      <<: *INFERENCE_REPOSITORY
-      build: &TENSORFLOW_CPU_INFERENCE_PY36 false
-      image_size_baseline: 4899
-      device_type: &DEVICE_TYPE cpu
-      python_version: &DOCKER_PYTHON_VERSION py36
-      tag_python_version: &TAG_PYTHON_VERSION py36
-      tag: !join [ *VERSION, "-", *DEVICE_TYPE, "-", *TAG_PYTHON_VERSION, "-", *OS_VERSION ]
-      docker_file: !join [ docker/, *SHORT_VERSION, /, *DOCKER_PYTHON_VERSION, /Dockerfile., *DEVICE_TYPE ]
-      context:
-        <<: *INFERENCE_CONTEXT
-    BuildTensorflowGPUInferencePy36DockerImage:
-      <<: *INFERENCE_REPOSITORY
-      build: &TENSORFLOW_GPU_INFERENCE_PY36 false
-      image_size_baseline: 4899
-=======
-      image_size_baseline: 5766
->>>>>>> 62c4b699
-      device_type: &DEVICE_TYPE gpu
-      python_version: &DOCKER_PYTHON_VERSION py36
-      tag_python_version: &TAG_PYTHON_VERSION py36
-      tag: !join [ *VERSION, "-", *DEVICE_TYPE, "-", *TAG_PYTHON_VERSION, "-", *CUDA_VERSION, "-", *OS_VERSION ]
-      docker_file: !join [ docker/, *SHORT_VERSION, /, *DOCKER_PYTHON_VERSION, /, *CUDA_VERSION, /Dockerfile., *DEVICE_TYPE ]
-      context:
-<<<<<<< HEAD
-        <<: *INFERENCE_CONTEXT
-    BuildTensorflowCPUInferencePy2DockerImage:
-      <<: *INFERENCE_REPOSITORY
-      build: &TENSORFLOW_CPU_INFERENCE_PY2 false
-      image_size_baseline: 900
-      device_type: &DEVICE_TYPE cpu
-      python_version: &DOCKER_PYTHON_VERSION py2
-      tag_python_version: &TAG_PYTHON_VERSION py27
-      tag: !join [ *VERSION, "-", *DEVICE_TYPE, "-", *TAG_PYTHON_VERSION, "-", *OS_VERSION ]
-      docker_file: !join [ docker/, *SHORT_VERSION, /, *DOCKER_PYTHON_VERSION, /Dockerfile., *DEVICE_TYPE ]
-      context:
-        <<: *INFERENCE_CONTEXT
-    BuildTensorflowGPUInferencePy2DockerImage:
-      <<: *INFERENCE_REPOSITORY
-      build: &TENSORFLOW_GPU_INFERENCE_PY2 false
-      image_size_baseline: 2870
-      device_type: &DEVICE_TYPE gpu
-      python_version: &DOCKER_PYTHON_VERSION py2
-      tag_python_version: &TAG_PYTHON_VERSION py27
-      tag: !join [ *VERSION, "-", *DEVICE_TYPE, "-", *TAG_PYTHON_VERSION, "-", *CUDA_VERSION, "-", *OS_VERSION ]
-      docker_file: !join [ docker/, *SHORT_VERSION, /, *DOCKER_PYTHON_VERSION, /, *CUDA_VERSION, /Dockerfile., *DEVICE_TYPE ]
-      context:
-        <<: *INFERENCE_CONTEXT
-    BuildTensorflowExampleGPUTrainPy2DockerImage:
-      <<: *TRAINING_REPOSITORY
-      build: &TENSORFLOW_GPU_TRAINING_PY2 false
-      image_size_baseline: 4899
-      base_image_name: BuildTensorflowGPUTrainPy2DockerImage
-      device_type: &DEVICE_TYPE gpu
-      python_version: &DOCKER_PYTHON_VERSION py2
-      tag_python_version: &TAG_PYTHON_VERSION py27
-      tag: !join [ *VERSION, "-", *DEVICE_TYPE, "-", *TAG_PYTHON_VERSION, "-", *CUDA_VERSION, "-", *OS_VERSION,
-                   "-example" ]
-      docker_file: !join [ docker/, *SHORT_VERSION, /, *DOCKER_PYTHON_VERSION, /example, /Dockerfile., *DEVICE_TYPE ]
-      context:
-=======
->>>>>>> 62c4b699
         <<: *TRAINING_CONTEXT
     BuildTensorflowExampleGPUTrainPy3DockerImage:
       <<: *TRAINING_REPOSITORY
