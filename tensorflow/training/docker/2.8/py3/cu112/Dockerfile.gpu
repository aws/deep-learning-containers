FROM nvidia/cuda:11.2.1-base-ubuntu20.04 AS common

LABEL maintainer="Amazon AI"
LABEL dlc_major_version="1"

# prevent stopping by user interaction
ENV DEBIAN_FRONTEND noninteractive
ENV DEBCONF_NONINTERACTIVE_SEEN true

ENV PYTHONDONTWRITEBYTECODE=1
ENV PYTHONUNBUFFERED=1
ENV PYTHONIOENCODING=UTF-8
ENV LANG=C.UTF-8
ENV LC_ALL=C.UTF-8

# Set environment variables for MKL
# For more about MKL with TensorFlow see:
# https://www.tensorflow.org/performance/performance_guide#tensorflow_with_intel%C2%AE_mkl_dnn
ENV KMP_AFFINITY=granularity=fine,compact,1,0
ENV KMP_BLOCKTIME=1
ENV KMP_SETTINGS=0
ENV RDMAV_FORK_SAFE=1

ARG PYTHON=python3.9
ARG PYTHON_PIP=python3-pip
ARG PIP=pip3
ARG PYTHON_VERSION=3.9.10

ARG OPEN_MPI_PATH=/opt/amazon/openmpi
ARG EFA_PATH=/opt/amazon/efa
ARG EFA_VERSION=1.12.1
ARG OMPI_VERSION=4.1.1
ARG BRANCH_OFI=1.1.3-aws

ARG CUDA=11.2
ARG CUDA_DASH=11-2
ARG CUDNN=8.2.4.15-1

ARG NCCL_VERSION=2.10.3

# To be passed to e3 and sagemaker stages
ENV PYTHON=${PYTHON}
ENV PYTHON_VERSION=${PYTHON_VERSION}
ENV PYTHON_PIP=${PYTHON_PIP}
ENV PIP=${PIP}


RUN apt-get update && apt-get install -y --no-install-recommends --allow-unauthenticated --allow-downgrades  --allow-change-held-packages \
   ca-certificates \
   cuda-command-line-tools-${CUDA_DASH} \
   cuda-cudart-dev-${CUDA_DASH} \
   libcufft-dev-${CUDA_DASH} \
   libcurand-dev-${CUDA_DASH} \
   libcusolver-dev-${CUDA_DASH} \
   libcusparse-dev-${CUDA_DASH} \
   curl \
   emacs \
   libcudnn8=${CUDNN}+cuda11.4 \
   libgomp1 \
   libfreetype6-dev \
   libhdf5-serial-dev \
   liblzma-dev \
   libpng-dev \
   libtemplate-perl \
   libzmq3-dev \
   hwloc \
   git \
   unzip \
   wget \
   libtool \
   vim \
   libssl1.1 \
   openssl \
   build-essential \
   openssh-client \
   openssh-server \
   zlib1g-dev \
   # Install dependent library for OpenCV
   libgtk2.0-dev \
   jq \
 && apt-get update \
 && apt-get install -y --no-install-recommends --allow-unauthenticated --allow-change-held-packages \
   libcublas-dev-${CUDA_DASH} \
   libcublas-${CUDA_DASH} \
   # The 'apt-get install' of nvinfer-runtime-trt-repo-ubuntu1804-5.0.2-ga-cuda10.0
   # adds a new list which contains libnvinfer library, so it needs another
   # 'apt-get update' to retrieve that list before it can actually install the
   # library.
   # We don't install libnvinfer-dev since we don't need to build against TensorRT,
   # and libnvinfer4 doesn't contain libnvinfer.a static library.
   # nvinfer-runtime-trt-repo doesn't have a 1804-cuda10.1 version yet. see:
   # https://developer.download.nvidia.cn/compute/machine-learning/repos/ubuntu1804/x86_64/
 && rm -rf /var/lib/apt/lists/* \
 && mkdir -p /var/run/sshd

RUN cd /tmp \
  && git clone https://github.com/NVIDIA/nccl.git -b v$NCCL_VERSION-1 \
  && cd nccl \
  && make -j64 src.build BUILDDIR=/usr/local \
  && rm -rf /tmp/nccl

# Install EFA without AWS OPEN_MPI
RUN mkdir /tmp/efa \
  && cd /tmp/efa \
  && curl -O https://s3-us-west-2.amazonaws.com/aws-efa-installer/aws-efa-installer-${EFA_VERSION}.tar.gz \
  && tar -xf aws-efa-installer-${EFA_VERSION}.tar.gz \
  && cd aws-efa-installer \
  && ./efa_installer.sh -y --skip-kmod -g \
  && rm -rf $OPEN_MPI_PATH \
  && rm -rf /tmp/efa \
  && rm -rf /tmp/aws-efa-installer-${EFA_VERSION}.tar.gz

# Install OpenMPI without libfabric support
RUN mkdir /tmp/openmpi && \
  cd /tmp/openmpi && \
  wget --quiet https://download.open-mpi.org/release/open-mpi/v4.1/openmpi-${OMPI_VERSION}.tar.gz && \
  tar zxf openmpi-${OMPI_VERSION}.tar.gz && \
  cd openmpi-${OMPI_VERSION} && \
  ./configure --enable-orterun-prefix-by-default --prefix=$OPEN_MPI_PATH && \
  make -j $(nproc) all && \
  make install && \
  ldconfig && \
  cd / && \
  rm -rf /tmp/openmpi

###########################################################################
# Horovod & its dependencies
###########################################################################

# Create a wrapper for OpenMPI to allow running as root by default
RUN mv $OPEN_MPI_PATH/bin/mpirun $OPEN_MPI_PATH/bin/mpirun.real \
 && echo '#!/bin/bash' > $OPEN_MPI_PATH/bin/mpirun \
 && echo 'mpirun.real --allow-run-as-root "$@"' >> $OPEN_MPI_PATH/bin/mpirun \
 && chmod a+x $OPEN_MPI_PATH/bin/mpirun

# Configure OpenMPI to run good defaults:
#   --bind-to none --map-by slot --mca btl_tcp_if_exclude lo,docker0
RUN echo "hwloc_base_binding_policy = none" >> $OPEN_MPI_PATH/etc/openmpi-mca-params.conf \
 && echo "rmaps_base_mapping_policy = slot" >> $OPEN_MPI_PATH/etc/openmpi-mca-params.conf

# Set default NCCL parameters
RUN echo NCCL_DEBUG=INFO >> /etc/nccl.conf
ENV LD_LIBRARY_PATH=$OPEN_MPI_PATH/lib/:$EFA_PATH/lib/:$LD_LIBRARY_PATH
# /usr/local/lib/libpython* needs to be accessible for dynamic linking
ENV LD_LIBRARY_PATH=/usr/local/lib:$LD_LIBRARY_PATH
ENV PATH=$OPEN_MPI_PATH/bin/:$PATH
ENV PATH=$OPEN_MPI_PATH/nvidia/bin:$PATH

# SSH login fix. Otherwise user is kicked off after login
RUN mkdir -p /var/run/sshd \
   && sed 's@session\s*required\s*pam_loginuid.so@session optional pam_loginuid.so@g' -i /etc/pam.d/sshd

# Create SSH key.
RUN mkdir -p /root/.ssh/ \
   && ssh-keygen -q -t rsa -N '' -f /root/.ssh/id_rsa \
   && cp /root/.ssh/id_rsa.pub /root/.ssh/authorized_keys \
   && printf "Host *\n  StrictHostKeyChecking no\n" >> /root/.ssh/config

WORKDIR /

RUN apt-get update \
   && apt-get install -y --no-install-recommends \
   libbz2-dev \
   libc6-dev \
   libffi-dev \
   libgdbm-dev \
   libncursesw5-dev \
   libreadline-gplv2-dev \
   libsqlite3-dev \
   libssl-dev \
   tk-dev \
   ffmpeg \
   libsm6 \
   libxext6 \
   # remove libsasl2-2 after Nvidia docker upstream fix CVE-2022-24407
   libsasl2-2 \
   && rm -rf /var/lib/apt/lists/* \
   && apt-get clean

RUN wget https://www.python.org/ftp/python/$PYTHON_VERSION/Python-$PYTHON_VERSION.tgz \
   && tar -xvf Python-$PYTHON_VERSION.tgz \
   && cd Python-$PYTHON_VERSION \
   && ./configure --enable-shared \
   && make -j $(nproc) \
   && make install \
   && rm -rf ../Python-$PYTHON_VERSION* \
   # Starting from Python39, a xxx.pem file will be generated under /tmp folder during installation. Remove it to complete cleanup after installation from python source.
   && rm /tmp/*.pem

RUN ${PIP} --no-cache-dir install --upgrade \
   pip \
   setuptools

# Some TF tools expect a "python" binary
RUN ln -s $(which ${PYTHON}) /usr/local/bin/python \
   && ln -s $(which ${PIP}) /usr/bin/pip

# install PyYAML==5.1.2 to avoid conflict with latest awscli
# # python-dateutil==2.8.0 to satisfy botocore associated with latest awscli
RUN ${PIP} install --no-cache-dir -U \
   pybind11 \
   cmake==3.18.2.post1 \
   scipy==1.7.0 \
   "Pillow>=9.0.0<9.1.0" \
   python-dateutil==2.8.1 \
   "pyYAML>=5.4,<5.5" \
   requests==2.27.1 \
   "awscli<2" \
   mpi4py==3.0.3 \
   # Let's install TensorFlow separately in the end to avoid
   # the library version to be overwritten
 && ${PIP} install --no-cache-dir -U \
   h5py==3.1.0 \
   "absl-py>=0.9,<0.11" \
   "opencv-python>=4.3,<5" \
   "werkzeug>=2.0.2,<3" \
   "urllib3>1.26.0<1.27.0"

# Install AWS OFI NCCL plug-in
RUN apt-get update && apt-get install -y autoconf
RUN mkdir /tmp/efa-ofi-nccl \
  && cd /tmp/efa-ofi-nccl \
  && git clone https://github.com/aws/aws-ofi-nccl.git -b v$BRANCH_OFI \
  && cd aws-ofi-nccl \
  && ./autogen.sh \
  && ./configure --with-libfabric=/opt/amazon/efa \
  --with-mpi=/opt/amazon/openmpi \
  --with-cuda=/usr/local/cuda \
  --with-nccl=/usr/local --prefix=/usr/local \
  && make -j $(nproc) \
  && make install \
  && rm -rf /tmp/efa-ofi-nccl

RUN apt-get update && apt-get -y install  protobuf-compiler

# Upgrade libsasl2-2 for fixing cyrus-sasl2 related CVE
RUN apt-get install -y --only-upgrade libsasl2-2

# Allow OpenSSH to talk to containers without asking for confirmation
RUN cat /etc/ssh/ssh_config | grep -v StrictHostKeyChecking > /etc/ssh/ssh_config.new \
   && echo "    StrictHostKeyChecking no" >> /etc/ssh/ssh_config.new \
   && mv /etc/ssh/ssh_config.new /etc/ssh/ssh_config

# Add NGC vars
ENV TF_AUTOTUNE_THRESHOLD=2

ADD https://raw.githubusercontent.com/aws/deep-learning-containers/master/src/deep_learning_container.py /usr/local/bin/deep_learning_container.py

RUN chmod +x /usr/local/bin/deep_learning_container.py

RUN curl https://aws-dlc-licenses.s3.amazonaws.com/tensorflow-2.7/license.txt -o /license.txt

##############################################################################
#  _____ _____   ___                              ____           _
# | ____|___ /  |_ _|_ __ ___   __ _  __ _  ___  |  _ \ ___  ___(_)_ __   ___
# |  _|   |_ \   | || '_ ` _ \ / _` |/ _` |/ _ \ | |_) / _ \/ __| | '_ \ / _ \
# | |___ ___) |  | || | | | | | (_| | (_| |  __/ |  _ <  __/ (__| | |_) |  __/
# |_____|____/  |___|_| |_| |_|\__,_|\__, |\___| |_| \_\___|\___|_| .__/ \___|
#                                    |___/                        |_|
##############################################################################

FROM common AS e3

ARG TF_URL=https://framework-binaries.s3.us-west-2.amazonaws.com/tensorflow/r2.8_aws/gpu/2022-02-07-22-37/tensorflow_gpu-2.8.0-cp39-cp39-manylinux_2_12_x86_64.manylinux2010_x86_64.whl

# install PyYAML==5.1.2 to avoid conflict with latest awscli
# # python-dateutil==2.8.0 to satisfy botocore associated with latest awscli
RUN ${PIP} install --no-cache-dir -U \
   ${TF_URL} \
   tensorflow-io==0.24.0 \
   tensorflow-datasets==4.5.2

# Install Horovod, temporarily using CUDA stubs
RUN ldconfig /usr/local/cuda-11.2/targets/x86_64-linux/lib/stubs \
 && HOROVOD_GPU_ALLREDUCE=NCCL HOROVOD_WITH_TENSORFLOW=1 ${PIP} install --no-cache-dir horovod==0.23.0 \
 && ldconfig

RUN HOME_DIR=/root \
   && curl -o ${HOME_DIR}/oss_compliance.zip https://aws-dlinfra-utilities.s3.amazonaws.com/oss_compliance.zip \
   && unzip ${HOME_DIR}/oss_compliance.zip -d ${HOME_DIR}/ \
   && cp ${HOME_DIR}/oss_compliance/test/testOSSCompliance /usr/local/bin/testOSSCompliance \
   && chmod +x /usr/local/bin/testOSSCompliance \
   && chmod +x ${HOME_DIR}/oss_compliance/generate_oss_compliance.sh \
   && ${HOME_DIR}/oss_compliance/generate_oss_compliance.sh ${HOME_DIR} ${PYTHON} \
   && rm -rf ${HOME_DIR}/oss_compliance*

<<<<<<< HEAD
# remove tmp files
RUN rm -rf /tmp/*

CMD ["/bin/bash"]

#################################################################
#  ____                   __  __       _
# / ___|  __ _  __ _  ___|  \/  | __ _| | _____ _ __
# \___ \ / _` |/ _` |/ _ \ |\/| |/ _` | |/ / _ \ '__|
#  ___) | (_| | (_| |  __/ |  | | (_| |   <  __/ |
# |____/ \__,_|\__, |\___|_|  |_|\__,_|_|\_\___|_|
#              |___/
#  ___                              ____           _
# |_ _|_ __ ___   __ _  __ _  ___  |  _ \ ___  ___(_)_ __   ___
#  | || '_ ` _ \ / _` |/ _` |/ _ \ | |_) / _ \/ __| | '_ \ / _ \
#  | || | | | | | (_| | (_| |  __/ |  _ <  __/ (__| | |_) |  __/
# |___|_| |_| |_|\__,_|\__, |\___| |_| \_\___|\___|_| .__/ \___|
#                      |___/                        |_|
#################################################################

FROM common AS sagemaker

LABEL maintainer="Amazon AI"
LABEL dlc_major_version="1"

# sagemaker-specific environment variable
ENV SAGEMAKER_TRAINING_MODULE sagemaker_tensorflow_container.training:main

ARG TF_URL=https://framework-binaries.s3.us-west-2.amazonaws.com/tensorflow/smdebugger/r2.8_aws/gpu/2022-02-15-01-06/tensorflow_gpu-2.8.0-cp39-cp39-manylinux_2_12_x86_64.manylinux2010_x86_64.whl

# install PyYAML==5.1.2 to avoid conflict with latest awscli
# # python-dateutil==2.8.0 to satisfy botocore associated with latest awscli
RUN ${PIP} install --no-cache-dir -U \
   ${TF_URL} \
   tensorflow-io==0.24.0 \
   tensorflow-datasets==4.5.2

# Install Horovod, temporarily using CUDA stubs
RUN ldconfig /usr/local/cuda-11.2/targets/x86_64-linux/lib/stubs \
 && HOROVOD_GPU_ALLREDUCE=NCCL HOROVOD_WITH_TENSORFLOW=1 ${PIP} install --no-cache-dir horovod==0.23.0 \
 && ldconfig

RUN $PYTHON -m pip install --no-cache-dir -U \
    "sagemaker>=2,<3" \
    sagemaker-experiments==0.* \
    "sagemaker-tensorflow-training>=20" \
    "sparkmagic<1" \
    "sagemaker-studio-sparkmagic-lib<1" \
    "sagemaker-studio-analytics-extension==0.0.2" \
    smclarify

RUN $PYTHON -m pip install --no-cache-dir -U \
    "bokeh>=2.3,<3" \
    "imageio>=2.9,<3" \
    "opencv-python>=4.3,<5" \
    "plotly>=5.1,<6" \
    "seaborn>=0.11,<1" \
    "numba<0.54" \
    "shap>=0.39,<1"

# install smdebug directly the specific branch
ARG SMDEBUG_TAG=v1.0.13
RUN git clone https://github.com/awslabs/sagemaker-debugger.git \
    && cd sagemaker-debugger \
    && git checkout tags/$SMDEBUG_TAG -b $SMDEBUG_TAG \
    && $PYTHON setup.py install && cd .. && rm -rf sagemaker-debugger


# install sagemaker-tensorflow from source
ARG SAGEMAKER_TENSORFLOW_TAG=v1.14.0
RUN apt update && apt install -y libcurl4-openssl-dev
RUN git clone -b tf-2 https://github.com/aws/sagemaker-tensorflow-extensions.git \
    && cd sagemaker-tensorflow-extensions \
    && git checkout tags/$SAGEMAKER_TENSORFLOW_TAG -b $SAGEMAKER_TENSORFLOW_TAG \
    && $PYTHON -m pip install . \
    && cd .. && rm -rf sagemaker-tensorflow-extensions

# install boost
# tensorflow is compiled with --cxxopt="-D_GLIBCXX_USE_CXX11_ABI=0"
RUN wget https://sourceforge.net/projects/boost/files/boost/1.73.0/boost_1_73_0.tar.gz/download -O boost_1_73_0.tar.gz \
   && tar -xzf boost_1_73_0.tar.gz \
   && cd boost_1_73_0 \
   && ./bootstrap.sh \
   && ./b2 define=_GLIBCXX_USE_CXX11_ABI=0 threading=multi --prefix=/usr -j 64 cxxflags=-fPIC cflags=-fPIC install || true \
   && cd .. \
   && rm -rf boost_1_73_0.tar.gz \
   && rm -rf boost_1_73_0 \
   && cd /usr/include/boost

# add smdataparallel
# smdataparallel
ARG SMDATAPARALLEL_BINARY=https://smdataparallel.s3.amazonaws.com/binary/tensorflow/2.8.0/cu112/2022-02-15/smdistributed_dataparallel-1.3.0-cp39-cp39-linux_x86_64.whl

# Install SMD DP binary
RUN SMDATAPARALLEL_TF=1 ${PYTHON} -m pip install --no-cache-dir ${SMDATAPARALLEL_BINARY}

# Add NGC vars
ENV TF_AUTOTUNE_THRESHOLD=2

ENV LD_LIBRARY_PATH="/usr/local/lib/${PYTHON}/site-packages/smdistributed/dataparallel/lib:$LD_LIBRARY_PATH"

# remove tmp files
RUN rm -rf /tmp/*

RUN HOME_DIR=/root \
   && curl -o ${HOME_DIR}/oss_compliance.zip https://aws-dlinfra-utilities.s3.amazonaws.com/oss_compliance.zip \
   && unzip ${HOME_DIR}/oss_compliance.zip -d ${HOME_DIR}/ \
   && cp ${HOME_DIR}/oss_compliance/test/testOSSCompliance /usr/local/bin/testOSSCompliance \
   && chmod +x /usr/local/bin/testOSSCompliance \
   && chmod +x ${HOME_DIR}/oss_compliance/generate_oss_compliance.sh \
   && ${HOME_DIR}/oss_compliance/generate_oss_compliance.sh ${HOME_DIR} ${PYTHON} \
   && rm -rf ${HOME_DIR}/oss_compliance*
=======
RUN curl https://aws-dlc-licenses.s3.amazonaws.com/tensorflow-2.8/license.txt -o /license.txt
>>>>>>> 01c9a070

CMD ["/bin/bash"]<|MERGE_RESOLUTION|>--- conflicted
+++ resolved
@@ -284,7 +284,7 @@
    && ${HOME_DIR}/oss_compliance/generate_oss_compliance.sh ${HOME_DIR} ${PYTHON} \
    && rm -rf ${HOME_DIR}/oss_compliance*
 
-<<<<<<< HEAD
+
 # remove tmp files
 RUN rm -rf /tmp/*
 
@@ -397,8 +397,8 @@
    && chmod +x ${HOME_DIR}/oss_compliance/generate_oss_compliance.sh \
    && ${HOME_DIR}/oss_compliance/generate_oss_compliance.sh ${HOME_DIR} ${PYTHON} \
    && rm -rf ${HOME_DIR}/oss_compliance*
-=======
+   
 RUN curl https://aws-dlc-licenses.s3.amazonaws.com/tensorflow-2.8/license.txt -o /license.txt
->>>>>>> 01c9a070
+
 
 CMD ["/bin/bash"]