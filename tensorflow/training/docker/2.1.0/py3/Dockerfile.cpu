FROM ubuntu:18.04

LABEL maintainer="Amazon AI"

# prevent stopping by user interaction
ENV DEBIAN_FRONTEND noninteractive
ENV DEBCONF_NONINTERACTIVE_SEEN true
ENV SAGEMAKER_TRAINING_MODULE sagemaker_tensorflow_container.training:main

# Set environment variables for MKL
# For more about MKL with TensorFlow see:
# https://www.tensorflow.org/performance/performance_guide#tensorflow_with_intel%C2%AE_mkl_dnn
ENV KMP_AFFINITY=granularity=fine,compact,1,0
ENV KMP_BLOCKTIME=1
ENV KMP_SETTINGS=0

ENV PYTHONDONTWRITEBYTECODE=1
ENV PYTHONUNBUFFERED=1
ENV PYTHONIOENCODING=UTF-8
ENV LANG=C.UTF-8
ENV LC_ALL=C.UTF-8

ARG PYTHON=python3
ARG PYTHON_PIP=python3-pip
ARG PIP=pip3

ARG TF_URL=https://tensorflow-aws.s3-us-west-2.amazonaws.com/2.1/AmazonLinux/cpu/final/tensorflow-2.1.0-cp36-cp36m-manylinux2010_x86_64.whl

RUN apt-get update && apt-get install -y --no-install-recommends \
    python3-dev \
    python3-pip \
    python3-setuptools \
    software-properties-common \
    build-essential \
    openssh-client \
    openssh-server \
    ca-certificates \
    curl \
    git \
    wget \
    vim \
    zlib1g-dev \
    # Install dependent library for OpenCV
    libgtk2.0-dev \
 && rm -rf /var/lib/apt/lists/*

# Install Open MPI
RUN mkdir /tmp/openmpi && \
    cd /tmp/openmpi && \
    curl -fSsL -O https://download.open-mpi.org/release/open-mpi/v4.0/openmpi-4.0.1.tar.gz \
 && tar zxf openmpi-4.0.1.tar.gz \
 && cd openmpi-4.0.1 \
 && ./configure --enable-orterun-prefix-by-default \
 && make -j $(nproc) all \
 && make install \
 && ldconfig \
 && rm -rf /tmp/openmpi

# Create a wrapper for OpenMPI to allow running as root by default
RUN mv /usr/local/bin/mpirun /usr/local/bin/mpirun.real \
 && echo '#!/bin/bash' > /usr/local/bin/mpirun \
 && echo 'mpirun.real --allow-run-as-root "$@"' >> /usr/local/bin/mpirun \
 && chmod a+x /usr/local/bin/mpirun

RUN echo "hwloc_base_binding_policy = none" >> /usr/local/etc/openmpi-mca-params.conf \
 && echo "rmaps_base_mapping_policy = slot" >> /usr/local/etc/openmpi-mca-params.conf

ENV LD_LIBRARY_PATH=/usr/local/openmpi/lib:$LD_LIBRARY_PATH
ENV PATH /usr/local/openmpi/bin/:$PATH

# SSH login fix. Otherwise user is kicked off after login
RUN sed 's@session\s*required\s*pam_loginuid.so@session optional pam_loginuid.so@g' -i /etc/pam.d/sshd

# Create SSH key.
RUN mkdir -p /root/.ssh/ \
 && mkdir -p /var/run/sshd \
 && ssh-keygen -q -t rsa -N '' -f /root/.ssh/id_rsa \
 && cp /root/.ssh/id_rsa.pub /root/.ssh/authorized_keys \
 && printf "Host *\n  StrictHostKeyChecking no\n" >> /root/.ssh/config

WORKDIR /

RUN ${PIP} --no-cache-dir install --upgrade \
    pip \
    setuptools

# Some TF tools expect a "python" binary
RUN ln -s $(which ${PYTHON}) /usr/local/bin/python \
 && ln -s $(which ${PIP}) /usr/bin/pip

# install PyYAML==5.1.2 to avoid conflict with latest awscli
# # python-dateutil==2.8.0 to satisfy botocore associated with latest awscli
RUN ${PIP} install --no-cache-dir -U \
    numpy==1.18.1 \
    scipy==1.2.2 \
    scikit-learn==0.22 \
    pandas==1.0.1 \
    Pillow==7.0.0 \
    h5py==2.10.0 \
    keras_applications==1.0.8 \
    keras_preprocessing==1.1.0 \
    keras==2.3.1 \
<<<<<<< HEAD
    smdebug==0.7.1 \
=======
    smdebug==0.7.2 \
>>>>>>> 736b1d46
    python-dateutil==2.8.1 \
    pyYAML==5.3.1 \
    requests==2.22.0 \
    awscli \
    mpi4py==3.0.3 \
    opencv-python==4.2.0.32 \
    sagemaker==1.50.17 \
    sagemaker-experiments==0.1.7 \
    "sagemaker-tensorflow>=2.1,<2.2" \
    "sagemaker-tensorflow-training>2,<4" \
    # Let's install TensorFlow separately in the end to avoid
    # the library version to be overwritten
 && ${PIP} install --no-cache-dir -U \
    ${TF_URL} \
    horovod==0.18.2

ADD https://raw.githubusercontent.com/aws/aws-deep-learning-containers-utils/master/deep_learning_container.py /usr/local/bin/deep_learning_container.py

RUN chmod +x /usr/local/bin/deep_learning_container.py

RUN curl https://aws-dlc-licenses.s3.amazonaws.com/tensorflow-2.1/license.txt -o /license.txt

CMD ["bin/bash"]<|MERGE_RESOLUTION|>--- conflicted
+++ resolved
@@ -100,11 +100,7 @@
     keras_applications==1.0.8 \
     keras_preprocessing==1.1.0 \
     keras==2.3.1 \
-<<<<<<< HEAD
-    smdebug==0.7.1 \
-=======
     smdebug==0.7.2 \
->>>>>>> 736b1d46
     python-dateutil==2.8.1 \
     pyYAML==5.3.1 \
     requests==2.22.0 \
