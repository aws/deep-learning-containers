--- conflicted
+++ resolved
@@ -170,8 +170,6 @@
     smdebug==${SMDEBUG_VERSION} \
     smclarify
 
-<<<<<<< HEAD
-=======
 # Install extra packages
 RUN pip install --no-cache-dir -U \
     "bokeh>=2.3,<3" \
@@ -180,7 +178,6 @@
     "plotly>=5.1,<6" \
     "seaborn>=0.11,<1" \
     "shap>=0.39,<1"
->>>>>>> 01f078ad
 
 ADD https://raw.githubusercontent.com/aws/deep-learning-containers/master/src/deep_learning_container.py /usr/local/bin/deep_learning_container.py
 
