FROM ubuntu:20.04 AS base_image

ENV DEBIAN_FRONTEND=noninteractive \
    LD_LIBRARY_PATH="${LD_LIBRARY_PATH}:/usr/local/lib"

RUN apt-get update \
 && apt-get upgrade -y \
 && apt-get autoremove -y \
 && apt-get clean \
 && rm -rf /var/lib/apt/lists/*

FROM base_image AS common

LABEL maintainer="Amazon AI"
LABEL dlc_major_version="1"

# TensorFlow major.minor version 
ENV TF_VERSION=2.9

# prevent stopping by user interaction
ENV DEBIAN_FRONTEND noninteractive
ENV DEBCONF_NONINTERACTIVE_SEEN true

# Set environment variables for MKL
# For more about MKL with TensorFlow see:
# https://www.tensorflow.org/performance/performance_guide#tensorflow_with_intel%C2%AE_mkl_dnn

ENV KMP_AFFINITY=granularity=fine,compact,1,0
ENV KMP_BLOCKTIME=1
ENV KMP_SETTINGS=0

ENV PYTHONDONTWRITEBYTECODE=1
ENV PYTHONUNBUFFERED=1
ENV PYTHONIOENCODING=UTF-8
ENV LANG=C.UTF-8
ENV LC_ALL=C.UTF-8

ARG PYTHON=python3.9
ARG PYTHON_VERSION=3.9.10

ARG PIP=pip3

# To be passed to ec2 and sagemaker stages
ENV PYTHON=${PYTHON}
ENV PYTHON_VERSION=${PYTHON_VERSION}
ENV PIP=${PIP}

RUN apt-get update && apt-get install -y --no-install-recommends \
    build-essential \
    openssh-client \
    openssh-server \
    ca-certificates \
    curl \
    emacs \
    git \
    libtemplate-perl \
    libssl1.1 \
    openssl \
    unzip \
    wget \
    vim \
    zlib1g-dev \
    # Install dependent library for OpenCV
    libgtk2.0-dev \
 && rm -rf /var/lib/apt/lists/*

# Install Open MPI
RUN mkdir /tmp/openmpi \
 && cd /tmp/openmpi \
 && curl -fSsL -O https://download.open-mpi.org/release/open-mpi/v4.0/openmpi-4.0.4.tar.gz \
 && tar zxf openmpi-4.0.4.tar.gz \
 && cd openmpi-4.0.4 \
 && ./configure --enable-orterun-prefix-by-default \
 && make -j $(nproc) all \
 && make install \
 && ldconfig \
 && rm -rf /tmp/openmpi

# Create a wrapper for OpenMPI to allow running as root by default
RUN mv /usr/local/bin/mpirun /usr/local/bin/mpirun.real \
 && echo '#!/bin/bash' > /usr/local/bin/mpirun \
 && echo 'mpirun.real --allow-run-as-root "$@"' >> /usr/local/bin/mpirun \
 && chmod a+x /usr/local/bin/mpirun

RUN echo "hwloc_base_binding_policy = none" >> /usr/local/etc/openmpi-mca-params.conf \
 && echo "rmaps_base_mapping_policy = slot" >> /usr/local/etc/openmpi-mca-params.conf

ENV LD_LIBRARY_PATH=/usr/local/openmpi/lib:$LD_LIBRARY_PATH
ENV PATH /usr/local/openmpi/bin/:$PATH

# SSH login fix. Otherwise user is kicked off after login
RUN sed 's@session\s*required\s*pam_loginuid.so@session optional pam_loginuid.so@g' -i /etc/pam.d/sshd

# Create SSH key.
RUN mkdir -p /root/.ssh/ \
 && mkdir -p /var/run/sshd \
 && ssh-keygen -q -t rsa -N '' -f /root/.ssh/id_rsa \
 && cp /root/.ssh/id_rsa.pub /root/.ssh/authorized_keys \
 && printf "Host *\n  StrictHostKeyChecking no\n" >> /root/.ssh/config

WORKDIR /

RUN apt-get update \
 && apt-get install -y --no-install-recommends \
    libbz2-dev \
    libc6-dev \
    libffi-dev \
    libgdbm-dev \
    liblzma-dev \
    libncursesw5-dev \
    libreadline-gplv2-dev \
    libsqlite3-dev \
    libssl-dev \
    tk-dev \
    ffmpeg \
    libsm6 \
    libxext6 \
 && rm -rf /var/lib/apt/lists/* \
 && apt-get clean

RUN wget https://www.python.org/ftp/python/$PYTHON_VERSION/Python-$PYTHON_VERSION.tgz \
 && tar -xvf Python-$PYTHON_VERSION.tgz \
 && cd Python-$PYTHON_VERSION \
 && ./configure \
 && make -j $(nproc) \
 && make install \ 
 && rm -rf ../Python-$PYTHON_VERSION* \
 # Starting from Python39, a xxx.pem file will be generated under /tmp folder during installation. Remove it to complete cleanup after installation from python source.
 && rm /tmp/*.pem

RUN ${PIP} --no-cache-dir install --upgrade \
    pip \
    setuptools

# Some TF tools expect a "python" binary
RUN ln -s $(which ${PYTHON}) /usr/local/bin/python \
 && ln -s $(which ${PIP}) /usr/bin/pip

RUN apt-get update && apt-get -y install protobuf-compiler

# install PyYAML==5.1.2 to avoid conflict with latest awscli
# # python-dateutil==2.8.0 to satisfy botocore associated with latest awscli
RUN ${PIP} install --no-cache-dir -U \ 
    pybind11 \
    cmake==3.18.2.post1 \
    scipy==1.8.0 \
    "Pillow>=9.0.0<9.1.0" \
    python-dateutil==2.8.1 \
    "pyYAML>=5.4,<5.5" \
    requests==2.27.1 \
    "awscli<2" \
    mpi4py==3.1.3 \
    # Let's install TensorFlow separately in the end to avoid
    # the library version to be overwritten
 && ${PIP} install --no-cache-dir -U \
    h5py==3.6.0 \
    "absl-py>=0.9,<0.11" \
    "opencv-python>=4.3,<5" \
    "werkzeug>=2.0.2,<3" \
    psutil==5.7.2 \
    "urllib3>1.26.0<1.27.0" \
<<<<<<< HEAD
    # Protobuf 3.18.3, 3.19.5, 3.20.2 and 4.21.6 include a fix for CVE-2022-1941
    protobuf==3.19.5
=======
    "protobuf>=3.20.2,<3.21"
>>>>>>> 04f375a7

ADD https://raw.githubusercontent.com/aws/deep-learning-containers/master/src/deep_learning_container.py /usr/local/bin/deep_learning_container.py

RUN chmod +x /usr/local/bin/deep_learning_container.py

RUN curl https://aws-dlc-licenses.s3.amazonaws.com/tensorflow-${TF_VERSION}/license.txt -o /license.txt

########################################################
#  _____ ____ ____    ___
# | ____/ ___|___ \  |_ _|_ __ ___   __ _  __ _  ___
# |  _|| |     __) |  | || '_ ` _ \ / _` |/ _` |/ _ \
# | |__| |___ / __/   | || | | | | | (_| | (_| |  __/
# |_____\____|_____| |___|_| |_| |_|\__,_|\__, |\___|
#                                         |___/
#  ____           _
# |  _ \ ___  ___(_)_ __   ___ 
# | |_) / _ \/ __| | '_ \ / _ \
# |  _ <  __/ (__| | |_) |  __/
# |_| \_\___|\___|_| .__/ \___|
#                  |_|
########################################################

FROM common AS ec2

ARG TF_URL=https://framework-binaries.s3.us-west-2.amazonaws.com/tensorflow/r2.9_aws/cpu/2022-09-23-01-04/tensorflow_cpu-2.9.2-cp39-cp39-manylinux_2_17_x86_64.manylinux2014_x86_64.whl

RUN ${PIP} install --no-cache-dir -U \
    ${TF_URL} \
    tensorflow-io==0.24.0 \
    tensorflow-datasets==4.5.2

# Install Horovod with TensorFlow
RUN HOROVOD_WITH_MPI=1 \
   && HOROVOD_WITH_TENSORFLOW=1 HOROVOD_WITHOUT_MXNET=1 HOROVOD_WITHOUT_PYTORCH=1 \
   && ${PIP} install --no-cache-dir horovod==0.24.2

RUN HOME_DIR=/root \
   && curl -o ${HOME_DIR}/oss_compliance.zip https://aws-dlinfra-utilities.s3.amazonaws.com/oss_compliance.zip \
   && unzip ${HOME_DIR}/oss_compliance.zip -d ${HOME_DIR}/ \
   && cp ${HOME_DIR}/oss_compliance/test/testOSSCompliance /usr/local/bin/testOSSCompliance \
   && chmod +x /usr/local/bin/testOSSCompliance \
   && chmod +x ${HOME_DIR}/oss_compliance/generate_oss_compliance.sh \
   && ${HOME_DIR}/oss_compliance/generate_oss_compliance.sh ${HOME_DIR} ${PYTHON} \
   && rm -rf ${HOME_DIR}/oss_compliance*


# remove tmp files
RUN rm -rf /tmp/*

CMD ["/bin/bash"]

#################################################################
#  ____                   __  __       _
# / ___|  __ _  __ _  ___|  \/  | __ _| | _____ _ __
# \___ \ / _` |/ _` |/ _ \ |\/| |/ _` | |/ / _ \ '__|
#  ___) | (_| | (_| |  __/ |  | | (_| |   <  __/ |
# |____/ \__,_|\__, |\___|_|  |_|\__,_|_|\_\___|_|
#              |___/
#  ___                              ____           _
# |_ _|_ __ ___   __ _  __ _  ___  |  _ \ ___  ___(_)_ __   ___
#  | || '_ ` _ \ / _` |/ _` |/ _ \ | |_) / _ \/ __| | '_ \ / _ \
#  | || | | | | | (_| | (_| |  __/ |  _ <  __/ (__| | |_) |  __/
# |___|_| |_| |_|\__,_|\__, |\___| |_| \_\___|\___|_| .__/ \___|
#                      |___/                        |_|
#################################################################

FROM common AS sagemaker

LABEL maintainer="Amazon AI"
LABEL dlc_major_version="1"

# sagemaker-specific environment variable
ENV SAGEMAKER_TRAINING_MODULE sagemaker_tensorflow_container.training:main

# dependencies for opencv
# these dependencies are not needed for gpu image
RUN apt-get update && apt-get install -y --no-install-recommends \
    libgtk2.0-dev \
    && apt-get install -y -qq libkrb5-dev \
    && apt-get install -y -qq libsasl2-dev libsasl2-modules \
    && apt-get install -y -qq krb5-user \
&& rm -rf /var/lib/apt/lists/*

ARG TF_URL=https://framework-binaries.s3.us-west-2.amazonaws.com/tensorflow/r2.9_aws/cpu/2022-09-23-01-04/tensorflow_cpu-2.9.2-cp39-cp39-manylinux_2_17_x86_64.manylinux2014_x86_64.whl

# https://github.com/tensorflow/models/issues/9267
# tf-models does not respect existing installations of TF and always installs open source TF
RUN ${PIP} install --no-cache-dir -U \
    tf-models-official==2.9.1

RUN ${PIP} uninstall -y tensorflow tensorflow-gpu \
  ; ${PIP} install --no-cache-dir -U \
    ${TF_URL} \
    tensorflow-io==0.24.0 \
    tensorflow-datasets==4.5.2

# Install Horovod with TensorFlow
RUN HOROVOD_WITH_MPI=1 \
   && HOROVOD_WITH_TENSORFLOW=1 HOROVOD_WITHOUT_MXNET=1 HOROVOD_WITHOUT_PYTORCH=1 \
   && ${PIP} install --no-cache-dir horovod==0.24.2

RUN $PYTHON -m pip install --no-cache-dir -U \
    "bokeh>=2.3,<3" \
    "imageio>=2.9,<3" \
    "opencv-python>=4.3,<5" \
    "plotly>=5.1,<6" \
    "seaborn>=0.11,<1" \
    "numba<0.54" \
    "shap>=0.39,<1"

RUN $PYTHON -m pip install --no-cache-dir -U \
    "sagemaker>=2.93.0,<3" \
    sagemaker-experiments==0.* \
    "sagemaker-tensorflow-training>=20.3.1" \
    "sagemaker-training>=4.2.8" \
    "sagemaker-studio-analytics-extension==0.0.2" \
    "sparkmagic<1" \
    "sagemaker-studio-sparkmagic-lib<1" \
    smclarify


# install smdebug directly the specific branch
ARG SMDEBUG_TAG=1.0.17
RUN git clone https://github.com/awslabs/sagemaker-debugger.git \
    && cd sagemaker-debugger \
    && git checkout tags/$SMDEBUG_TAG -b $SMDEBUG_TAG \
    && $PYTHON setup.py install && cd .. && rm -rf sagemaker-debugger

# install sagemaker-tensorflow from source
ARG SAGEMAKER_TENSORFLOW_TAG=v1.15.0
RUN apt update && apt install -y libcurl4-openssl-dev
RUN git clone -b tf-2 https://github.com/aws/sagemaker-tensorflow-extensions.git \
    && cd sagemaker-tensorflow-extensions \
    && git checkout tags/$SAGEMAKER_TENSORFLOW_TAG -b $SAGEMAKER_TENSORFLOW_TAG \
    && $PYTHON -m pip install . \
    && cd .. && rm -rf sagemaker-tensorflow-extensions
    
# remove tmp files
RUN rm -rf /tmp/*

RUN HOME_DIR=/root \
   && curl -o ${HOME_DIR}/oss_compliance.zip https://aws-dlinfra-utilities.s3.amazonaws.com/oss_compliance.zip \
   && unzip ${HOME_DIR}/oss_compliance.zip -d ${HOME_DIR}/ \
   && cp ${HOME_DIR}/oss_compliance/test/testOSSCompliance /usr/local/bin/testOSSCompliance \
   && chmod +x /usr/local/bin/testOSSCompliance \
   && chmod +x ${HOME_DIR}/oss_compliance/generate_oss_compliance.sh \
   && ${HOME_DIR}/oss_compliance/generate_oss_compliance.sh ${HOME_DIR} ${PYTHON} \
   && rm -rf ${HOME_DIR}/oss_compliance*

CMD ["/bin/bash"]<|MERGE_RESOLUTION|>--- conflicted
+++ resolved
@@ -159,12 +159,8 @@
     "werkzeug>=2.0.2,<3" \
     psutil==5.7.2 \
     "urllib3>1.26.0<1.27.0" \
-<<<<<<< HEAD
     # Protobuf 3.18.3, 3.19.5, 3.20.2 and 4.21.6 include a fix for CVE-2022-1941
-    protobuf==3.19.5
-=======
     "protobuf>=3.20.2,<3.21"
->>>>>>> 04f375a7
 
 ADD https://raw.githubusercontent.com/aws/deep-learning-containers/master/src/deep_learning_container.py /usr/local/bin/deep_learning_container.py
 
