FROM ubuntu:18.04

LABEL maintainer="Amazon AI"
LABEL dlc_major_version="1"

# prevent stopping by user interaction
ENV DEBIAN_FRONTEND noninteractive
ENV DEBCONF_NONINTERACTIVE_SEEN true
ENV SAGEMAKER_TRAINING_MODULE sagemaker_tensorflow_container.training:main

# Set environment variables for MKL
# For more about MKL with TensorFlow see:
# https://www.tensorflow.org/performance/performance_guide#tensorflow_with_intel%C2%AE_mkl_dnn

ENV KMP_AFFINITY=granularity=fine,compact,1,0
ENV KMP_BLOCKTIME=1
ENV KMP_SETTINGS=0

ENV PYTHONDONTWRITEBYTECODE=1
ENV PYTHONUNBUFFERED=1
ENV PYTHONIOENCODING=UTF-8
ENV LANG=C.UTF-8
ENV LC_ALL=C.UTF-8

ARG PYTHON=python3.7
ARG PYTHON_PIP=python3-pip
ARG PIP=pip3
ARG PYTHON_VERSION=3.7.10

ARG TF_URL=https://aws-tensorflow-binaries.s3-us-west-2.amazonaws.com/tensorflow/r2.4_aws/20210127-150238/cpu/py37/tensorflow_cpu-2.4.1-cp37-cp37m-manylinux2010_x86_64.whl

ARG ESTIMATOR_URL=https://aws-tensorflow-binaries.s3-us-west-2.amazonaws.com/estimator/r2.4_aws/20210127-150238/tensorflow_estimator-2.4.0-py2.py3-none-any.whl

# The smdebug pipeline relies for following format to perform string replace and trigger DLC pipeline for validating
# the nightly builds. Therefore, while updating the smdebug version, please ensure that the format is not disturbed.
ARG SMDEBUG_VERSION=1.0.9

RUN apt-get update \
 && apt-get install -y --no-install-recommends \
    build-essential \
    openssh-client \
    openssh-server \
    ca-certificates \
    curl \
    emacs \
    git \
    libtemplate-perl \
    libssl1.1 \
    openssl \
    unzip \
    wget \
    vim \
    zlib1g-dev \
    # Needed for open-cv to resolve error: ImportError: libGL.so.1: cannot open shared object file: No such file or directory
    libgl1-mesa-glx \
    # Install dependent library for OpenCV
    libgtk2.0-dev \
 && rm -rf /var/lib/apt/lists/*

# Install Open MPI
RUN mkdir /tmp/openmpi \
 && cd /tmp/openmpi \
 && curl -fSsL -O https://download.open-mpi.org/release/open-mpi/v4.0/openmpi-4.0.4.tar.gz \
 && tar zxf openmpi-4.0.4.tar.gz \
 && cd openmpi-4.0.4 \
 && ./configure --enable-orterun-prefix-by-default \
 && make -j $(nproc) all \
 && make install \
 && ldconfig \
 && rm -rf /tmp/openmpi

# Create a wrapper for OpenMPI to allow running as root by default
RUN mv /usr/local/bin/mpirun /usr/local/bin/mpirun.real \
 && echo '#!/bin/bash' > /usr/local/bin/mpirun \
 && echo 'mpirun.real --allow-run-as-root "$@"' >> /usr/local/bin/mpirun \
 && chmod a+x /usr/local/bin/mpirun

RUN echo "hwloc_base_binding_policy = none" >> /usr/local/etc/openmpi-mca-params.conf \
 && echo "rmaps_base_mapping_policy = slot" >> /usr/local/etc/openmpi-mca-params.conf

ENV LD_LIBRARY_PATH=/usr/local/openmpi/lib:$LD_LIBRARY_PATH
ENV PATH /usr/local/openmpi/bin/:$PATH

# SSH login fix. Otherwise user is kicked off after login
RUN sed 's@session\s*required\s*pam_loginuid.so@session optional pam_loginuid.so@g' -i /etc/pam.d/sshd

# Create SSH key.
RUN mkdir -p /root/.ssh/ \
 && mkdir -p /var/run/sshd \
 && ssh-keygen -q -t rsa -N '' -f /root/.ssh/id_rsa \
 && cp /root/.ssh/id_rsa.pub /root/.ssh/authorized_keys \
 && printf "Host *\n  StrictHostKeyChecking no\n" >> /root/.ssh/config

WORKDIR /

RUN apt-get update \
 && apt-get install -y --no-install-recommends \
    libbz2-dev \
    libc6-dev \
    libffi-dev \
    libgdbm-dev \
    liblzma-dev \
    libncursesw5-dev \
    libreadline-gplv2-dev \
    libsqlite3-dev \
    libssl-dev \
    tk-dev \
 && rm -rf /var/lib/apt/lists/* \
 && apt-get clean

RUN wget https://www.python.org/ftp/python/$PYTHON_VERSION/Python-$PYTHON_VERSION.tgz \
 && tar -xvf Python-$PYTHON_VERSION.tgz \
 && cd Python-$PYTHON_VERSION \
 && ./configure && make && make install \
 && rm -rf ../Python-$PYTHON_VERSION*

RUN ${PIP} --no-cache-dir install --upgrade \
    pip \
    setuptools

# Some TF tools expect a "python" binary
RUN ln -s $(which ${PYTHON}) /usr/local/bin/python \
 && ln -s $(which ${PIP}) /usr/bin/pip

RUN apt-get update && apt-get -y install cmake protobuf-compiler

RUN ${PIP} install --no-cache-dir -U \
    numpy==1.19.1 \
    scipy==1.5.2 \
    scikit-learn==0.23 \
    pandas==1.1 \
    Pillow==8.2.0 \
    # python-dateutil==2.8.1 to satisfy botocore associated with latest awscli
    python-dateutil==2.8.1 \
    # install PyYAML>=5.4 to avoid conflict with latest awscli
    "pyYAML>=5.4,<5.5" \
    requests==2.24.0 \
    "awscli<2" \
    mpi4py==3.0.3 \
    "sagemaker>=2,<3" \
    sagemaker-experiments==0.* \
    "sagemaker-tensorflow>=2.4,<2.5" \
    "sagemaker-tensorflow-training>=20" \

    # Let's install TensorFlow separately in the end to avoid
    # the library version to be overwritten
 && ${PIP} install --no-cache-dir -U \
    ${TF_URL} \
    ${ESTIMATOR_URL} \
    h5py==2.10.0 \
    "absl-py>=0.9,<0.11" \
    horovod==0.21.0 \
    werkzeug==1.0.1 \
    psutil==5.7.2 \
    smdebug==${SMDEBUG_VERSION} \
    smclarify

<<<<<<< HEAD
=======
# Install extra packages
RUN ${PIP} install --no-cache-dir -U \
   "bokeh>=2.3,<3" \
   "imageio>=2.9,<3" \
   "opencv-python>=4.3,<5" \
   "plotly>=5.1,<6" \
   "seaborn>=0.11,<1" \
   "shap>=0.39,<1"
>>>>>>> 01f078ad

COPY deep_learning_container.py /usr/local/bin/deep_learning_container.py

RUN chmod +x /usr/local/bin/deep_learning_container.py

RUN HOME_DIR=/root \
 && curl -o ${HOME_DIR}/oss_compliance.zip https://aws-dlinfra-utilities.s3.amazonaws.com/oss_compliance.zip \
 && unzip ${HOME_DIR}/oss_compliance.zip -d ${HOME_DIR}/ \
 && cp ${HOME_DIR}/oss_compliance/test/testOSSCompliance /usr/local/bin/testOSSCompliance \
 && chmod +x /usr/local/bin/testOSSCompliance \
 && chmod +x ${HOME_DIR}/oss_compliance/generate_oss_compliance.sh \
 && ${HOME_DIR}/oss_compliance/generate_oss_compliance.sh ${HOME_DIR} ${PYTHON} \
 && rm -rf ${HOME_DIR}/oss_compliance*

RUN curl https://aws-dlc-licenses.s3.amazonaws.com/tensorflow-2.4/license.txt -o /license.txt

CMD ["/bin/bash"]<|MERGE_RESOLUTION|>--- conflicted
+++ resolved
@@ -155,8 +155,6 @@
     smdebug==${SMDEBUG_VERSION} \
     smclarify
 
-<<<<<<< HEAD
-=======
 # Install extra packages
 RUN ${PIP} install --no-cache-dir -U \
    "bokeh>=2.3,<3" \
@@ -165,7 +163,6 @@
    "plotly>=5.1,<6" \
    "seaborn>=0.11,<1" \
    "shap>=0.39,<1"
->>>>>>> 01f078ad
 
 COPY deep_learning_container.py /usr/local/bin/deep_learning_container.py
 
