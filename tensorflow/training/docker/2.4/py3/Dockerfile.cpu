--- conflicted
+++ resolved
@@ -33,11 +33,7 @@
 
 # The smdebug pipeline relies for following format to perform string replace and trigger DLC pipeline for validating
 # the nightly builds. Therefore, while updating the smdebug version, please ensure that the format is not disturbed.
-<<<<<<< HEAD
 ARG SMDEBUG_VERSION=1.0.5
-=======
-ARG SMDEBUG_VERSION=1.0.4
->>>>>>> 384ba93a
 
 RUN apt-get update \
  && apt-get install -y --no-install-recommends \
