account_id: &ACCOUNT_ID <set-$ACCOUNT_ID-in-environment>
region: &REGION <set-$REGION-in-environment>
framework: &FRAMEWORK tensorflow
<<<<<<< HEAD
version: &VERSION 2.7.1
short_version: &SHORT_VERSION 2.7
=======
version: &VERSION 2.8.0
short_version: &SHORT_VERSION 2.8
>>>>>>> ebc408d8
repository_info:
  training_repository: &TRAINING_REPOSITORY
    image_type: &TRAINING_IMAGE_TYPE training
    root: !join [ *FRAMEWORK, "/", *TRAINING_IMAGE_TYPE ]
    repository_name: &REPOSITORY_NAME !join [pr, "-", *FRAMEWORK, "-", *TRAINING_IMAGE_TYPE]
    repository: &REPOSITORY !join [ *ACCOUNT_ID, .dkr.ecr., *REGION, .amazonaws.com/,
      *REPOSITORY_NAME ]
  inference_repository: &INFERENCE_REPOSITORY
    image_type: &INFERENCE_IMAGE_TYPE inference
    root: !join [ *FRAMEWORK, "/", *INFERENCE_IMAGE_TYPE ]
    repository_name: &REPOSITORY_NAME !join [pr, "-", *FRAMEWORK, "-", *INFERENCE_IMAGE_TYPE]
    repository: &REPOSITORY !join [ *ACCOUNT_ID, .dkr.ecr., *REGION, .amazonaws.com/,
      *REPOSITORY_NAME ]
context:
  training_context: &TRAINING_CONTEXT
    dockerd-entrypoint:
      source: docker/build_artifacts/dockerd-entrypoint.py
      target: dockerd-entrypoint.py
    deep_learning_container:
      source: ../../src/deep_learning_container.py
      target: deep_learning_container.py
  inference_context: &INFERENCE_CONTEXT
    sagemaker_package_name:
      source: docker/build_artifacts/sagemaker
      target: sagemaker
    init:
      source: docker/build_artifacts/__init__.py
      target: __init__.py
    dockerd-entrypoint:
      source: docker/build_artifacts/dockerd-entrypoint.py
      target: dockerd-entrypoint.py
    deep_learning_container:
      source: ../../src/deep_learning_container.py
      target: deep_learning_container.py

images:
  BuildTensorflowE3CpuPy39TrainingDockerImage:
    <<: *TRAINING_REPOSITORY
    build: &TENSORFLOW_CPU_TRAINING_PY3 false
    image_size_baseline: &IMAGE_SIZE_BASELINE 4489
    device_type: &DEVICE_TYPE cpu
    python_version: &DOCKER_PYTHON_VERSION py3
    tag_python_version: &TAG_PYTHON_VERSION py39
    os_version: &OS_VERSION ubuntu20.04
    tag: !join [ *VERSION, "-", *DEVICE_TYPE, "-", *TAG_PYTHON_VERSION, "-", *OS_VERSION, "-e3"
      ]
    docker_file: !join [ docker/, *SHORT_VERSION, /, *DOCKER_PYTHON_VERSION, /Dockerfile.e3.,
      *DEVICE_TYPE ]
    context:
      <<: *TRAINING_CONTEXT
  BuildTensorflowE3GpuCu112Py39TrainingDockerImage:
    <<: *TRAINING_REPOSITORY
    build: &TENSORFLOW_GPU_TRAINING_PY3 false
    image_size_baseline: &IMAGE_SIZE_BASELINE 9307
    device_type: &DEVICE_TYPE gpu
    python_version: &DOCKER_PYTHON_VERSION py3
    tag_python_version: &TAG_PYTHON_VERSION py39
    cuda_version: &CUDA_VERSION cu112
    os_version: &OS_VERSION ubuntu20.04
    tag: !join [ *VERSION, "-", *DEVICE_TYPE, "-", *TAG_PYTHON_VERSION, "-", *CUDA_VERSION,
      "-", *OS_VERSION, "-e3" ]
    docker_file: !join [ docker/, *SHORT_VERSION, /, *DOCKER_PYTHON_VERSION, /, *CUDA_VERSION,
      /Dockerfile.e3., *DEVICE_TYPE ]
    context:
      <<: *TRAINING_CONTEXT
  BuildTensorflowExampleGpuCu112Py39TrainingDockerImage:
    <<: *TRAINING_REPOSITORY
    build: &TENSORFLOW_GPU_TRAINING_PY3 false
    image_size_baseline: &IMAGE_SIZE_BASELINE 7738
    base_image_name: BuildTensorflowE3GpuCu112Py39TrainingDockerImage
    device_type: &DEVICE_TYPE gpu
    python_version: &DOCKER_PYTHON_VERSION py3
    tag_python_version: &TAG_PYTHON_VERSION py39
    cuda_version: &CUDA_VERSION cu112
    os_version: &OS_VERSION ubuntu20.04
    tag: !join [ *VERSION, "-", *DEVICE_TYPE, "-", *TAG_PYTHON_VERSION, "-", *CUDA_VERSION,
      "-", *OS_VERSION, "-e3-example" ]
    docker_file: !join [ docker/, *SHORT_VERSION, /, *DOCKER_PYTHON_VERSION, /example,
      /Dockerfile., *DEVICE_TYPE ]
    context:
      <<: *TRAINING_CONTEXT
  BuildTensorflowSageMakerGpuPy38Cu112TrainingDockerImage:
    <<: *TRAINING_REPOSITORY
    build: &TENSORFLOW_GPU_TRAINING_PY3 false
    image_size_baseline: &IMAGE_SIZE_BASELINE 12000
    base_image_name: BuildTensorflowE3GpuCu112Py38TrainingDockerImage
    device_type: &DEVICE_TYPE gpu
    python_version: &DOCKER_PYTHON_VERSION py3
<<<<<<< HEAD
    tag_python_version: &TAG_PYTHON_VERSION py38
    cuda_version: &CUDA_VERSION cu112
=======
    tag_python_version: &TAG_PYTHON_VERSION py39
>>>>>>> ebc408d8
    os_version: &OS_VERSION ubuntu20.04
    tag: !join [ *VERSION, "-", *DEVICE_TYPE, "-", *TAG_PYTHON_VERSION, "-", *CUDA_VERSION,
                 "-", *OS_VERSION, "-sagemaker" ]
    docker_file: !join [ docker/, *SHORT_VERSION, /, *DOCKER_PYTHON_VERSION, /, *CUDA_VERSION,
                         /Dockerfile.sagemaker., *DEVICE_TYPE ]
    context:
      <<: *TRAINING_CONTEXT
  BuildTensorflowSageMakerCpuPy38TrainingDockerImage:
    <<: *TRAINING_REPOSITORY
    build: &TENSORFLOW_CPU_TRAINING_PY3 false
    image_size_baseline: &IMAGE_SIZE_BASELINE 4489
    base_image_name: BuildTensorflowE3CpuPy38TrainingDockerImage
    device_type: &DEVICE_TYPE cpu
    python_version: &DOCKER_PYTHON_VERSION py3
<<<<<<< HEAD
    tag_python_version: &TAG_PYTHON_VERSION py38
=======
    tag_python_version: &TAG_PYTHON_VERSION py39
    cuda_version: &CUDA_VERSION cu112
>>>>>>> ebc408d8
    os_version: &OS_VERSION ubuntu20.04
    tag: !join [ *VERSION, "-", *DEVICE_TYPE, "-", *TAG_PYTHON_VERSION, "-", *OS_VERSION, "-sagemaker"
    ]
    docker_file: !join [ docker/, *SHORT_VERSION, /, *DOCKER_PYTHON_VERSION, /Dockerfile.sagemaker.,
                         *DEVICE_TYPE ]
    context:
      <<: *TRAINING_CONTEXT
  # BuildE3TensorflowCPUInferencePy3DockerImage:
  #   <<: *INFERENCE_REPOSITORY
  #   build: &TENSORFLOW_CPU_INFERENCE_PY3 false
  #   image_size_baseline: 4899
  #   device_type: &DEVICE_TYPE cpu
  #   python_version: &DOCKER_PYTHON_VERSION py3
  #   tag_python_version: &TAG_PYTHON_VERSION py38
  #   os_version: &OS_VERSION ubuntu20.04
  #   tag: !join [ *VERSION, "-", *DEVICE_TYPE, "-", *TAG_PYTHON_VERSION, "-", *OS_VERSION, "-e3" ]
  #   docker_file: !join [ docker/, *SHORT_VERSION, /, *DOCKER_PYTHON_VERSION, /Dockerfile.e3., *DEVICE_TYPE ]
  #   context:
  #     <<: *INFERENCE_CONTEXT
  # BuildE3TensorflowGPUInferencePy3DockerImage:
  #   <<: *INFERENCE_REPOSITORY
  #   build: &TENSORFLOW_GPU_INFERENCE_PY3 false
  #   image_size_baseline: 7738
  #   device_type: &DEVICE_TYPE gpu
  #   python_version: &DOCKER_PYTHON_VERSION py3
  #   tag_python_version: &TAG_PYTHON_VERSION py38
  #   cuda_version: &CUDA_VERSION cu112
  #   os_version: &OS_VERSION ubuntu20.04
  #   tag: !join [ *VERSION, "-", *DEVICE_TYPE, "-", *TAG_PYTHON_VERSION, "-", *CUDA_VERSION, "-", *OS_VERSION, "-e3" ]
  #   docker_file: !join [ docker/, *SHORT_VERSION, /, *DOCKER_PYTHON_VERSION, /, *CUDA_VERSION, /Dockerfile.e3., *DEVICE_TYPE ]
  #   context:
  #     <<: *INFERENCE_CONTEXT
  # BuildSageMakerTensorflowCPUInferencePy3DockerImage:
  #   <<: *INFERENCE_REPOSITORY
  #   build: &TENSORFLOW_CPU_INFERENCE_PY3 false
  #   image_size_baseline: 4899
  #   base_image_name: BuildE3TensorflowCPUInferencePy3DockerImage
  #   device_type: &DEVICE_TYPE cpu
  #   python_version: &DOCKER_PYTHON_VERSION py3
  #   tag_python_version: &TAG_PYTHON_VERSION py38
  #   os_version: &OS_VERSION ubuntu20.04
  #   tag: !join [ *VERSION, "-", *DEVICE_TYPE, "-", *TAG_PYTHON_VERSION, "-", *OS_VERSION, "-sagemaker" ]
  #   docker_file: !join [ docker/, *SHORT_VERSION, /, *DOCKER_PYTHON_VERSION, /Dockerfile.sagemaker., *DEVICE_TYPE ]
  #   context:
  #     <<: *INFERENCE_CONTEXT
  # BuildSageMakerTensorflowGPUInferencePy3DockerImage:
  #   <<: *INFERENCE_REPOSITORY
  #   build: &TENSORFLOW_GPU_INFERENCE_PY3 false
  #   image_size_baseline: 7738
  #   base_image_name: BuildE3TensorflowGPUInferencePy3DockerImage
  #   device_type: &DEVICE_TYPE gpu
  #   python_version: &DOCKER_PYTHON_VERSION py3
  #   tag_python_version: &TAG_PYTHON_VERSION py38
  #   cuda_version: &CUDA_VERSION cu112
  #   os_version: &OS_VERSION ubuntu20.04
  #   tag: !join [ *VERSION, "-", *DEVICE_TYPE, "-", *TAG_PYTHON_VERSION, "-", *CUDA_VERSION, "-", *OS_VERSION, "-sagemaker" ]
  #   docker_file: !join [ docker/, *SHORT_VERSION, /, *DOCKER_PYTHON_VERSION, /, *CUDA_VERSION, /Dockerfile.sagemaker., *DEVICE_TYPE ]
  #   context:
  #     <<: *INFERENCE_CONTEXT<|MERGE_RESOLUTION|>--- conflicted
+++ resolved
@@ -1,13 +1,8 @@
 account_id: &ACCOUNT_ID <set-$ACCOUNT_ID-in-environment>
 region: &REGION <set-$REGION-in-environment>
 framework: &FRAMEWORK tensorflow
-<<<<<<< HEAD
 version: &VERSION 2.7.1
 short_version: &SHORT_VERSION 2.7
-=======
-version: &VERSION 2.8.0
-short_version: &SHORT_VERSION 2.8
->>>>>>> ebc408d8
 repository_info:
   training_repository: &TRAINING_REPOSITORY
     image_type: &TRAINING_IMAGE_TYPE training
@@ -96,12 +91,8 @@
     base_image_name: BuildTensorflowE3GpuCu112Py38TrainingDockerImage
     device_type: &DEVICE_TYPE gpu
     python_version: &DOCKER_PYTHON_VERSION py3
-<<<<<<< HEAD
     tag_python_version: &TAG_PYTHON_VERSION py38
     cuda_version: &CUDA_VERSION cu112
-=======
-    tag_python_version: &TAG_PYTHON_VERSION py39
->>>>>>> ebc408d8
     os_version: &OS_VERSION ubuntu20.04
     tag: !join [ *VERSION, "-", *DEVICE_TYPE, "-", *TAG_PYTHON_VERSION, "-", *CUDA_VERSION,
                  "-", *OS_VERSION, "-sagemaker" ]
@@ -116,12 +107,8 @@
     base_image_name: BuildTensorflowE3CpuPy38TrainingDockerImage
     device_type: &DEVICE_TYPE cpu
     python_version: &DOCKER_PYTHON_VERSION py3
-<<<<<<< HEAD
     tag_python_version: &TAG_PYTHON_VERSION py38
-=======
-    tag_python_version: &TAG_PYTHON_VERSION py39
     cuda_version: &CUDA_VERSION cu112
->>>>>>> ebc408d8
     os_version: &OS_VERSION ubuntu20.04
     tag: !join [ *VERSION, "-", *DEVICE_TYPE, "-", *TAG_PYTHON_VERSION, "-", *OS_VERSION, "-sagemaker"
     ]
