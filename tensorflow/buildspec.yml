account_id: &ACCOUNT_ID <set-$ACCOUNT_ID-in-environment>
region: &REGION <set-$REGION-in-environment>
framework: &FRAMEWORK tensorflow
version: &VERSION 2.6.0
short_version: &SHORT_VERSION 2.6
repository_info:
  training_repository: &TRAINING_REPOSITORY
    image_type: &TRAINING_IMAGE_TYPE training
    root: !join [ *FRAMEWORK, "/", *TRAINING_IMAGE_TYPE ]
    repository_name: &REPOSITORY_NAME !join [pr, "-", *FRAMEWORK, "-", *TRAINING_IMAGE_TYPE]
    repository: &REPOSITORY !join [ *ACCOUNT_ID, .dkr.ecr., *REGION, .amazonaws.com/,
      *REPOSITORY_NAME ]
  inference_repository: &INFERENCE_REPOSITORY
    image_type: &INFERENCE_IMAGE_TYPE inference
    root: !join [ *FRAMEWORK, "/", *INFERENCE_IMAGE_TYPE ]
    repository_name: &REPOSITORY_NAME !join [pr, "-", *FRAMEWORK, "-", *INFERENCE_IMAGE_TYPE]
    repository: &REPOSITORY !join [ *ACCOUNT_ID, .dkr.ecr., *REGION, .amazonaws.com/,
      *REPOSITORY_NAME ]
context:
  training_context: &TRAINING_CONTEXT
    dockerd-entrypoint:
      source: docker/build_artifacts/dockerd-entrypoint.py
      target: dockerd-entrypoint.py
    deep_learning_container:
      source: ../../src/deep_learning_container.py
      target: deep_learning_container.py
  inference_context: &INFERENCE_CONTEXT
    sagemaker_package_name:
      source: docker/build_artifacts/sagemaker
      target: sagemaker
    init:
      source: docker/build_artifacts/__init__.py
      target: __init__.py
    dockerd-entrypoint:
      source: docker/build_artifacts/dockerd-entrypoint.py
      target: dockerd-entrypoint.py
    deep_learning_container:
      source: ../../src/deep_learning_container.py
      target: deep_learning_container.py

images:
<<<<<<< HEAD
  BuildTensorflowDIYCpuPy37TrainingDockerImage:
=======
  BuildTensorflowCpuPy38TrainingDockerImage:
>>>>>>> 423e3681
    <<: *TRAINING_REPOSITORY
    build: &TENSORFLOW_CPU_TRAINING_PY3 false
    image_size_baseline: &IMAGE_SIZE_BASELINE 4489
    device_type: &DEVICE_TYPE cpu
    python_version: &DOCKER_PYTHON_VERSION py3
<<<<<<< HEAD
    tag_python_version: &TAG_PYTHON_VERSION py37
    os_version: &OS_VERSION ubuntu18.04
    enable_test_promotion: false
    tag: !join [ *VERSION, "-", *DEVICE_TYPE, "-", *TAG_PYTHON_VERSION, "-", *OS_VERSION, "-diy"
=======
    tag_python_version: &TAG_PYTHON_VERSION py38
    os_version: &OS_VERSION ubuntu20.04
    tag: !join [ *VERSION, "-", *DEVICE_TYPE, "-", *TAG_PYTHON_VERSION, "-", *OS_VERSION
>>>>>>> 423e3681
      ]
    docker_file: !join [ docker/, *SHORT_VERSION, /, *DOCKER_PYTHON_VERSION, /Dockerfile.diy.,
      *DEVICE_TYPE ]
    context:
      <<: *TRAINING_CONTEXT
<<<<<<< HEAD
  BuildTensorflowSageMakerCpuPy37TrainingDockerImage:
    <<: *TRAINING_REPOSITORY
    build: &TENSORFLOW_GPU_TRAINING_PY3 false
    image_size_baseline: &IMAGE_SIZE_BASELINE 7738
    base_image_name: BuildTensorflowDIYCpuPy37TrainingDockerImage
    device_type: &DEVICE_TYPE cpu
    python_version: &DOCKER_PYTHON_VERSION py3
    tag_python_version: &TAG_PYTHON_VERSION py37
    os_version: &OS_VERSION ubuntu18.04
    tag: !join [ *VERSION, "-", *DEVICE_TYPE, "-", *TAG_PYTHON_VERSION, "-", *OS_VERSION, "-sagemaker"
      ]
    docker_file: !join [ docker/, *SHORT_VERSION, /, *DOCKER_PYTHON_VERSION, /Dockerfile.sagemaker.,
      *DEVICE_TYPE ]
    context:
      <<: *TRAINING_CONTEXT
  BuildTensorflowDIYGpuPy37Cu112TrainingDockerImage:
=======
  BuildTensorflowGpuCu112Py38TrainingDockerImage:
>>>>>>> 423e3681
    <<: *TRAINING_REPOSITORY
    build: &TENSORFLOW_GPU_TRAINING_PY3 false
    image_size_baseline: &IMAGE_SIZE_BASELINE 7738
    device_type: &DEVICE_TYPE gpu
    python_version: &DOCKER_PYTHON_VERSION py3
    tag_python_version: &TAG_PYTHON_VERSION py38
    cuda_version: &CUDA_VERSION cu112
<<<<<<< HEAD
    os_version: &OS_VERSION ubuntu18.04
    enable_test_promotion: false
=======
    os_version: &OS_VERSION ubuntu20.04
>>>>>>> 423e3681
    tag: !join [ *VERSION, "-", *DEVICE_TYPE, "-", *TAG_PYTHON_VERSION, "-", *CUDA_VERSION,
      "-", *OS_VERSION, "-diy" ]
    docker_file: !join [ docker/, *SHORT_VERSION, /, *DOCKER_PYTHON_VERSION, /, *CUDA_VERSION,
      /Dockerfile.diy., *DEVICE_TYPE ]
    context:
      <<: *TRAINING_CONTEXT
  BuildTensorflowSageMakerGpuPy37Cu112TrainingDockerImage:
    <<: *TRAINING_REPOSITORY
    build: &TENSORFLOW_GPU_TRAINING_PY3 false
    image_size_baseline: &IMAGE_SIZE_BASELINE 7738
    base_image_name: BuildTensorflowDIYGpuPy37Cu112TrainingDockerImage
    device_type: &DEVICE_TYPE gpu
    python_version: &DOCKER_PYTHON_VERSION py3
    tag_python_version: &TAG_PYTHON_VERSION py37
    cuda_version: &CUDA_VERSION cu112
    os_version: &OS_VERSION ubuntu18.04
    tag: !join [ *VERSION, "-", *DEVICE_TYPE, "-", *TAG_PYTHON_VERSION, "-", *CUDA_VERSION,
      "-", *OS_VERSION, "-sagemaker" ]
    docker_file: !join [ docker/, *SHORT_VERSION, /, *DOCKER_PYTHON_VERSION, /, *CUDA_VERSION,
      /Dockerfile.sagemaker., *DEVICE_TYPE ]
    context:
      <<: *TRAINING_CONTEXT
  BuildTensorflowExampleGpuCu112Py38TrainingDockerImage:
    <<: *TRAINING_REPOSITORY
    build: &TENSORFLOW_GPU_TRAINING_PY3 false
    image_size_baseline: &IMAGE_SIZE_BASELINE 7738
<<<<<<< HEAD
    base_image_name: BuildTensorflowDIYGpuPy37Cu112TrainingDockerImage
=======
    base_image_name: BuildTensorflowGpuCu112Py38TrainingDockerImage
>>>>>>> 423e3681
    device_type: &DEVICE_TYPE gpu
    python_version: &DOCKER_PYTHON_VERSION py3
    tag_python_version: &TAG_PYTHON_VERSION py38
    cuda_version: &CUDA_VERSION cu112
<<<<<<< HEAD
    os_version: &OS_VERSION ubuntu18.04
    enable_test_promotion: false
=======
    os_version: &OS_VERSION ubuntu20.04
>>>>>>> 423e3681
    tag: !join [ *VERSION, "-", *DEVICE_TYPE, "-", *TAG_PYTHON_VERSION, "-", *CUDA_VERSION,
      "-", *OS_VERSION, "-example" ]
    docker_file: !join [ docker/, *SHORT_VERSION, /, *DOCKER_PYTHON_VERSION, /example,
      /Dockerfile., *DEVICE_TYPE ]
    context:
      <<: *TRAINING_CONTEXT
  BuildTensorflowDIYCPUInferencePy3DockerImage:
    <<: *INFERENCE_REPOSITORY
    build: &TENSORFLOW_CPU_INFERENCE_PY3 false
    image_size_baseline: 4899
    device_type: &DEVICE_TYPE cpu
    python_version: &DOCKER_PYTHON_VERSION py3
    tag_python_version: &TAG_PYTHON_VERSION py37
    os_version: &OS_VERSION ubuntu18.04
    # TODO: To be reverted once TF Training 2.5.1 is released
    tag: !join [ "2.5.1", "-", *DEVICE_TYPE, "-", *TAG_PYTHON_VERSION, "-", *OS_VERSION, "-diy" ]
    docker_file: !join [ docker/, *SHORT_VERSION, /, *DOCKER_PYTHON_VERSION, /Dockerfile.diy., *DEVICE_TYPE ]
    context:
      <<: *INFERENCE_CONTEXT
  BuildTensorflowSageMakerCpuPy37InferenceDockerImage:
    <<: *INFERENCE_REPOSITORY
    build: &TENSORFLOW_CPU_INFERENCE_PY3 false
    image_size_baseline: 4899
    base_image_name: BuildTensorflowDIYCPUInferencePy3DockerImage
    device_type: &DEVICE_TYPE cpu
    python_version: &DOCKER_PYTHON_VERSION py3
    tag_python_version: &TAG_PYTHON_VERSION py38
    os_version: &OS_VERSION ubuntu20.04
    # TODO: To be reverted once TF Training 2.5.1 is released
<<<<<<< HEAD
    tag: !join [ "2.5.1", "-", *DEVICE_TYPE, "-", *TAG_PYTHON_VERSION, "-", *OS_VERSION, "-sagemaker" ]
    docker_file: !join [ docker/, *SHORT_VERSION, /, *DOCKER_PYTHON_VERSION, /Dockerfile.sagemaker., *DEVICE_TYPE ]
=======
    tag: !join [ *VERSION, "-", *DEVICE_TYPE, "-", *TAG_PYTHON_VERSION, "-", *OS_VERSION ]
    docker_file: !join [ docker/, *SHORT_VERSION, /, *DOCKER_PYTHON_VERSION, /Dockerfile., *DEVICE_TYPE ]
>>>>>>> 423e3681
    context:
      <<: *INFERENCE_CONTEXT
  BuildTensorflowDIYGPUInferencePy3DockerImage:
    <<: *INFERENCE_REPOSITORY
    build: &TENSORFLOW_GPU_INFERENCE_PY3 false
    image_size_baseline: 7738
    device_type: &DEVICE_TYPE gpu
    python_version: &DOCKER_PYTHON_VERSION py3
    tag_python_version: &TAG_PYTHON_VERSION py38
    cuda_version: &CUDA_VERSION cu112
<<<<<<< HEAD
    os_version: &OS_VERSION ubuntu18.04
    enable_test_promotion: false
    # TODO: To be reverted once TF Training 2.5.1 is released
    tag: !join [ "2.5.1", "-", *DEVICE_TYPE, "-", *TAG_PYTHON_VERSION, "-", *CUDA_VERSION, "-", *OS_VERSION, "-diy" ]
    docker_file: !join [ docker/, *SHORT_VERSION, /, *DOCKER_PYTHON_VERSION, /, *CUDA_VERSION, /Dockerfile.diy., *DEVICE_TYPE ]
    context:
      <<: *INFERENCE_CONTEXT
  BuildTensorflowSageMakerGpuPy37Cu112InferenceDockerImage:
    <<: *INFERENCE_REPOSITORY
    build: &TENSORFLOW_GPU_INFERENCE_PY3 false
    image_size_baseline: &IMAGE_SIZE_BASELINE 7738
    base_image_name: BuildTensorflowDIYGPUInferencePy3DockerImage
    device_type: &DEVICE_TYPE gpu
    python_version: &DOCKER_PYTHON_VERSION py3
    tag_python_version: &TAG_PYTHON_VERSION py37
    cuda_version: &CUDA_VERSION cu112
    os_version: &OS_VERSION ubuntu18.04
    # TODO: To be reverted once TF Training 2.5.1 is released
    tag: !join [ "2.5.1", "-", *DEVICE_TYPE, "-", *TAG_PYTHON_VERSION, "-", *CUDA_VERSION, "-", *OS_VERSION, "-sagemaker" ]
    docker_file: !join [ docker/, *SHORT_VERSION, /, *DOCKER_PYTHON_VERSION, /, *CUDA_VERSION, /Dockerfile.sagemaker., *DEVICE_TYPE ]
=======
    os_version: &OS_VERSION ubuntu20.04
    # TODO: To be reverted once TF Training 2.5.1 is released
    tag: !join [ *VERSION, "-", *DEVICE_TYPE, "-", *TAG_PYTHON_VERSION, "-", *CUDA_VERSION, "-", *OS_VERSION ]
    docker_file: !join [ docker/, *SHORT_VERSION, /, *DOCKER_PYTHON_VERSION, /, *CUDA_VERSION, /Dockerfile., *DEVICE_TYPE ]
>>>>>>> 423e3681
    context:
      <<: *INFERENCE_CONTEXT<|MERGE_RESOLUTION|>--- conflicted
+++ resolved
@@ -39,51 +39,21 @@
       target: deep_learning_container.py
 
 images:
-<<<<<<< HEAD
-  BuildTensorflowDIYCpuPy37TrainingDockerImage:
-=======
   BuildTensorflowCpuPy38TrainingDockerImage:
->>>>>>> 423e3681
     <<: *TRAINING_REPOSITORY
     build: &TENSORFLOW_CPU_TRAINING_PY3 false
     image_size_baseline: &IMAGE_SIZE_BASELINE 4489
     device_type: &DEVICE_TYPE cpu
     python_version: &DOCKER_PYTHON_VERSION py3
-<<<<<<< HEAD
-    tag_python_version: &TAG_PYTHON_VERSION py37
-    os_version: &OS_VERSION ubuntu18.04
-    enable_test_promotion: false
-    tag: !join [ *VERSION, "-", *DEVICE_TYPE, "-", *TAG_PYTHON_VERSION, "-", *OS_VERSION, "-diy"
-=======
     tag_python_version: &TAG_PYTHON_VERSION py38
     os_version: &OS_VERSION ubuntu20.04
     tag: !join [ *VERSION, "-", *DEVICE_TYPE, "-", *TAG_PYTHON_VERSION, "-", *OS_VERSION
->>>>>>> 423e3681
       ]
-    docker_file: !join [ docker/, *SHORT_VERSION, /, *DOCKER_PYTHON_VERSION, /Dockerfile.diy.,
+    docker_file: !join [ docker/, *SHORT_VERSION, /, *DOCKER_PYTHON_VERSION, /Dockerfile.,
       *DEVICE_TYPE ]
     context:
       <<: *TRAINING_CONTEXT
-<<<<<<< HEAD
-  BuildTensorflowSageMakerCpuPy37TrainingDockerImage:
-    <<: *TRAINING_REPOSITORY
-    build: &TENSORFLOW_GPU_TRAINING_PY3 false
-    image_size_baseline: &IMAGE_SIZE_BASELINE 7738
-    base_image_name: BuildTensorflowDIYCpuPy37TrainingDockerImage
-    device_type: &DEVICE_TYPE cpu
-    python_version: &DOCKER_PYTHON_VERSION py3
-    tag_python_version: &TAG_PYTHON_VERSION py37
-    os_version: &OS_VERSION ubuntu18.04
-    tag: !join [ *VERSION, "-", *DEVICE_TYPE, "-", *TAG_PYTHON_VERSION, "-", *OS_VERSION, "-sagemaker"
-      ]
-    docker_file: !join [ docker/, *SHORT_VERSION, /, *DOCKER_PYTHON_VERSION, /Dockerfile.sagemaker.,
-      *DEVICE_TYPE ]
-    context:
-      <<: *TRAINING_CONTEXT
-  BuildTensorflowDIYGpuPy37Cu112TrainingDockerImage:
-=======
   BuildTensorflowGpuCu112Py38TrainingDockerImage:
->>>>>>> 423e3681
     <<: *TRAINING_REPOSITORY
     build: &TENSORFLOW_GPU_TRAINING_PY3 false
     image_size_baseline: &IMAGE_SIZE_BASELINE 7738
@@ -91,92 +61,43 @@
     python_version: &DOCKER_PYTHON_VERSION py3
     tag_python_version: &TAG_PYTHON_VERSION py38
     cuda_version: &CUDA_VERSION cu112
-<<<<<<< HEAD
-    os_version: &OS_VERSION ubuntu18.04
-    enable_test_promotion: false
-=======
     os_version: &OS_VERSION ubuntu20.04
->>>>>>> 423e3681
     tag: !join [ *VERSION, "-", *DEVICE_TYPE, "-", *TAG_PYTHON_VERSION, "-", *CUDA_VERSION,
-      "-", *OS_VERSION, "-diy" ]
+      "-", *OS_VERSION ]
     docker_file: !join [ docker/, *SHORT_VERSION, /, *DOCKER_PYTHON_VERSION, /, *CUDA_VERSION,
-      /Dockerfile.diy., *DEVICE_TYPE ]
-    context:
-      <<: *TRAINING_CONTEXT
-  BuildTensorflowSageMakerGpuPy37Cu112TrainingDockerImage:
-    <<: *TRAINING_REPOSITORY
-    build: &TENSORFLOW_GPU_TRAINING_PY3 false
-    image_size_baseline: &IMAGE_SIZE_BASELINE 7738
-    base_image_name: BuildTensorflowDIYGpuPy37Cu112TrainingDockerImage
-    device_type: &DEVICE_TYPE gpu
-    python_version: &DOCKER_PYTHON_VERSION py3
-    tag_python_version: &TAG_PYTHON_VERSION py37
-    cuda_version: &CUDA_VERSION cu112
-    os_version: &OS_VERSION ubuntu18.04
-    tag: !join [ *VERSION, "-", *DEVICE_TYPE, "-", *TAG_PYTHON_VERSION, "-", *CUDA_VERSION,
-      "-", *OS_VERSION, "-sagemaker" ]
-    docker_file: !join [ docker/, *SHORT_VERSION, /, *DOCKER_PYTHON_VERSION, /, *CUDA_VERSION,
-      /Dockerfile.sagemaker., *DEVICE_TYPE ]
+      /Dockerfile., *DEVICE_TYPE ]
     context:
       <<: *TRAINING_CONTEXT
   BuildTensorflowExampleGpuCu112Py38TrainingDockerImage:
     <<: *TRAINING_REPOSITORY
     build: &TENSORFLOW_GPU_TRAINING_PY3 false
     image_size_baseline: &IMAGE_SIZE_BASELINE 7738
-<<<<<<< HEAD
-    base_image_name: BuildTensorflowDIYGpuPy37Cu112TrainingDockerImage
-=======
     base_image_name: BuildTensorflowGpuCu112Py38TrainingDockerImage
->>>>>>> 423e3681
     device_type: &DEVICE_TYPE gpu
     python_version: &DOCKER_PYTHON_VERSION py3
     tag_python_version: &TAG_PYTHON_VERSION py38
     cuda_version: &CUDA_VERSION cu112
-<<<<<<< HEAD
-    os_version: &OS_VERSION ubuntu18.04
-    enable_test_promotion: false
-=======
     os_version: &OS_VERSION ubuntu20.04
->>>>>>> 423e3681
     tag: !join [ *VERSION, "-", *DEVICE_TYPE, "-", *TAG_PYTHON_VERSION, "-", *CUDA_VERSION,
       "-", *OS_VERSION, "-example" ]
     docker_file: !join [ docker/, *SHORT_VERSION, /, *DOCKER_PYTHON_VERSION, /example,
       /Dockerfile., *DEVICE_TYPE ]
     context:
       <<: *TRAINING_CONTEXT
-  BuildTensorflowDIYCPUInferencePy3DockerImage:
+  BuildTensorflowCPUInferencePy3DockerImage:
     <<: *INFERENCE_REPOSITORY
     build: &TENSORFLOW_CPU_INFERENCE_PY3 false
     image_size_baseline: 4899
     device_type: &DEVICE_TYPE cpu
     python_version: &DOCKER_PYTHON_VERSION py3
-    tag_python_version: &TAG_PYTHON_VERSION py37
-    os_version: &OS_VERSION ubuntu18.04
-    # TODO: To be reverted once TF Training 2.5.1 is released
-    tag: !join [ "2.5.1", "-", *DEVICE_TYPE, "-", *TAG_PYTHON_VERSION, "-", *OS_VERSION, "-diy" ]
-    docker_file: !join [ docker/, *SHORT_VERSION, /, *DOCKER_PYTHON_VERSION, /Dockerfile.diy., *DEVICE_TYPE ]
-    context:
-      <<: *INFERENCE_CONTEXT
-  BuildTensorflowSageMakerCpuPy37InferenceDockerImage:
-    <<: *INFERENCE_REPOSITORY
-    build: &TENSORFLOW_CPU_INFERENCE_PY3 false
-    image_size_baseline: 4899
-    base_image_name: BuildTensorflowDIYCPUInferencePy3DockerImage
-    device_type: &DEVICE_TYPE cpu
-    python_version: &DOCKER_PYTHON_VERSION py3
     tag_python_version: &TAG_PYTHON_VERSION py38
     os_version: &OS_VERSION ubuntu20.04
     # TODO: To be reverted once TF Training 2.5.1 is released
-<<<<<<< HEAD
-    tag: !join [ "2.5.1", "-", *DEVICE_TYPE, "-", *TAG_PYTHON_VERSION, "-", *OS_VERSION, "-sagemaker" ]
-    docker_file: !join [ docker/, *SHORT_VERSION, /, *DOCKER_PYTHON_VERSION, /Dockerfile.sagemaker., *DEVICE_TYPE ]
-=======
     tag: !join [ *VERSION, "-", *DEVICE_TYPE, "-", *TAG_PYTHON_VERSION, "-", *OS_VERSION ]
     docker_file: !join [ docker/, *SHORT_VERSION, /, *DOCKER_PYTHON_VERSION, /Dockerfile., *DEVICE_TYPE ]
->>>>>>> 423e3681
     context:
       <<: *INFERENCE_CONTEXT
-  BuildTensorflowDIYGPUInferencePy3DockerImage:
+  BuildTensorflowGPUInferencePy3DockerImage:
     <<: *INFERENCE_REPOSITORY
     build: &TENSORFLOW_GPU_INFERENCE_PY3 false
     image_size_baseline: 7738
@@ -184,32 +105,9 @@
     python_version: &DOCKER_PYTHON_VERSION py3
     tag_python_version: &TAG_PYTHON_VERSION py38
     cuda_version: &CUDA_VERSION cu112
-<<<<<<< HEAD
-    os_version: &OS_VERSION ubuntu18.04
-    enable_test_promotion: false
-    # TODO: To be reverted once TF Training 2.5.1 is released
-    tag: !join [ "2.5.1", "-", *DEVICE_TYPE, "-", *TAG_PYTHON_VERSION, "-", *CUDA_VERSION, "-", *OS_VERSION, "-diy" ]
-    docker_file: !join [ docker/, *SHORT_VERSION, /, *DOCKER_PYTHON_VERSION, /, *CUDA_VERSION, /Dockerfile.diy., *DEVICE_TYPE ]
-    context:
-      <<: *INFERENCE_CONTEXT
-  BuildTensorflowSageMakerGpuPy37Cu112InferenceDockerImage:
-    <<: *INFERENCE_REPOSITORY
-    build: &TENSORFLOW_GPU_INFERENCE_PY3 false
-    image_size_baseline: &IMAGE_SIZE_BASELINE 7738
-    base_image_name: BuildTensorflowDIYGPUInferencePy3DockerImage
-    device_type: &DEVICE_TYPE gpu
-    python_version: &DOCKER_PYTHON_VERSION py3
-    tag_python_version: &TAG_PYTHON_VERSION py37
-    cuda_version: &CUDA_VERSION cu112
-    os_version: &OS_VERSION ubuntu18.04
-    # TODO: To be reverted once TF Training 2.5.1 is released
-    tag: !join [ "2.5.1", "-", *DEVICE_TYPE, "-", *TAG_PYTHON_VERSION, "-", *CUDA_VERSION, "-", *OS_VERSION, "-sagemaker" ]
-    docker_file: !join [ docker/, *SHORT_VERSION, /, *DOCKER_PYTHON_VERSION, /, *CUDA_VERSION, /Dockerfile.sagemaker., *DEVICE_TYPE ]
-=======
     os_version: &OS_VERSION ubuntu20.04
     # TODO: To be reverted once TF Training 2.5.1 is released
     tag: !join [ *VERSION, "-", *DEVICE_TYPE, "-", *TAG_PYTHON_VERSION, "-", *CUDA_VERSION, "-", *OS_VERSION ]
     docker_file: !join [ docker/, *SHORT_VERSION, /, *DOCKER_PYTHON_VERSION, /, *CUDA_VERSION, /Dockerfile., *DEVICE_TYPE ]
->>>>>>> 423e3681
     context:
       <<: *INFERENCE_CONTEXT