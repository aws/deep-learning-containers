  account_id: &ACCOUNT_ID <set-$ACCOUNT_ID-in-environment>
  region: &REGION <set-$REGION-in-environment>
  framework: &FRAMEWORK tensorflow
  version: &VERSION 2.2.0
<<<<<<< HEAD
  cuda_version: &CUDA_VERSION cu102
=======
  cuda_version: &CUDA_VERSION cu101
>>>>>>> 8d0d9efa
  os_version: &OS_VERSION ubuntu18.04

  repository_info:
    training_repository: &TRAINING_REPOSITORY
      image_type: &TRAINING_IMAGE_TYPE training
      root: !join [ *FRAMEWORK, "/", *TRAINING_IMAGE_TYPE ]
      repository_name: &REPOSITORY_NAME !join [pr, "-", *FRAMEWORK, "-", *TRAINING_IMAGE_TYPE]
      repository: &REPOSITORY !join [ *ACCOUNT_ID, .dkr.ecr., *REGION, .amazonaws.com/, *REPOSITORY_NAME ]
    inference_repository: &INFERENCE_REPOSITORY
      image_type: &INFERENCE_IMAGE_TYPE inference
      root: !join [ *FRAMEWORK, "/", *INFERENCE_IMAGE_TYPE ]
      repository_name: &REPOSITORY_NAME !join [pr, "-", *FRAMEWORK, "-", *INFERENCE_IMAGE_TYPE]
      repository: &REPOSITORY !join [ *ACCOUNT_ID, .dkr.ecr., *REGION, .amazonaws.com/, *REPOSITORY_NAME ]

  context:
    training_context: &TRAINING_CONTEXT
      dockerd-entrypoint:
        source: docker/build_artifacts/dockerd-entrypoint.py
        target: dockerd-entrypoint.py
      deep_learning_container:
        source: docker/build_artifacts/deep_learning_container.py
        target: deep_learning_container.py
    inference_context: &INFERENCE_CONTEXT
      sagemaker_package_name:
        source: docker/build_artifacts/sagemaker
        target: sagemaker
      deep_learning_container:
        source: docker/build_artifacts/deep_learning_container.py
        target: deep_learning_container.py
      init:
        source: docker/build_artifacts/__init__.py
        target: __init__.py
      dockerd-entrypoint:
        source: docker/build_artifacts/dockerd-entrypoint.py
        target: dockerd-entrypoint.py

  images:
    BuildTensorflowGPUTrainPy3DockerImage:
      <<: *TRAINING_REPOSITORY
      build: &TENSORFLOW_GPU_TRAINING_PY3 false
      image_size_baseline: 4899
      device_type: &DEVICE_TYPE gpu
      python_version: &DOCKER_PYTHON_VERSION py3
      tag_python_version: &TAG_PYTHON_VERSION py37
      tag: !join [ *VERSION, "-", *DEVICE_TYPE, "-", *TAG_PYTHON_VERSION, "-", *CUDA_VERSION, "-", *OS_VERSION ]
      docker_file: !join [ docker/, *VERSION, /, *DOCKER_PYTHON_VERSION, /, *CUDA_VERSION, /Dockerfile., *DEVICE_TYPE ]
      context:
        <<: *TRAINING_CONTEXT
    BuildTensorflowExampleGPUTrainPy3DockerImage:
      <<: *TRAINING_REPOSITORY
      build: &TENSORFLOW_GPU_TRAINING_PY3 false
      image_size_baseline: 4899
      base_image_name: BuildTensorflowGPUTrainPy3DockerImage
      device_type: &DEVICE_TYPE gpu
      python_version: &DOCKER_PYTHON_VERSION py3
      tag_python_version: &TAG_PYTHON_VERSION py37
      tag: !join [ *VERSION, "-", *DEVICE_TYPE, "-", *TAG_PYTHON_VERSION, "-", *CUDA_VERSION, "-", *OS_VERSION,
                   "-example" ]
      docker_file: !join [ docker/, *VERSION, /, *DOCKER_PYTHON_VERSION, /example, /Dockerfile., *DEVICE_TYPE ]
      context:
        <<: *TRAINING_CONTEXT<|MERGE_RESOLUTION|>--- conflicted
+++ resolved
@@ -2,11 +2,7 @@
   region: &REGION <set-$REGION-in-environment>
   framework: &FRAMEWORK tensorflow
   version: &VERSION 2.2.0
-<<<<<<< HEAD
-  cuda_version: &CUDA_VERSION cu102
-=======
   cuda_version: &CUDA_VERSION cu101
->>>>>>> 8d0d9efa
   os_version: &OS_VERSION ubuntu18.04
 
   repository_info:
