--- conflicted
+++ resolved
@@ -39,56 +39,56 @@
       target: deep_learning_container.py
 
 images:
-  BuildTensorflowE3CpuPy39TrainingDockerImage:
-    <<: *TRAINING_REPOSITORY
-    build: &TENSORFLOW_CPU_TRAINING_PY3 false
-    image_size_baseline: &IMAGE_SIZE_BASELINE 4489
-    device_type: &DEVICE_TYPE cpu
-    python_version: &DOCKER_PYTHON_VERSION py3
-    tag_python_version: &TAG_PYTHON_VERSION py39
-    os_version: &OS_VERSION ubuntu20.04
-    tag: !join [ *VERSION, "-", *DEVICE_TYPE, "-", *TAG_PYTHON_VERSION, "-", *OS_VERSION, "-e3"
-      ]
-    docker_file: !join [ docker/, *SHORT_VERSION, /, *DOCKER_PYTHON_VERSION, /Dockerfile.,
-      *DEVICE_TYPE ]
-    target: e3
-    enable_test_promotion: false
-    context:
-      <<: *TRAINING_CONTEXT
-  BuildTensorflowE3GpuCu112Py39TrainingDockerImage:
-    <<: *TRAINING_REPOSITORY
-    build: &TENSORFLOW_GPU_TRAINING_PY3 false
-    image_size_baseline: &IMAGE_SIZE_BASELINE 9307
-    device_type: &DEVICE_TYPE gpu
-    python_version: &DOCKER_PYTHON_VERSION py3
-    tag_python_version: &TAG_PYTHON_VERSION py39
-    cuda_version: &CUDA_VERSION cu112
-    os_version: &OS_VERSION ubuntu20.04
-    tag: !join [ *VERSION, "-", *DEVICE_TYPE, "-", *TAG_PYTHON_VERSION, "-", *CUDA_VERSION,
-      "-", *OS_VERSION, "-e3" ]
-    docker_file: !join [ docker/, *SHORT_VERSION, /, *DOCKER_PYTHON_VERSION, /, *CUDA_VERSION,
-      /Dockerfile., *DEVICE_TYPE ]
-    target: e3
-    enable_test_promotion: false
-    context:
-      <<: *TRAINING_CONTEXT
-  BuildTensorflowExampleGpuCu112Py39TrainingDockerImage:
-    <<: *TRAINING_REPOSITORY
-    build: &TENSORFLOW_GPU_TRAINING_PY3 false
-    image_size_baseline: &IMAGE_SIZE_BASELINE 7738
-    base_image_name: BuildTensorflowE3GpuCu112Py39TrainingDockerImage
-    device_type: &DEVICE_TYPE gpu
-    python_version: &DOCKER_PYTHON_VERSION py3
-    tag_python_version: &TAG_PYTHON_VERSION py39
-    cuda_version: &CUDA_VERSION cu112
-    os_version: &OS_VERSION ubuntu20.04
-    tag: !join [ *VERSION, "-", *DEVICE_TYPE, "-", *TAG_PYTHON_VERSION, "-", *CUDA_VERSION,
-      "-", *OS_VERSION, "-e3-example" ]
-    docker_file: !join [ docker/, *SHORT_VERSION, /, *DOCKER_PYTHON_VERSION, /example,
-      /Dockerfile., *DEVICE_TYPE ]
-    enable_test_promotion: true
-    context:
-      <<: *TRAINING_CONTEXT
+  # BuildTensorflowE3CpuPy39TrainingDockerImage:
+  #   <<: *TRAINING_REPOSITORY
+  #   build: &TENSORFLOW_CPU_TRAINING_PY3 false
+  #   image_size_baseline: &IMAGE_SIZE_BASELINE 4489
+  #   device_type: &DEVICE_TYPE cpu
+  #   python_version: &DOCKER_PYTHON_VERSION py3
+  #   tag_python_version: &TAG_PYTHON_VERSION py39
+  #   os_version: &OS_VERSION ubuntu20.04
+  #   tag: !join [ *VERSION, "-", *DEVICE_TYPE, "-", *TAG_PYTHON_VERSION, "-", *OS_VERSION, "-e3"
+  #     ]
+  #   docker_file: !join [ docker/, *SHORT_VERSION, /, *DOCKER_PYTHON_VERSION, /Dockerfile.,
+  #     *DEVICE_TYPE ]
+  #   target: e3
+  #   enable_test_promotion: false
+  #   context:
+  #     <<: *TRAINING_CONTEXT
+  # BuildTensorflowE3GpuCu112Py39TrainingDockerImage:
+  #   <<: *TRAINING_REPOSITORY
+  #   build: &TENSORFLOW_GPU_TRAINING_PY3 false
+  #   image_size_baseline: &IMAGE_SIZE_BASELINE 9307
+  #   device_type: &DEVICE_TYPE gpu
+  #   python_version: &DOCKER_PYTHON_VERSION py3
+  #   tag_python_version: &TAG_PYTHON_VERSION py39
+  #   cuda_version: &CUDA_VERSION cu112
+  #   os_version: &OS_VERSION ubuntu20.04
+  #   tag: !join [ *VERSION, "-", *DEVICE_TYPE, "-", *TAG_PYTHON_VERSION, "-", *CUDA_VERSION,
+  #     "-", *OS_VERSION, "-e3" ]
+  #   docker_file: !join [ docker/, *SHORT_VERSION, /, *DOCKER_PYTHON_VERSION, /, *CUDA_VERSION,
+  #     /Dockerfile., *DEVICE_TYPE ]
+  #   target: e3
+  #   enable_test_promotion: false
+  #   context:
+  #     <<: *TRAINING_CONTEXT
+  # BuildTensorflowExampleGpuCu112Py39TrainingDockerImage:
+  #   <<: *TRAINING_REPOSITORY
+  #   build: &TENSORFLOW_GPU_TRAINING_PY3 false
+  #   image_size_baseline: &IMAGE_SIZE_BASELINE 7738
+  #   base_image_name: BuildTensorflowE3GpuCu112Py39TrainingDockerImage
+  #   device_type: &DEVICE_TYPE gpu
+  #   python_version: &DOCKER_PYTHON_VERSION py3
+  #   tag_python_version: &TAG_PYTHON_VERSION py39
+  #   cuda_version: &CUDA_VERSION cu112
+  #   os_version: &OS_VERSION ubuntu20.04
+  #   tag: !join [ *VERSION, "-", *DEVICE_TYPE, "-", *TAG_PYTHON_VERSION, "-", *CUDA_VERSION,
+  #     "-", *OS_VERSION, "-e3-example" ]
+  #   docker_file: !join [ docker/, *SHORT_VERSION, /, *DOCKER_PYTHON_VERSION, /example,
+  #     /Dockerfile., *DEVICE_TYPE ]
+  #   enable_test_promotion: true
+  #   context:
+  #     <<: *TRAINING_CONTEXT
   BuildTensorflowSageMakerGpuPy39Cu112TrainingDockerImage:
     <<: *TRAINING_REPOSITORY
     build: &TENSORFLOW_GPU_TRAINING_PY3 false
@@ -122,7 +122,6 @@
     enable_test_promotion: true
     context:
       <<: *TRAINING_CONTEXT
-<<<<<<< HEAD
   # BuildE3TensorflowCPUInferencePy3DockerImage:
   #   <<: *INFERENCE_REPOSITORY
   #   build: &TENSORFLOW_CPU_INFERENCE_PY3 false
@@ -134,6 +133,7 @@
   #   tag: !join [ *VERSION, "-", *DEVICE_TYPE, "-", *TAG_PYTHON_VERSION, "-", *OS_VERSION, "-e3" ]
   #   docker_file: !join [ docker/, *SHORT_VERSION, /, *DOCKER_PYTHON_VERSION, /Dockerfile., *DEVICE_TYPE ]
   #   target: e3
+  #   enable_test_promotion: false
   #   context:
   #     <<: *INFERENCE_CONTEXT
   # BuildE3TensorflowGPUInferencePy3DockerImage:
@@ -148,39 +148,9 @@
   #   tag: !join [ *VERSION, "-", *DEVICE_TYPE, "-", *TAG_PYTHON_VERSION, "-", *CUDA_VERSION, "-", *OS_VERSION, "-e3" ]
   #   docker_file: !join [ docker/, *SHORT_VERSION, /, *DOCKER_PYTHON_VERSION, /, *CUDA_VERSION, /Dockerfile., *DEVICE_TYPE ]
   #   target: e3
+  #   enable_test_promotion: false
   #   context:
   #     <<: *INFERENCE_CONTEXT
-=======
-  BuildE3TensorflowCPUInferencePy3DockerImage:
-    <<: *INFERENCE_REPOSITORY
-    build: &TENSORFLOW_CPU_INFERENCE_PY3 false
-    image_size_baseline: 4899
-    device_type: &DEVICE_TYPE cpu
-    python_version: &DOCKER_PYTHON_VERSION py3
-    tag_python_version: &TAG_PYTHON_VERSION py39
-    os_version: &OS_VERSION ubuntu20.04
-    tag: !join [ *VERSION, "-", *DEVICE_TYPE, "-", *TAG_PYTHON_VERSION, "-", *OS_VERSION, "-e3" ]
-    docker_file: !join [ docker/, *SHORT_VERSION, /, *DOCKER_PYTHON_VERSION, /Dockerfile., *DEVICE_TYPE ]
-    target: e3
-    enable_test_promotion: false
-    context:
-      <<: *INFERENCE_CONTEXT
-  BuildE3TensorflowGPUInferencePy3DockerImage:
-    <<: *INFERENCE_REPOSITORY
-    build: &TENSORFLOW_GPU_INFERENCE_PY3 false
-    image_size_baseline: 7738
-    device_type: &DEVICE_TYPE gpu
-    python_version: &DOCKER_PYTHON_VERSION py3
-    tag_python_version: &TAG_PYTHON_VERSION py39
-    cuda_version: &CUDA_VERSION cu112
-    os_version: &OS_VERSION ubuntu20.04
-    tag: !join [ *VERSION, "-", *DEVICE_TYPE, "-", *TAG_PYTHON_VERSION, "-", *CUDA_VERSION, "-", *OS_VERSION, "-e3" ]
-    docker_file: !join [ docker/, *SHORT_VERSION, /, *DOCKER_PYTHON_VERSION, /, *CUDA_VERSION, /Dockerfile., *DEVICE_TYPE ]
-    target: e3
-    enable_test_promotion: false
-    context:
-      <<: *INFERENCE_CONTEXT
->>>>>>> f52e55fc
   BuildSageMakerTensorflowCPUInferencePy3DockerImage:
     <<: *INFERENCE_REPOSITORY
     build: &TENSORFLOW_CPU_INFERENCE_PY3 false
@@ -190,14 +160,9 @@
     tag_python_version: &TAG_PYTHON_VERSION py39
     os_version: &OS_VERSION ubuntu20.04
     tag: !join [ *VERSION, "-", *DEVICE_TYPE, "-", *TAG_PYTHON_VERSION, "-", *OS_VERSION, "-sagemaker" ]
-<<<<<<< HEAD
-    docker_file: !join [ docker/, *SHORT_VERSION, /, *DOCKER_PYTHON_VERSION, /Dockerfile.sagemaker., *DEVICE_TYPE ]
-    target: sagemaker
-=======
     docker_file: !join [ docker/, *SHORT_VERSION, /, *DOCKER_PYTHON_VERSION, /Dockerfile., *DEVICE_TYPE ]
     target: sagemaker
     enable_test_promotion: true
->>>>>>> f52e55fc
     context:
       <<: *INFERENCE_CONTEXT
   BuildSageMakerTensorflowGPUInferencePy3DockerImage:
@@ -210,13 +175,8 @@
     cuda_version: &CUDA_VERSION cu112
     os_version: &OS_VERSION ubuntu20.04
     tag: !join [ *VERSION, "-", *DEVICE_TYPE, "-", *TAG_PYTHON_VERSION, "-", *CUDA_VERSION, "-", *OS_VERSION, "-sagemaker" ]
-<<<<<<< HEAD
-    docker_file: !join [ docker/, *SHORT_VERSION, /, *DOCKER_PYTHON_VERSION, /, *CUDA_VERSION, /Dockerfile.sagemaker., *DEVICE_TYPE ]
-    target: sagemaker
-=======
     docker_file: !join [ docker/, *SHORT_VERSION, /, *DOCKER_PYTHON_VERSION, /, *CUDA_VERSION, /Dockerfile., *DEVICE_TYPE ]
     target: sagemaker
     enable_test_promotion: true
->>>>>>> f52e55fc
     context:
       <<: *INFERENCE_CONTEXT