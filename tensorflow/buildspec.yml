--- conflicted
+++ resolved
@@ -41,59 +41,6 @@
       target: deep_learning_container.py
 
 images:
-<<<<<<< HEAD
-  # BuildTensorflowEC2CpuPy39TrainingDockerImage:
-  #   <<: *TRAINING_REPOSITORY
-  #   build: &TENSORFLOW_CPU_TRAINING_PY3 false
-  #   image_size_baseline: &IMAGE_SIZE_BASELINE 4489
-  #   device_type: &DEVICE_TYPE cpu
-  #   python_version: &DOCKER_PYTHON_VERSION py3
-  #   tag_python_version: &TAG_PYTHON_VERSION py39
-  #   os_version: &OS_VERSION ubuntu20.04
-  #   tag: !join [ *VERSION, "-", *DEVICE_TYPE, "-", *TAG_PYTHON_VERSION, "-", *OS_VERSION, "-ec2"
-  #     ]
-  #   docker_file: !join [ docker/, *SHORT_VERSION, /, *DOCKER_PYTHON_VERSION, /Dockerfile.,
-  #     *DEVICE_TYPE ]
-  #   target: ec2
-  #   enable_test_promotion: true
-  #   context:
-  #     <<: *TRAINING_CONTEXT
-  # BuildTensorflowEC2GpuCu112Py39TrainingDockerImage:
-  #   <<: *TRAINING_REPOSITORY
-  #   build: &TENSORFLOW_GPU_TRAINING_PY3 false
-  #   image_size_baseline: &IMAGE_SIZE_BASELINE 9307
-  #   device_type: &DEVICE_TYPE gpu
-  #   python_version: &DOCKER_PYTHON_VERSION py3
-  #   tag_python_version: &TAG_PYTHON_VERSION py39
-  #   cuda_version: &CUDA_VERSION cu112
-  #   os_version: &OS_VERSION ubuntu20.04
-  #   tag: !join [ *VERSION, "-", *DEVICE_TYPE, "-", *TAG_PYTHON_VERSION, "-", *CUDA_VERSION,
-  #     "-", *OS_VERSION, "-ec2" ]
-  #   docker_file: !join [ docker/, *SHORT_VERSION, /, *DOCKER_PYTHON_VERSION, /, *CUDA_VERSION,
-  #     /Dockerfile., *DEVICE_TYPE ]
-  #   target: ec2
-  #   enable_test_promotion: true
-  #   context:
-  #     <<: *TRAINING_CONTEXT
-  # BuildTensorflowExampleGpuCu112Py39TrainingDockerImage:
-  #   <<: *TRAINING_REPOSITORY
-  #   build: &TENSORFLOW_GPU_TRAINING_PY3 false
-  #   image_size_baseline: &IMAGE_SIZE_BASELINE 7738
-  #   base_image_name: BuildTensorflowEC2GpuCu112Py39TrainingDockerImage
-  #   device_type: &DEVICE_TYPE gpu
-  #   python_version: &DOCKER_PYTHON_VERSION py3
-  #   tag_python_version: &TAG_PYTHON_VERSION py39
-  #   cuda_version: &CUDA_VERSION cu112
-  #   os_version: &OS_VERSION ubuntu20.04
-  #   tag: !join [ *VERSION, "-", *DEVICE_TYPE, "-", *TAG_PYTHON_VERSION, "-", *CUDA_VERSION,
-  #     "-", *OS_VERSION, "-ec2-example" ]
-  #   docker_file: !join [ docker/, *SHORT_VERSION, /, *DOCKER_PYTHON_VERSION, /example,
-  #     /Dockerfile., *DEVICE_TYPE ]
-  #   enable_test_promotion: true
-  #   context:
-  #     <<: *TRAINING_CONTEXT
-
-=======
   BuildTensorflowEC2CpuPy39TrainingDockerImage:
     <<: *TRAINING_REPOSITORY
     build: &TENSORFLOW_CPU_TRAINING_PY3 false
@@ -144,7 +91,6 @@
 #    enable_test_promotion: true
 #    context:
 #      <<: *TRAINING_CONTEXT
->>>>>>> 2e9c9640
 #  BuildTensorflowSageMakerGpuPy39Cu112TrainingDockerImage:
 #    <<: *TRAINING_REPOSITORY
 #    build: &TENSORFLOW_GPU_TRAINING_PY3 false
