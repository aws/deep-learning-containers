--- conflicted
+++ resolved
@@ -77,34 +77,4 @@
       docker_file: !join [ docker/, *SHORT_VERSION, /, *DOCKER_PYTHON_VERSION, /example,
         /Dockerfile., *DEVICE_TYPE ]
       context:
-<<<<<<< HEAD
-        <<: *TRAINING_CONTEXT
-=======
-        <<: *TRAINING_CONTEXT
-    BuildTensorflowCPUInferencePy3DockerImage:
-      <<: *INFERENCE_REPOSITORY
-      build: &TENSORFLOW_CPU_INFERENCE_PY3 false
-      image_size_baseline: 4899
-      device_type: &DEVICE_TYPE cpu
-      python_version: &DOCKER_PYTHON_VERSION py3
-      tag_python_version: &TAG_PYTHON_VERSION py37
-      cuda_version: &CUDA_VERSION cu110
-      os_version: &OS_VERSION ubuntu18.04
-      tag: !join [ *VERSION, "-", *DEVICE_TYPE, "-", *TAG_PYTHON_VERSION, "-", *OS_VERSION ]
-      docker_file: !join [ docker/, *SHORT_VERSION, /, *DOCKER_PYTHON_VERSION, /Dockerfile., *DEVICE_TYPE ]
-      context:
-        <<: *INFERENCE_CONTEXT
-    BuildTensorflowGPUInferencePy3DockerImage:
-      <<: *INFERENCE_REPOSITORY
-      build: &TENSORFLOW_GPU_INFERENCE_PY3 false
-      image_size_baseline: 7738
-      device_type: &DEVICE_TYPE gpu
-      python_version: &DOCKER_PYTHON_VERSION py3
-      tag_python_version: &TAG_PYTHON_VERSION py37
-      cuda_version: &CUDA_VERSION cu110
-      os_version: &OS_VERSION ubuntu18.04
-      tag: !join [ *VERSION, "-", *DEVICE_TYPE, "-", *TAG_PYTHON_VERSION, "-", *CUDA_VERSION, "-", *OS_VERSION ]
-      docker_file: !join [ docker/, *SHORT_VERSION, /, *DOCKER_PYTHON_VERSION, /, *CUDA_VERSION, /Dockerfile., *DEVICE_TYPE ]
-      context:
-        <<: *INFERENCE_CONTEXT
->>>>>>> c12e2510
+        <<: *TRAINING_CONTEXT