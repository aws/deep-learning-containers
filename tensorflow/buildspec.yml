--- conflicted
+++ resolved
@@ -10,7 +10,7 @@
     repository_name: &REPOSITORY_NAME !join [pr, "-", *FRAMEWORK, "-", *TRAINING_IMAGE_TYPE]
     repository: &REPOSITORY !join [ *ACCOUNT_ID, .dkr.ecr., *REGION, .amazonaws.com/,
       *REPOSITORY_NAME ]
-  inference_repository:
+  inference_repository: &INFERENCE_REPOSITORY
     image_type: &INFERENCE_IMAGE_TYPE inference
     root: !join [ *FRAMEWORK, "/", *INFERENCE_IMAGE_TYPE ]
     repository_name: &REPOSITORY_NAME !join [pr, "-", *FRAMEWORK, "-", *INFERENCE_IMAGE_TYPE]
@@ -21,7 +21,10 @@
     dockerd-entrypoint:
       source: docker/build_artifacts/dockerd-entrypoint.py
       target: dockerd-entrypoint.py
-  inference_context:
+    deep_learning_container:
+      source: ../../src/deep_learning_container.py
+      target: deep_learning_container.py
+  inference_context: &INFERENCE_CONTEXT
     sagemaker_package_name:
       source: docker/build_artifacts/sagemaker
       target: sagemaker
@@ -31,33 +34,19 @@
     dockerd-entrypoint:
       source: docker/build_artifacts/dockerd-entrypoint.py
       target: dockerd-entrypoint.py
+    deep_learning_container:
+      source: ../../src/deep_learning_container.py
+      target: deep_learning_container.py
+
 images:
-<<<<<<< HEAD
-  BuildTensorflowCPUInferencePy3DockerImage:
-    <<: *INFERENCE_REPOSITORY
-    build: &TENSORFLOW_CPU_INFERENCE_PY3 false
-    image_size_baseline: 4899
-=======
   BuildTensorflowCpuPy38TrainingDockerImage:
     <<: *TRAINING_REPOSITORY
     build: &TENSORFLOW_CPU_TRAINING_PY3 false
     image_size_baseline: &IMAGE_SIZE_BASELINE 4489
->>>>>>> 8d7476c5
     device_type: &DEVICE_TYPE cpu
     python_version: &DOCKER_PYTHON_VERSION py3
     tag_python_version: &TAG_PYTHON_VERSION py38
     os_version: &OS_VERSION ubuntu20.04
-<<<<<<< HEAD
-    # TODO: To be reverted once TF Training 2.5.1 is released
-    tag: !join [ *VERSION, "-", *DEVICE_TYPE, "-", *TAG_PYTHON_VERSION, "-", *OS_VERSION ]
-    docker_file: !join [ docker/, *SHORT_VERSION, /, *DOCKER_PYTHON_VERSION, /Dockerfile., *DEVICE_TYPE ]
-    context:
-      <<: *INFERENCE_CONTEXT
-  BuildTensorflowGPUInferencePy3DockerImage:
-    <<: *INFERENCE_REPOSITORY
-    build: &TENSORFLOW_GPU_INFERENCE_PY3 false
-    image_size_baseline: 7738
-=======
     tag: !join [ *VERSION, "-", *DEVICE_TYPE, "-", *TAG_PYTHON_VERSION, "-", *OS_VERSION
       ]
     docker_file: !join [ docker/, *SHORT_VERSION, /, *DOCKER_PYTHON_VERSION, /Dockerfile.,
@@ -68,19 +57,11 @@
     <<: *TRAINING_REPOSITORY
     build: &TENSORFLOW_GPU_TRAINING_PY3 false
     image_size_baseline: &IMAGE_SIZE_BASELINE 7738
->>>>>>> 8d7476c5
     device_type: &DEVICE_TYPE gpu
     python_version: &DOCKER_PYTHON_VERSION py3
     tag_python_version: &TAG_PYTHON_VERSION py38
     cuda_version: &CUDA_VERSION cu112
     os_version: &OS_VERSION ubuntu20.04
-<<<<<<< HEAD
-    # TODO: To be reverted once TF Training 2.5.1 is released
-    tag: !join [ *VERSION, "-", *DEVICE_TYPE, "-", *TAG_PYTHON_VERSION, "-", *CUDA_VERSION, "-", *OS_VERSION ]
-    docker_file: !join [ docker/, *SHORT_VERSION, /, *DOCKER_PYTHON_VERSION, /, *CUDA_VERSION, /Dockerfile., *DEVICE_TYPE ]
-    context:
-      <<: *INFERENCE_CONTEXT
-=======
     tag: !join [ *VERSION, "-", *DEVICE_TYPE, "-", *TAG_PYTHON_VERSION, "-", *CUDA_VERSION,
       "-", *OS_VERSION ]
     docker_file: !join [ docker/, *SHORT_VERSION, /, *DOCKER_PYTHON_VERSION, /, *CUDA_VERSION,
@@ -103,4 +84,30 @@
       /Dockerfile., *DEVICE_TYPE ]
     context:
       <<: *TRAINING_CONTEXT
->>>>>>> 8d7476c5
+  BuildTensorflowCPUInferencePy3DockerImage:
+    <<: *INFERENCE_REPOSITORY
+    build: &TENSORFLOW_CPU_INFERENCE_PY3 false
+    image_size_baseline: 4899
+    device_type: &DEVICE_TYPE cpu
+    python_version: &DOCKER_PYTHON_VERSION py3
+    tag_python_version: &TAG_PYTHON_VERSION py38
+    os_version: &OS_VERSION ubuntu20.04
+    # TODO: To be reverted once TF Training 2.5.1 is released
+    tag: !join [ *VERSION, "-", *DEVICE_TYPE, "-", *TAG_PYTHON_VERSION, "-", *OS_VERSION ]
+    docker_file: !join [ docker/, *SHORT_VERSION, /, *DOCKER_PYTHON_VERSION, /Dockerfile., *DEVICE_TYPE ]
+    context:
+      <<: *INFERENCE_CONTEXT
+  BuildTensorflowGPUInferencePy3DockerImage:
+    <<: *INFERENCE_REPOSITORY
+    build: &TENSORFLOW_GPU_INFERENCE_PY3 false
+    image_size_baseline: 7738
+    device_type: &DEVICE_TYPE gpu
+    python_version: &DOCKER_PYTHON_VERSION py3
+    tag_python_version: &TAG_PYTHON_VERSION py38
+    cuda_version: &CUDA_VERSION cu112
+    os_version: &OS_VERSION ubuntu20.04
+    # TODO: To be reverted once TF Training 2.5.1 is released
+    tag: !join [ *VERSION, "-", *DEVICE_TYPE, "-", *TAG_PYTHON_VERSION, "-", *CUDA_VERSION, "-", *OS_VERSION ]
+    docker_file: !join [ docker/, *SHORT_VERSION, /, *DOCKER_PYTHON_VERSION, /, *CUDA_VERSION, /Dockerfile., *DEVICE_TYPE ]
+    context:
+      <<: *INFERENCE_CONTEXT