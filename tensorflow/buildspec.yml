  account_id: &ACCOUNT_ID <set-$ACCOUNT_ID-in-environment>
  region: &REGION <set-$REGION-in-environment>
  framework: &FRAMEWORK tensorflow
  version: &VERSION 2.0.2
  cuda_version: &CUDA_VERSION cu100
  os_version: &OS_VERSION ubuntu18.04

  repository_info:
    training_repository: &TRAINING_REPOSITORY
      image_type: &TRAINING_IMAGE_TYPE training
      root: !join [ *FRAMEWORK, "/", *TRAINING_IMAGE_TYPE ]
      repository_name: &REPOSITORY_NAME !join [pr, "-", *FRAMEWORK, "-", *TRAINING_IMAGE_TYPE]
      repository: &REPOSITORY !join [ *ACCOUNT_ID, .dkr.ecr., *REGION, .amazonaws.com/, *REPOSITORY_NAME ]
    inference_repository: &INFERENCE_REPOSITORY
      image_type: &INFERENCE_IMAGE_TYPE inference
      root: !join [ *FRAMEWORK, "/", *INFERENCE_IMAGE_TYPE ]
      repository_name: &REPOSITORY_NAME !join [pr, "-", *FRAMEWORK, "-", *INFERENCE_IMAGE_TYPE]
      repository: &REPOSITORY !join [ *ACCOUNT_ID, .dkr.ecr., *REGION, .amazonaws.com/, *REPOSITORY_NAME ]

  context:
    training_context: &TRAINING_CONTEXT
      dockerd-entrypoint:
        source: docker/build_artifacts/dockerd-entrypoint.py
        target: dockerd-entrypoint.py
      deep_learning_container:
        source: docker/build_artifacts/deep_learning_container.py
        target: deep_learning_container.py
    inference_context: &INFERENCE_CONTEXT
      sagemaker_package_name:
        source: docker/build_artifacts/sagemaker
        target: sagemaker
      deep_learning_container:
        source: docker/build_artifacts/deep_learning_container.py
        target: deep_learning_container.py
      init:
        source: docker/build_artifacts/__init__.py
        target: __init__.py
      dockerd-entrypoint:
        source: docker/build_artifacts/dockerd-entrypoint.py
        target: dockerd-entrypoint.py

  images:
    BuildTensorflowCPUTrainPy3DockerImage:
      <<: *TRAINING_REPOSITORY
      build: &TENSORFLOW_CPU_TRAINING_PY3 false
      image_size_baseline: 4899
      device_type: &DEVICE_TYPE cpu
      python_version: &DOCKER_PYTHON_VERSION py3
      tag_python_version: &TAG_PYTHON_VERSION py36
      tag: !join [ *VERSION, "-", *DEVICE_TYPE, "-", *TAG_PYTHON_VERSION, "-", *OS_VERSION ]
      docker_file: !join [ docker/, *VERSION, /, *DOCKER_PYTHON_VERSION, /Dockerfile., *DEVICE_TYPE ]
      context:
        <<: *TRAINING_CONTEXT
    BuildTensorflowGPUTrainPy3DockerImage:
      <<: *TRAINING_REPOSITORY
      build: &TENSORFLOW_GPU_TRAINING_PY3 false
      image_size_baseline: 4899
      device_type: &DEVICE_TYPE gpu
      python_version: &DOCKER_PYTHON_VERSION py3
      tag_python_version: &TAG_PYTHON_VERSION py36
      tag: !join [ *VERSION, "-", *DEVICE_TYPE, "-", *TAG_PYTHON_VERSION, "-", *CUDA_VERSION, "-", *OS_VERSION ]
      docker_file: !join [ docker/, *VERSION, /, *DOCKER_PYTHON_VERSION, /, *CUDA_VERSION, /Dockerfile., *DEVICE_TYPE ]
      context:
        <<: *TRAINING_CONTEXT
<<<<<<< HEAD
     BuildTensorflowCPUTrainPy2DockerImage:
=======
    BuildTensorflowCPUTrainPy2DockerImage:
>>>>>>> a21dd293
      <<: *TRAINING_REPOSITORY
      build: &TENSORFLOW_CPU_TRAINING_PY2 false
      image_size_baseline: 4899
      device_type: &DEVICE_TYPE cpu
      python_version: &DOCKER_PYTHON_VERSION py2
      tag_python_version: &TAG_PYTHON_VERSION py27
      tag: !join [ *VERSION, "-", *DEVICE_TYPE, "-", *TAG_PYTHON_VERSION, "-", *OS_VERSION ]
      docker_file: !join [ docker/, *VERSION, /, *DOCKER_PYTHON_VERSION, /Dockerfile., *DEVICE_TYPE ]
      context:
        <<: *TRAINING_CONTEXT
    BuildTensorflowGPUTrainPy2DockerImage:
      <<: *TRAINING_REPOSITORY
      build: &TENSORFLOW_GPU_TRAINING_PY2 false
      image_size_baseline: 4899
      device_type: &DEVICE_TYPE gpu
      python_version: &DOCKER_PYTHON_VERSION py2
      tag_python_version: &TAG_PYTHON_VERSION py27
      tag: !join [ *VERSION, "-", *DEVICE_TYPE, "-", *TAG_PYTHON_VERSION, "-", *CUDA_VERSION, "-", *OS_VERSION ]
      docker_file: !join [ docker/, *VERSION, /, *DOCKER_PYTHON_VERSION, /Dockerfile., *DEVICE_TYPE ]
      context:
        <<: *TRAINING_CONTEXT
    BuildTensorflowCPUInferencePy3DockerImage:
      <<: *INFERENCE_REPOSITORY
      build: &TENSORFLOW_CPU_INFERENCE_PY3 false
      image_size_baseline: 4899
      device_type: &DEVICE_TYPE cpu
      python_version: &DOCKER_PYTHON_VERSION py3
      tag_python_version: &TAG_PYTHON_VERSION py36
      tag: !join [ *VERSION, "-", *DEVICE_TYPE, "-", *TAG_PYTHON_VERSION, "-", *OS_VERSION ]
      docker_file: !join [ docker/, *VERSION, /, *DOCKER_PYTHON_VERSION, /Dockerfile., *DEVICE_TYPE ]
      context:
        <<: *INFERENCE_CONTEXT
    BuildTensorflowGPUInferencePy3DockerImage:
      <<: *INFERENCE_REPOSITORY
      build: &TENSORFLOW_GPU_INFERENCE_PY3 false
      image_size_baseline: 4899
      device_type: &DEVICE_TYPE gpu
      python_version: &DOCKER_PYTHON_VERSION py3
      tag_python_version: &TAG_PYTHON_VERSION py36
<<<<<<< HEAD
      tag: !join [ *VERSION, "-", *DEVICE_TYPE, "-", *TAG_PYTHON_VERSION, "-", *CUDA_VERSION, "-", *OS_VERSION ]
      docker_file: !join [ docker/, *VERSION, /, *DOCKER_PYTHON_VERSION, /Dockerfile., *DEVICE_TYPE ]
      context:
        <<: *INFERENCE_CONTEXT
    BuildTensorflowCPUInferencePy2DockerImage:
      <<: *INFERENCE_REPOSITORY
      build: &TENSORFLOW_CPU_INFERENCE_PY2 false
      image_size_baseline: 661
      device_type: &DEVICE_TYPE cpu
      python_version: &DOCKER_PYTHON_VERSION py2
      tag_python_version: &TAG_PYTHON_VERSION py27
      tag: !join [ *VERSION, "-", *DEVICE_TYPE, "-", *TAG_PYTHON_VERSION, "-", *OS_VERSION ]
      docker_file: !join [ docker/, *VERSION, /, *DOCKER_PYTHON_VERSION, /Dockerfile., *DEVICE_TYPE ]
      context:
        <<: *INFERENCE_CONTEXT
    BuildTensorflowGPUInferencePy2DockerImage:
      <<: *INFERENCE_REPOSITORY
      build: &TENSORFLOW_GPU_INFERENCE_PY2 false
      image_size_baseline: 2870
      device_type: &DEVICE_TYPE gpu
      python_version: &DOCKER_PYTHON_VERSION py2
      tag_python_version: &TAG_PYTHON_VERSION py27
=======
>>>>>>> a21dd293
      tag: !join [ *VERSION, "-", *DEVICE_TYPE, "-", *TAG_PYTHON_VERSION, "-", *CUDA_VERSION, "-", *OS_VERSION ]
      docker_file: !join [ docker/, *VERSION, /, *DOCKER_PYTHON_VERSION, /Dockerfile., *DEVICE_TYPE ]
      context:
        <<: *INFERENCE_CONTEXT
<<<<<<< HEAD
=======
    BuildTensorflowCPUInferencePy2DockerImage:
      <<: *INFERENCE_REPOSITORY
      build: &TENSORFLOW_CPU_INFERENCE_PY2 false
      image_size_baseline: 661
      device_type: &DEVICE_TYPE cpu
      python_version: &DOCKER_PYTHON_VERSION py2
      tag_python_version: &TAG_PYTHON_VERSION py27
      tag: !join [ *VERSION, "-", *DEVICE_TYPE, "-", *TAG_PYTHON_VERSION, "-", *OS_VERSION ]
      docker_file: !join [ docker/, *VERSION, /, *DOCKER_PYTHON_VERSION, /Dockerfile., *DEVICE_TYPE ]
      context:
        <<: *INFERENCE_CONTEXT
    BuildTensorflowGPUInferencePy2DockerImage:
      <<: *INFERENCE_REPOSITORY
      build: &TENSORFLOW_GPU_INFERENCE_PY2 false
      image_size_baseline: 2870
      device_type: &DEVICE_TYPE gpu
      python_version: &DOCKER_PYTHON_VERSION py2
      tag_python_version: &TAG_PYTHON_VERSION py27
      tag: !join [ *VERSION, "-", *DEVICE_TYPE, "-", *TAG_PYTHON_VERSION, "-", *CUDA_VERSION, "-", *OS_VERSION ]
      docker_file: !join [ docker/, *VERSION, /, *DOCKER_PYTHON_VERSION, /Dockerfile., *DEVICE_TYPE ]
      context:
        <<: *INFERENCE_CONTEXT
>>>>>>> a21dd293
    BuildTensorflowExampleGPUTrainPy2DockerImage:
      <<: *TRAINING_REPOSITORY
      build: &TENSORFLOW_GPU_TRAINING_PY2 false
      image_size_baseline: 4899
      base_image_name: BuildTensorflowGPUTrainPy2DockerImage
      device_type: &DEVICE_TYPE gpu
      python_version: &DOCKER_PYTHON_VERSION py2
      tag_python_version: &TAG_PYTHON_VERSION py27
      tag: !join [ *VERSION, "-", *DEVICE_TYPE, "-", *TAG_PYTHON_VERSION, "-", *CUDA_VERSION, "-", *OS_VERSION,
                   "-example" ]
      docker_file: !join [ docker/, *VERSION, /, *DOCKER_PYTHON_VERSION, /example, /Dockerfile., *DEVICE_TYPE ]
      context:
        <<: *TRAINING_CONTEXT
    BuildTensorflowExampleGPUTrainPy3DockerImage:
      <<: *TRAINING_REPOSITORY
      build: &TENSORFLOW_GPU_TRAINING_PY3 false
      image_size_baseline: 4899
      base_image_name: BuildTensorflowGPUTrainPy3DockerImage
      device_type: &DEVICE_TYPE gpu
      python_version: &DOCKER_PYTHON_VERSION py3
      tag_python_version: &TAG_PYTHON_VERSION py36
      tag: !join [ *VERSION, "-", *DEVICE_TYPE, "-", *TAG_PYTHON_VERSION, "-", *CUDA_VERSION, "-", *OS_VERSION,
                   "-example" ]
      docker_file: !join [ docker/, *VERSION, /, *DOCKER_PYTHON_VERSION, /example, /Dockerfile., *DEVICE_TYPE ]
      context:
        <<: *TRAINING_CONTEXT
<|MERGE_RESOLUTION|>--- conflicted
+++ resolved
@@ -62,11 +62,7 @@
       docker_file: !join [ docker/, *VERSION, /, *DOCKER_PYTHON_VERSION, /, *CUDA_VERSION, /Dockerfile., *DEVICE_TYPE ]
       context:
         <<: *TRAINING_CONTEXT
-<<<<<<< HEAD
-     BuildTensorflowCPUTrainPy2DockerImage:
-=======
     BuildTensorflowCPUTrainPy2DockerImage:
->>>>>>> a21dd293
       <<: *TRAINING_REPOSITORY
       build: &TENSORFLOW_CPU_TRAINING_PY2 false
       image_size_baseline: 4899
@@ -106,7 +102,6 @@
       device_type: &DEVICE_TYPE gpu
       python_version: &DOCKER_PYTHON_VERSION py3
       tag_python_version: &TAG_PYTHON_VERSION py36
-<<<<<<< HEAD
       tag: !join [ *VERSION, "-", *DEVICE_TYPE, "-", *TAG_PYTHON_VERSION, "-", *CUDA_VERSION, "-", *OS_VERSION ]
       docker_file: !join [ docker/, *VERSION, /, *DOCKER_PYTHON_VERSION, /Dockerfile., *DEVICE_TYPE ]
       context:
@@ -129,37 +124,10 @@
       device_type: &DEVICE_TYPE gpu
       python_version: &DOCKER_PYTHON_VERSION py2
       tag_python_version: &TAG_PYTHON_VERSION py27
-=======
->>>>>>> a21dd293
       tag: !join [ *VERSION, "-", *DEVICE_TYPE, "-", *TAG_PYTHON_VERSION, "-", *CUDA_VERSION, "-", *OS_VERSION ]
       docker_file: !join [ docker/, *VERSION, /, *DOCKER_PYTHON_VERSION, /Dockerfile., *DEVICE_TYPE ]
       context:
         <<: *INFERENCE_CONTEXT
-<<<<<<< HEAD
-=======
-    BuildTensorflowCPUInferencePy2DockerImage:
-      <<: *INFERENCE_REPOSITORY
-      build: &TENSORFLOW_CPU_INFERENCE_PY2 false
-      image_size_baseline: 661
-      device_type: &DEVICE_TYPE cpu
-      python_version: &DOCKER_PYTHON_VERSION py2
-      tag_python_version: &TAG_PYTHON_VERSION py27
-      tag: !join [ *VERSION, "-", *DEVICE_TYPE, "-", *TAG_PYTHON_VERSION, "-", *OS_VERSION ]
-      docker_file: !join [ docker/, *VERSION, /, *DOCKER_PYTHON_VERSION, /Dockerfile., *DEVICE_TYPE ]
-      context:
-        <<: *INFERENCE_CONTEXT
-    BuildTensorflowGPUInferencePy2DockerImage:
-      <<: *INFERENCE_REPOSITORY
-      build: &TENSORFLOW_GPU_INFERENCE_PY2 false
-      image_size_baseline: 2870
-      device_type: &DEVICE_TYPE gpu
-      python_version: &DOCKER_PYTHON_VERSION py2
-      tag_python_version: &TAG_PYTHON_VERSION py27
-      tag: !join [ *VERSION, "-", *DEVICE_TYPE, "-", *TAG_PYTHON_VERSION, "-", *CUDA_VERSION, "-", *OS_VERSION ]
-      docker_file: !join [ docker/, *VERSION, /, *DOCKER_PYTHON_VERSION, /Dockerfile., *DEVICE_TYPE ]
-      context:
-        <<: *INFERENCE_CONTEXT
->>>>>>> a21dd293
     BuildTensorflowExampleGPUTrainPy2DockerImage:
       <<: *TRAINING_REPOSITORY
       build: &TENSORFLOW_GPU_TRAINING_PY2 false
