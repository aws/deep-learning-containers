account_id: &ACCOUNT_ID <set-$ACCOUNT_ID-in-environment>
region: &REGION <set-$REGION-in-environment>
framework: &FRAMEWORK tensorflow
version: &VERSION 2.7.0
short_version: &SHORT_VERSION 2.7
repository_info:
  training_repository: &TRAINING_REPOSITORY
    image_type: &TRAINING_IMAGE_TYPE training
    root: !join [ *FRAMEWORK, "/", *TRAINING_IMAGE_TYPE ]
    repository_name: &REPOSITORY_NAME !join [pr, "-", *FRAMEWORK, "-", *TRAINING_IMAGE_TYPE]
    repository: &REPOSITORY !join [ *ACCOUNT_ID, .dkr.ecr., *REGION, .amazonaws.com/,
      *REPOSITORY_NAME ]
  inference_repository: &INFERENCE_REPOSITORY
    image_type: &INFERENCE_IMAGE_TYPE inference
    root: !join [ *FRAMEWORK, "/", *INFERENCE_IMAGE_TYPE ]
    repository_name: &REPOSITORY_NAME !join [pr, "-", *FRAMEWORK, "-", *INFERENCE_IMAGE_TYPE]
    repository: &REPOSITORY !join [ *ACCOUNT_ID, .dkr.ecr., *REGION, .amazonaws.com/,
      *REPOSITORY_NAME ]
context:
  training_context: &TRAINING_CONTEXT
    dockerd-entrypoint:
      source: docker/build_artifacts/dockerd-entrypoint.py
      target: dockerd-entrypoint.py
    deep_learning_container:
      source: ../../src/deep_learning_container.py
      target: deep_learning_container.py
  inference_context: &INFERENCE_CONTEXT
    sagemaker_package_name:
      source: docker/build_artifacts/sagemaker
      target: sagemaker
    init:
      source: docker/build_artifacts/__init__.py
      target: __init__.py
    dockerd-entrypoint:
      source: docker/build_artifacts/dockerd-entrypoint.py
      target: dockerd-entrypoint.py
    deep_learning_container:
      source: ../../src/deep_learning_container.py
      target: deep_learning_container.py

images:
  BuildTensorflowE3CpuPy38TrainingDockerImage:
    <<: *TRAINING_REPOSITORY
    build: &TENSORFLOW_CPU_TRAINING_PY3 false
    image_size_baseline: &IMAGE_SIZE_BASELINE 4489
    device_type: &DEVICE_TYPE cpu
    python_version: &DOCKER_PYTHON_VERSION py3
    tag_python_version: &TAG_PYTHON_VERSION py38
    os_version: &OS_VERSION ubuntu20.04
    tag: !join [ *VERSION, "-", *DEVICE_TYPE, "-", *TAG_PYTHON_VERSION, "-", *OS_VERSION, "-e3"
      ]
    docker_file: !join [ docker/, *SHORT_VERSION, /, *DOCKER_PYTHON_VERSION, /Dockerfile.e3.,
      *DEVICE_TYPE ]
    context:
      <<: *TRAINING_CONTEXT
  BuildTensorflowE3GpuCu112Py38TrainingDockerImage:
    <<: *TRAINING_REPOSITORY
    build: &TENSORFLOW_GPU_TRAINING_PY3 false
    image_size_baseline: &IMAGE_SIZE_BASELINE 9307
    device_type: &DEVICE_TYPE gpu
    python_version: &DOCKER_PYTHON_VERSION py3
    tag_python_version: &TAG_PYTHON_VERSION py38
    cuda_version: &CUDA_VERSION cu112
    os_version: &OS_VERSION ubuntu20.04
    tag: !join [ *VERSION, "-", *DEVICE_TYPE, "-", *TAG_PYTHON_VERSION, "-", *CUDA_VERSION,
      "-", *OS_VERSION, "-e3" ]
    docker_file: !join [ docker/, *SHORT_VERSION, /, *DOCKER_PYTHON_VERSION, /, *CUDA_VERSION,
      /Dockerfile.e3., *DEVICE_TYPE ]
    context:
      <<: *TRAINING_CONTEXT
  BuildTensorflowExampleGpuCu112Py38TrainingDockerImage:
    <<: *TRAINING_REPOSITORY
    build: &TENSORFLOW_GPU_TRAINING_PY3 false
<<<<<<< HEAD
    image_size_baseline: &IMAGE_SIZE_BASELINE 9315
    base_image_name: BuildTensorflowGpuCu112Py38TrainingDockerImage
=======
    image_size_baseline: &IMAGE_SIZE_BASELINE 7738
    base_image_name: BuildTensorflowE3GpuCu112Py38TrainingDockerImage
>>>>>>> 230c38ed
    device_type: &DEVICE_TYPE gpu
    python_version: &DOCKER_PYTHON_VERSION py3
    tag_python_version: &TAG_PYTHON_VERSION py38
    cuda_version: &CUDA_VERSION cu112
    os_version: &OS_VERSION ubuntu20.04
    tag: !join [ *VERSION, "-", *DEVICE_TYPE, "-", *TAG_PYTHON_VERSION, "-", *CUDA_VERSION,
      "-", *OS_VERSION, "-e3-example" ]
    docker_file: !join [ docker/, *SHORT_VERSION, /, *DOCKER_PYTHON_VERSION, /example,
      /Dockerfile., *DEVICE_TYPE ]
    context:
      <<: *TRAINING_CONTEXT
  # BuildTensorflowSageMakerGpuPy38Cu112TrainingDockerImage:
  #   <<: *TRAINING_REPOSITORY
  #   build: &TENSORFLOW_GPU_TRAINING_PY3 false
  #   image_size_baseline: &IMAGE_SIZE_BASELINE 7738
  #   base_image_name: BuildTensorflowE3GpuCu112Py38TrainingDockerImage
  #   device_type: &DEVICE_TYPE gpu
  #   python_version: &DOCKER_PYTHON_VERSION py3
  #   tag_python_version: &TAG_PYTHON_VERSION py38
  #   cuda_version: &CUDA_VERSION cu112
  #   os_version: &OS_VERSION ubuntu20.04
  #   tag: !join [ *VERSION, "-", *DEVICE_TYPE, "-", *TAG_PYTHON_VERSION, "-", *CUDA_VERSION,
  #                "-", *OS_VERSION, "-sagemaker" ]
  #   docker_file: !join [ docker/, *SHORT_VERSION, /, *DOCKER_PYTHON_VERSION, /, *CUDA_VERSION,
  #                        /Dockerfile.sagemaker., *DEVICE_TYPE ]
  #   context:
  #     <<: *TRAINING_CONTEXT
  # BuildTensorflowSageMakerCpuPy38TrainingDockerImage:
  #   <<: *TRAINING_REPOSITORY
  #   build: &TENSORFLOW_CPU_TRAINING_PY3 false
  #   image_size_baseline: &IMAGE_SIZE_BASELINE 4489
  #   base_image_name: BuildTensorflowE3CpuPy38TrainingDockerImage
  #   device_type: &DEVICE_TYPE cpu
  #   python_version: &DOCKER_PYTHON_VERSION py3
  #   tag_python_version: &TAG_PYTHON_VERSION py38
  #   os_version: &OS_VERSION ubuntu20.04
  #   tag: !join [ *VERSION, "-", *DEVICE_TYPE, "-", *TAG_PYTHON_VERSION, "-", *OS_VERSION, "-sagemaker"
  #   ]
  #   docker_file: !join [ docker/, *SHORT_VERSION, /, *DOCKER_PYTHON_VERSION, /Dockerfile.sagemaker.,
  #                        *DEVICE_TYPE ]
  #   context:
  #     <<: *TRAINING_CONTEXT
  BuildE3TensorflowCPUInferencePy3DockerImage:
    <<: *INFERENCE_REPOSITORY
    build: &TENSORFLOW_CPU_INFERENCE_PY3 false
    image_size_baseline: 4899
    device_type: &DEVICE_TYPE cpu
    python_version: &DOCKER_PYTHON_VERSION py3
    tag_python_version: &TAG_PYTHON_VERSION py38
    os_version: &OS_VERSION ubuntu20.04
    tag: !join [ *VERSION, "-", *DEVICE_TYPE, "-", *TAG_PYTHON_VERSION, "-", *OS_VERSION, "-e3" ]
    docker_file: !join [ docker/, *SHORT_VERSION, /, *DOCKER_PYTHON_VERSION, /Dockerfile.e3., *DEVICE_TYPE ]
    context:
      <<: *INFERENCE_CONTEXT
  BuildE3TensorflowGPUInferencePy3DockerImage:
    <<: *INFERENCE_REPOSITORY
    build: &TENSORFLOW_GPU_INFERENCE_PY3 false
    image_size_baseline: 7738
    device_type: &DEVICE_TYPE gpu
    python_version: &DOCKER_PYTHON_VERSION py3
    tag_python_version: &TAG_PYTHON_VERSION py38
    cuda_version: &CUDA_VERSION cu112
    os_version: &OS_VERSION ubuntu20.04
    tag: !join [ *VERSION, "-", *DEVICE_TYPE, "-", *TAG_PYTHON_VERSION, "-", *CUDA_VERSION, "-", *OS_VERSION, "-e3" ]
    docker_file: !join [ docker/, *SHORT_VERSION, /, *DOCKER_PYTHON_VERSION, /, *CUDA_VERSION, /Dockerfile.e3., *DEVICE_TYPE ]
    context:
      <<: *INFERENCE_CONTEXT
  # BuildSageMakerTensorflowCPUInferencePy3DockerImage:
  #   <<: *INFERENCE_REPOSITORY
  #   build: &TENSORFLOW_CPU_INFERENCE_PY3 false
  #   image_size_baseline: 4899
  #   base_image_name: BuildE3TensorflowCPUInferencePy3DockerImage
  #   device_type: &DEVICE_TYPE cpu
  #   python_version: &DOCKER_PYTHON_VERSION py3
  #   tag_python_version: &TAG_PYTHON_VERSION py38
  #   os_version: &OS_VERSION ubuntu20.04
  #   tag: !join [ *VERSION, "-", *DEVICE_TYPE, "-", *TAG_PYTHON_VERSION, "-", *OS_VERSION, "-sagemaker" ]
  #   docker_file: !join [ docker/, *SHORT_VERSION, /, *DOCKER_PYTHON_VERSION, /Dockerfile.sagemaker., *DEVICE_TYPE ]
  #   context:
  #     <<: *INFERENCE_CONTEXT
  # BuildSageMakerTensorflowGPUInferencePy3DockerImage:
  #   <<: *INFERENCE_REPOSITORY
  #   build: &TENSORFLOW_GPU_INFERENCE_PY3 false
  #   image_size_baseline: 7738
  #   base_image_name: BuildE3TensorflowGPUInferencePy3DockerImage
  #   device_type: &DEVICE_TYPE gpu
  #   python_version: &DOCKER_PYTHON_VERSION py3
  #   tag_python_version: &TAG_PYTHON_VERSION py38
  #   cuda_version: &CUDA_VERSION cu112
  #   os_version: &OS_VERSION ubuntu20.04
  #   tag: !join [ *VERSION, "-", *DEVICE_TYPE, "-", *TAG_PYTHON_VERSION, "-", *CUDA_VERSION, "-", *OS_VERSION, "-sagemaker" ]
  #   docker_file: !join [ docker/, *SHORT_VERSION, /, *DOCKER_PYTHON_VERSION, /, *CUDA_VERSION, /Dockerfile.sagemaker., *DEVICE_TYPE ]
  #   context:
  #     <<: *INFERENCE_CONTEXT<|MERGE_RESOLUTION|>--- conflicted
+++ resolved
@@ -71,13 +71,8 @@
   BuildTensorflowExampleGpuCu112Py38TrainingDockerImage:
     <<: *TRAINING_REPOSITORY
     build: &TENSORFLOW_GPU_TRAINING_PY3 false
-<<<<<<< HEAD
-    image_size_baseline: &IMAGE_SIZE_BASELINE 9315
-    base_image_name: BuildTensorflowGpuCu112Py38TrainingDockerImage
-=======
     image_size_baseline: &IMAGE_SIZE_BASELINE 7738
     base_image_name: BuildTensorflowE3GpuCu112Py38TrainingDockerImage
->>>>>>> 230c38ed
     device_type: &DEVICE_TYPE gpu
     python_version: &DOCKER_PYTHON_VERSION py3
     tag_python_version: &TAG_PYTHON_VERSION py38
