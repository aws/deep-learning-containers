account_id: &ACCOUNT_ID <set-$ACCOUNT_ID-in-environment>
region: &REGION <set-$REGION-in-environment>
framework: &FRAMEWORK tensorflow
version: &VERSION 2.7.0 
short_version: &SHORT_VERSION 2.7 
repository_info:
  training_repository: &TRAINING_REPOSITORY
    image_type: &TRAINING_IMAGE_TYPE training
    root: !join [ *FRAMEWORK, "/", *TRAINING_IMAGE_TYPE ]
    repository_name: &REPOSITORY_NAME !join [pr, "-", *FRAMEWORK, "-", *TRAINING_IMAGE_TYPE]
    repository: &REPOSITORY !join [ *ACCOUNT_ID, .dkr.ecr., *REGION, .amazonaws.com/,
      *REPOSITORY_NAME ]
  inference_repository: &INFERENCE_REPOSITORY
    image_type: &INFERENCE_IMAGE_TYPE inference
    root: !join [ *FRAMEWORK, "/", *INFERENCE_IMAGE_TYPE ]
    repository_name: &REPOSITORY_NAME !join [pr, "-", *FRAMEWORK, "-", *INFERENCE_IMAGE_TYPE]
    repository: &REPOSITORY !join [ *ACCOUNT_ID, .dkr.ecr., *REGION, .amazonaws.com/,
      *REPOSITORY_NAME ]
context:
  training_context: &TRAINING_CONTEXT
    dockerd-entrypoint:
      source: docker/build_artifacts/dockerd-entrypoint.py
      target: dockerd-entrypoint.py
    deep_learning_container:
      source: ../../src/deep_learning_container.py
      target: deep_learning_container.py
  inference_context: &INFERENCE_CONTEXT
    sagemaker_package_name:
      source: docker/build_artifacts/sagemaker
      target: sagemaker
    init:
      source: docker/build_artifacts/__init__.py
      target: __init__.py
    dockerd-entrypoint:
      source: docker/build_artifacts/dockerd-entrypoint.py
      target: dockerd-entrypoint.py
    deep_learning_container:
      source: ../../src/deep_learning_container.py
      target: deep_learning_container.py

images:
<<<<<<< HEAD
  BuildTensorflowCPUInferencePy3DockerImage:
=======
  BuildE3TensorflowCPUInferencePy3DockerImage:
    <<: *INFERENCE_REPOSITORY
    build: &TENSORFLOW_CPU_INFERENCE_PY3 false
    image_size_baseline: 4899
    device_type: &DEVICE_TYPE cpu
    python_version: &DOCKER_PYTHON_VERSION py3
    tag_python_version: &TAG_PYTHON_VERSION py38
    os_version: &OS_VERSION ubuntu20.04
    tag: !join [ *VERSION, "-", *DEVICE_TYPE, "-", *TAG_PYTHON_VERSION, "-", *OS_VERSION, "-e3" ]
    docker_file: !join [ docker/, *SHORT_VERSION, /, *DOCKER_PYTHON_VERSION, /Dockerfile.e3., *DEVICE_TYPE ]
    context:
      <<: *INFERENCE_CONTEXT
  BuildE3TensorflowGPUInferencePy3DockerImage:
    <<: *INFERENCE_REPOSITORY
    build: &TENSORFLOW_GPU_INFERENCE_PY3 false
    image_size_baseline: 7738
    device_type: &DEVICE_TYPE gpu
    python_version: &DOCKER_PYTHON_VERSION py3
    tag_python_version: &TAG_PYTHON_VERSION py38
    cuda_version: &CUDA_VERSION cu112
    os_version: &OS_VERSION ubuntu20.04
    tag: !join [ *VERSION, "-", *DEVICE_TYPE, "-", *TAG_PYTHON_VERSION, "-", *CUDA_VERSION, "-", *OS_VERSION, "-e3" ]
    docker_file: !join [ docker/, *SHORT_VERSION, /, *DOCKER_PYTHON_VERSION, /, *CUDA_VERSION, /Dockerfile.e3., *DEVICE_TYPE ]
    context:
      <<: *INFERENCE_CONTEXT
  BuildSageMakerTensorflowCPUInferencePy3DockerImage:
>>>>>>> 5680eeca
    <<: *INFERENCE_REPOSITORY
    build: &TENSORFLOW_CPU_INFERENCE_PY3 false
    image_size_baseline: 4899
    base_image_name: BuildE3TensorflowCPUInferencePy3DockerImage
    device_type: &DEVICE_TYPE cpu
    python_version: &DOCKER_PYTHON_VERSION py3
    tag_python_version: &TAG_PYTHON_VERSION py38
    os_version: &OS_VERSION ubuntu20.04
    tag: !join [ *VERSION, "-", *DEVICE_TYPE, "-", *TAG_PYTHON_VERSION, "-", *OS_VERSION, "-sagemaker" ]
    docker_file: !join [ docker/, *SHORT_VERSION, /, *DOCKER_PYTHON_VERSION, /Dockerfile.sagemaker., *DEVICE_TYPE ]
    context:
      <<: *INFERENCE_CONTEXT
  BuildSageMakerTensorflowGPUInferencePy3DockerImage:
    <<: *INFERENCE_REPOSITORY
    build: &TENSORFLOW_GPU_INFERENCE_PY3 false
    image_size_baseline: 7738
    base_image_name: BuildE3TensorflowGPUInferencePy3DockerImage
    device_type: &DEVICE_TYPE gpu
    python_version: &DOCKER_PYTHON_VERSION py3
    tag_python_version: &TAG_PYTHON_VERSION py38
    cuda_version: &CUDA_VERSION cu112
    os_version: &OS_VERSION ubuntu20.04
    tag: !join [ *VERSION, "-", *DEVICE_TYPE, "-", *TAG_PYTHON_VERSION, "-", *CUDA_VERSION, "-", *OS_VERSION, "-sagemaker" ]
    docker_file: !join [ docker/, *SHORT_VERSION, /, *DOCKER_PYTHON_VERSION, /, *CUDA_VERSION, /Dockerfile.sagemaker., *DEVICE_TYPE ]
    context:
      <<: *INFERENCE_CONTEXT<|MERGE_RESOLUTION|>--- conflicted
+++ resolved
@@ -39,9 +39,6 @@
       target: deep_learning_container.py
 
 images:
-<<<<<<< HEAD
-  BuildTensorflowCPUInferencePy3DockerImage:
-=======
   BuildE3TensorflowCPUInferencePy3DockerImage:
     <<: *INFERENCE_REPOSITORY
     build: &TENSORFLOW_CPU_INFERENCE_PY3 false
@@ -68,7 +65,6 @@
     context:
       <<: *INFERENCE_CONTEXT
   BuildSageMakerTensorflowCPUInferencePy3DockerImage:
->>>>>>> 5680eeca
     <<: *INFERENCE_REPOSITORY
     build: &TENSORFLOW_CPU_INFERENCE_PY3 false
     image_size_baseline: 4899
