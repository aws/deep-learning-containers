account_id: &ACCOUNT_ID <set-$ACCOUNT_ID-in-environment>
region: &REGION <set-$REGION-in-environment>
framework: &FRAMEWORK tensorflow
version: &VERSION 2.4.1
short_version: &SHORT_VERSION 2.4

repository_info:
  training_repository: &TRAINING_REPOSITORY
    image_type: &TRAINING_IMAGE_TYPE training
    root: !join [ *FRAMEWORK, "/", *TRAINING_IMAGE_TYPE ]
    repository_name: &REPOSITORY_NAME !join [pr, "-", *FRAMEWORK, "-", *TRAINING_IMAGE_TYPE]
    repository: &REPOSITORY !join [ *ACCOUNT_ID, .dkr.ecr., *REGION, .amazonaws.com/,
      *REPOSITORY_NAME ]
  inference_repository: &INFERENCE_REPOSITORY
    image_type: &INFERENCE_IMAGE_TYPE inference
    root: !join [ *FRAMEWORK, "/", *INFERENCE_IMAGE_TYPE ]
    repository_name: &REPOSITORY_NAME !join [pr, "-", *FRAMEWORK, "-", *INFERENCE_IMAGE_TYPE]
    repository: &REPOSITORY !join [ *ACCOUNT_ID, .dkr.ecr., *REGION, .amazonaws.com/,
      *REPOSITORY_NAME ]

context:
  training_context: &TRAINING_CONTEXT
    dockerd-entrypoint:
      source: docker/build_artifacts/dockerd-entrypoint.py
      target: dockerd-entrypoint.py
  inference_context: &INFERENCE_CONTEXT
    sagemaker_package_name:
      source: docker/build_artifacts/sagemaker
      target: sagemaker
    init:
      source: docker/build_artifacts/__init__.py
      target: __init__.py
    dockerd-entrypoint:
      source: docker/build_artifacts/dockerd-entrypoint.py
      target: dockerd-entrypoint.py

<<<<<<< HEAD
  images:
    BuildTensorflowCPUInferencePy3DockerImage:
      <<: *INFERENCE_REPOSITORY
      build: &TENSORFLOW_CPU_INFERENCE_PY3 false
      image_size_baseline: 4899
      device_type: &DEVICE_TYPE cpu
      python_version: &DOCKER_PYTHON_VERSION py3
      tag_python_version: &TAG_PYTHON_VERSION py37
      os_version: &OS_VERSION ubuntu18.04
      tag: !join [ *VERSION, "-", *DEVICE_TYPE, "-", *TAG_PYTHON_VERSION, "-", *OS_VERSION ]
      docker_file: !join [ docker/, *SHORT_VERSION, /, *DOCKER_PYTHON_VERSION, /Dockerfile., *DEVICE_TYPE ]
      context:
        <<: *INFERENCE_CONTEXT
    BuildTensorflowGPUInferencePy3DockerImage:
      <<: *INFERENCE_REPOSITORY
      build: &TENSORFLOW_GPU_INFERENCE_PY3 false
      image_size_baseline: 7738
      device_type: &DEVICE_TYPE gpu
      python_version: &DOCKER_PYTHON_VERSION py3
      tag_python_version: &TAG_PYTHON_VERSION py37
      cuda_version: &CUDA_VERSION cu102
      os_version: &OS_VERSION ubuntu18.04
      tag: !join [ *VERSION, "-", *DEVICE_TYPE, "-", *TAG_PYTHON_VERSION, "-", *CUDA_VERSION, "-", *OS_VERSION ]
      docker_file: !join [ docker/, *SHORT_VERSION, /, *DOCKER_PYTHON_VERSION, /, *CUDA_VERSION, /Dockerfile., *DEVICE_TYPE ]
      context:
        <<: *INFERENCE_CONTEXT
=======
images:
  BuildTensorflowCpuPy37TrainingDockerImage:
    <<: *TRAINING_REPOSITORY
    build: &TENSORFLOW_CPU_TRAINING_PY3 false
    image_size_baseline: &IMAGE_SIZE_BASELINE 4489
    device_type: &DEVICE_TYPE cpu
    python_version: &DOCKER_PYTHON_VERSION py3
    tag_python_version: &TAG_PYTHON_VERSION py37
    os_version: &OS_VERSION ubuntu18.04
    tag: !join [ *VERSION, "-", *DEVICE_TYPE, "-", *TAG_PYTHON_VERSION, "-", *OS_VERSION
      ]
    docker_file: !join [ docker/, *SHORT_VERSION, /, *DOCKER_PYTHON_VERSION, /Dockerfile.,
      *DEVICE_TYPE ]
    context:
      <<: *TRAINING_CONTEXT
  BuildTensorflowGpuPy37Cu110TrainingDockerImage:
    <<: *TRAINING_REPOSITORY
    build: &TENSORFLOW_GPU_TRAINING_PY3 false
    image_size_baseline: &IMAGE_SIZE_BASELINE 7738
    device_type: &DEVICE_TYPE gpu
    python_version: &DOCKER_PYTHON_VERSION py3
    tag_python_version: &TAG_PYTHON_VERSION py37
    cuda_version: &CUDA_VERSION cu110
    os_version: &OS_VERSION ubuntu18.04
    tag: !join [ *VERSION, "-", *DEVICE_TYPE, "-", *TAG_PYTHON_VERSION, "-", *CUDA_VERSION,
      "-", *OS_VERSION ]
    docker_file: !join [ docker/, *SHORT_VERSION, /, *DOCKER_PYTHON_VERSION, /, *CUDA_VERSION,
      /Dockerfile., *DEVICE_TYPE ]
    context:
      <<: *TRAINING_CONTEXT
  BuildTensorflowExampleGpuPy37Cu110TrainingDockerImage:
    <<: *TRAINING_REPOSITORY
    build: &TENSORFLOW_GPU_TRAINING_PY3 false
    image_size_baseline: &IMAGE_SIZE_BASELINE 7738
    base_image_name: BuildTensorflowGpuPy37Cu110TrainingDockerImage
    device_type: &DEVICE_TYPE gpu
    python_version: &DOCKER_PYTHON_VERSION py3
    tag_python_version: &TAG_PYTHON_VERSION py37
    cuda_version: &CUDA_VERSION cu110
    os_version: &OS_VERSION ubuntu18.04
    tag: !join [ *VERSION, "-", *DEVICE_TYPE, "-", *TAG_PYTHON_VERSION, "-", *CUDA_VERSION,
      "-", *OS_VERSION, "-example" ]
    docker_file: !join [ docker/, *SHORT_VERSION, /, *DOCKER_PYTHON_VERSION, /example,
      /Dockerfile., *DEVICE_TYPE ]
    context:
      <<: *TRAINING_CONTEXT
  BuildTensorflowCPUInferencePy3DockerImage:
    <<: *INFERENCE_REPOSITORY
    build: &TENSORFLOW_CPU_INFERENCE_PY3 false
    image_size_baseline: 4899
    device_type: &DEVICE_TYPE cpu
    python_version: &DOCKER_PYTHON_VERSION py3
    tag_python_version: &TAG_PYTHON_VERSION py37
    cuda_version: &CUDA_VERSION cu110
    os_version: &OS_VERSION ubuntu18.04
    tag: !join [ *VERSION, "-", *DEVICE_TYPE, "-", *TAG_PYTHON_VERSION, "-", *OS_VERSION ]
    docker_file: !join [ docker/, *SHORT_VERSION, /, *DOCKER_PYTHON_VERSION, /Dockerfile., *DEVICE_TYPE ]
    context:
      <<: *INFERENCE_CONTEXT
  BuildTensorflowGPUInferencePy3DockerImage:
    <<: *INFERENCE_REPOSITORY
    build: &TENSORFLOW_GPU_INFERENCE_PY3 false
    image_size_baseline: 7738
    device_type: &DEVICE_TYPE gpu
    python_version: &DOCKER_PYTHON_VERSION py3
    tag_python_version: &TAG_PYTHON_VERSION py37
    cuda_version: &CUDA_VERSION cu110
    os_version: &OS_VERSION ubuntu18.04
    tag: !join [ *VERSION, "-", *DEVICE_TYPE, "-", *TAG_PYTHON_VERSION, "-", *CUDA_VERSION, "-", *OS_VERSION ]
    docker_file: !join [ docker/, *SHORT_VERSION, /, *DOCKER_PYTHON_VERSION, /, *CUDA_VERSION, /Dockerfile., *DEVICE_TYPE ]
    context:
      <<: *INFERENCE_CONTEXT
>>>>>>> 4528bce0
<|MERGE_RESOLUTION|>--- conflicted
+++ resolved
@@ -1,8 +1,8 @@
 account_id: &ACCOUNT_ID <set-$ACCOUNT_ID-in-environment>
 region: &REGION <set-$REGION-in-environment>
 framework: &FRAMEWORK tensorflow
-version: &VERSION 2.4.1
-short_version: &SHORT_VERSION 2.4
+version: &VERSION 2.3.1
+short_version: &SHORT_VERSION 2.3
 
 repository_info:
   training_repository: &TRAINING_REPOSITORY
@@ -34,80 +34,7 @@
       source: docker/build_artifacts/dockerd-entrypoint.py
       target: dockerd-entrypoint.py
 
-<<<<<<< HEAD
-  images:
-    BuildTensorflowCPUInferencePy3DockerImage:
-      <<: *INFERENCE_REPOSITORY
-      build: &TENSORFLOW_CPU_INFERENCE_PY3 false
-      image_size_baseline: 4899
-      device_type: &DEVICE_TYPE cpu
-      python_version: &DOCKER_PYTHON_VERSION py3
-      tag_python_version: &TAG_PYTHON_VERSION py37
-      os_version: &OS_VERSION ubuntu18.04
-      tag: !join [ *VERSION, "-", *DEVICE_TYPE, "-", *TAG_PYTHON_VERSION, "-", *OS_VERSION ]
-      docker_file: !join [ docker/, *SHORT_VERSION, /, *DOCKER_PYTHON_VERSION, /Dockerfile., *DEVICE_TYPE ]
-      context:
-        <<: *INFERENCE_CONTEXT
-    BuildTensorflowGPUInferencePy3DockerImage:
-      <<: *INFERENCE_REPOSITORY
-      build: &TENSORFLOW_GPU_INFERENCE_PY3 false
-      image_size_baseline: 7738
-      device_type: &DEVICE_TYPE gpu
-      python_version: &DOCKER_PYTHON_VERSION py3
-      tag_python_version: &TAG_PYTHON_VERSION py37
-      cuda_version: &CUDA_VERSION cu102
-      os_version: &OS_VERSION ubuntu18.04
-      tag: !join [ *VERSION, "-", *DEVICE_TYPE, "-", *TAG_PYTHON_VERSION, "-", *CUDA_VERSION, "-", *OS_VERSION ]
-      docker_file: !join [ docker/, *SHORT_VERSION, /, *DOCKER_PYTHON_VERSION, /, *CUDA_VERSION, /Dockerfile., *DEVICE_TYPE ]
-      context:
-        <<: *INFERENCE_CONTEXT
-=======
 images:
-  BuildTensorflowCpuPy37TrainingDockerImage:
-    <<: *TRAINING_REPOSITORY
-    build: &TENSORFLOW_CPU_TRAINING_PY3 false
-    image_size_baseline: &IMAGE_SIZE_BASELINE 4489
-    device_type: &DEVICE_TYPE cpu
-    python_version: &DOCKER_PYTHON_VERSION py3
-    tag_python_version: &TAG_PYTHON_VERSION py37
-    os_version: &OS_VERSION ubuntu18.04
-    tag: !join [ *VERSION, "-", *DEVICE_TYPE, "-", *TAG_PYTHON_VERSION, "-", *OS_VERSION
-      ]
-    docker_file: !join [ docker/, *SHORT_VERSION, /, *DOCKER_PYTHON_VERSION, /Dockerfile.,
-      *DEVICE_TYPE ]
-    context:
-      <<: *TRAINING_CONTEXT
-  BuildTensorflowGpuPy37Cu110TrainingDockerImage:
-    <<: *TRAINING_REPOSITORY
-    build: &TENSORFLOW_GPU_TRAINING_PY3 false
-    image_size_baseline: &IMAGE_SIZE_BASELINE 7738
-    device_type: &DEVICE_TYPE gpu
-    python_version: &DOCKER_PYTHON_VERSION py3
-    tag_python_version: &TAG_PYTHON_VERSION py37
-    cuda_version: &CUDA_VERSION cu110
-    os_version: &OS_VERSION ubuntu18.04
-    tag: !join [ *VERSION, "-", *DEVICE_TYPE, "-", *TAG_PYTHON_VERSION, "-", *CUDA_VERSION,
-      "-", *OS_VERSION ]
-    docker_file: !join [ docker/, *SHORT_VERSION, /, *DOCKER_PYTHON_VERSION, /, *CUDA_VERSION,
-      /Dockerfile., *DEVICE_TYPE ]
-    context:
-      <<: *TRAINING_CONTEXT
-  BuildTensorflowExampleGpuPy37Cu110TrainingDockerImage:
-    <<: *TRAINING_REPOSITORY
-    build: &TENSORFLOW_GPU_TRAINING_PY3 false
-    image_size_baseline: &IMAGE_SIZE_BASELINE 7738
-    base_image_name: BuildTensorflowGpuPy37Cu110TrainingDockerImage
-    device_type: &DEVICE_TYPE gpu
-    python_version: &DOCKER_PYTHON_VERSION py3
-    tag_python_version: &TAG_PYTHON_VERSION py37
-    cuda_version: &CUDA_VERSION cu110
-    os_version: &OS_VERSION ubuntu18.04
-    tag: !join [ *VERSION, "-", *DEVICE_TYPE, "-", *TAG_PYTHON_VERSION, "-", *CUDA_VERSION,
-      "-", *OS_VERSION, "-example" ]
-    docker_file: !join [ docker/, *SHORT_VERSION, /, *DOCKER_PYTHON_VERSION, /example,
-      /Dockerfile., *DEVICE_TYPE ]
-    context:
-      <<: *TRAINING_CONTEXT
   BuildTensorflowCPUInferencePy3DockerImage:
     <<: *INFERENCE_REPOSITORY
     build: &TENSORFLOW_CPU_INFERENCE_PY3 false
@@ -133,5 +60,4 @@
     tag: !join [ *VERSION, "-", *DEVICE_TYPE, "-", *TAG_PYTHON_VERSION, "-", *CUDA_VERSION, "-", *OS_VERSION ]
     docker_file: !join [ docker/, *SHORT_VERSION, /, *DOCKER_PYTHON_VERSION, /, *CUDA_VERSION, /Dockerfile., *DEVICE_TYPE ]
     context:
-      <<: *INFERENCE_CONTEXT
->>>>>>> 4528bce0
+      <<: *INFERENCE_CONTEXT