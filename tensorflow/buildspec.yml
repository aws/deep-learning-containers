--- conflicted
+++ resolved
@@ -39,7 +39,6 @@
       target: deep_learning_container.py
 
 images:
-<<<<<<< HEAD
   # BuildTensorflowE3CpuPy39TrainingDockerImage:
   #   <<: *TRAINING_REPOSITORY
   #   build: &TENSORFLOW_CPU_TRAINING_PY3 false
@@ -50,8 +49,9 @@
   #   os_version: &OS_VERSION ubuntu20.04
   #   tag: !join [ *VERSION, "-", *DEVICE_TYPE, "-", *TAG_PYTHON_VERSION, "-", *OS_VERSION, "-e3"
   #     ]
-  #   docker_file: !join [ docker/, *SHORT_VERSION, /, *DOCKER_PYTHON_VERSION, /Dockerfile.e3.,
+  #   docker_file: !join [ docker/, *SHORT_VERSION, /, *DOCKER_PYTHON_VERSION, /Dockerfile.,
   #     *DEVICE_TYPE ]
+  #   target: e3
   #   context:
   #     <<: *TRAINING_CONTEXT
   # BuildTensorflowE3GpuCu112Py39TrainingDockerImage:
@@ -66,7 +66,8 @@
   #   tag: !join [ *VERSION, "-", *DEVICE_TYPE, "-", *TAG_PYTHON_VERSION, "-", *CUDA_VERSION,
   #     "-", *OS_VERSION, "-e3" ]
   #   docker_file: !join [ docker/, *SHORT_VERSION, /, *DOCKER_PYTHON_VERSION, /, *CUDA_VERSION,
-  #     /Dockerfile.e3., *DEVICE_TYPE ]
+  #     /Dockerfile., *DEVICE_TYPE ]
+  #   target: e3
   #   context:
   #     <<: *TRAINING_CONTEXT
   # BuildTensorflowExampleGpuCu112Py39TrainingDockerImage:
@@ -85,62 +86,13 @@
   #     /Dockerfile., *DEVICE_TYPE ]
   #   context:
   #     <<: *TRAINING_CONTEXT
-=======
-  BuildTensorflowE3CpuPy39TrainingDockerImage:
-    <<: *TRAINING_REPOSITORY
-    build: &TENSORFLOW_CPU_TRAINING_PY3 false
-    image_size_baseline: &IMAGE_SIZE_BASELINE 4489
-    device_type: &DEVICE_TYPE cpu
-    python_version: &DOCKER_PYTHON_VERSION py3
-    tag_python_version: &TAG_PYTHON_VERSION py39
-    os_version: &OS_VERSION ubuntu20.04
-    tag: !join [ *VERSION, "-", *DEVICE_TYPE, "-", *TAG_PYTHON_VERSION, "-", *OS_VERSION, "-e3"
-      ]
-    docker_file: !join [ docker/, *SHORT_VERSION, /, *DOCKER_PYTHON_VERSION, /Dockerfile.,
-      *DEVICE_TYPE ]
-    target: e3
-    context:
-      <<: *TRAINING_CONTEXT
-  BuildTensorflowE3GpuCu112Py39TrainingDockerImage:
-    <<: *TRAINING_REPOSITORY
-    build: &TENSORFLOW_GPU_TRAINING_PY3 false
-    image_size_baseline: &IMAGE_SIZE_BASELINE 9307
-    device_type: &DEVICE_TYPE gpu
-    python_version: &DOCKER_PYTHON_VERSION py3
-    tag_python_version: &TAG_PYTHON_VERSION py39
-    cuda_version: &CUDA_VERSION cu112
-    os_version: &OS_VERSION ubuntu20.04
-    tag: !join [ *VERSION, "-", *DEVICE_TYPE, "-", *TAG_PYTHON_VERSION, "-", *CUDA_VERSION,
-      "-", *OS_VERSION, "-e3" ]
-    docker_file: !join [ docker/, *SHORT_VERSION, /, *DOCKER_PYTHON_VERSION, /, *CUDA_VERSION,
-      /Dockerfile., *DEVICE_TYPE ]
-    target: e3
-    context:
-      <<: *TRAINING_CONTEXT
-  BuildTensorflowExampleGpuCu112Py39TrainingDockerImage:
-    <<: *TRAINING_REPOSITORY
-    build: &TENSORFLOW_GPU_TRAINING_PY3 false
-    image_size_baseline: &IMAGE_SIZE_BASELINE 7738
-    base_image_name: BuildTensorflowE3GpuCu112Py39TrainingDockerImage
-    device_type: &DEVICE_TYPE gpu
-    python_version: &DOCKER_PYTHON_VERSION py3
-    tag_python_version: &TAG_PYTHON_VERSION py39
-    cuda_version: &CUDA_VERSION cu112
-    os_version: &OS_VERSION ubuntu20.04
-    tag: !join [ *VERSION, "-", *DEVICE_TYPE, "-", *TAG_PYTHON_VERSION, "-", *CUDA_VERSION,
-      "-", *OS_VERSION, "-e3-example" ]
-    docker_file: !join [ docker/, *SHORT_VERSION, /, *DOCKER_PYTHON_VERSION, /example,
-      /Dockerfile., *DEVICE_TYPE ]
-    context:
-      <<: *TRAINING_CONTEXT
->>>>>>> 69c42566
-  # BuildTensorflowSageMakerGpuPy38Cu112TrainingDockerImage:
+  # BuildTensorflowSageMakerGpuPy39Cu112TrainingDockerImage:
   #   <<: *TRAINING_REPOSITORY
   #   build: &TENSORFLOW_GPU_TRAINING_PY3 false
   #   image_size_baseline: &IMAGE_SIZE_BASELINE 7738
   #   device_type: &DEVICE_TYPE gpu
   #   python_version: &DOCKER_PYTHON_VERSION py3
-  #   tag_python_version: &TAG_PYTHON_VERSION py38
+  #   tag_python_version: &TAG_PYTHON_VERSION py39
   #   cuda_version: &CUDA_VERSION cu112
   #   os_version: &OS_VERSION ubuntu20.04
   #   tag: !join [ *VERSION, "-", *DEVICE_TYPE, "-", *TAG_PYTHON_VERSION, "-", *CUDA_VERSION,
@@ -150,13 +102,13 @@
   #   target: sagemaker
   #   context:
   #     <<: *TRAINING_CONTEXT
-  # BuildTensorflowSageMakerCpuPy38TrainingDockerImage:
+  # BuildTensorflowSageMakerCpuPy39TrainingDockerImage:
   #   <<: *TRAINING_REPOSITORY
   #   build: &TENSORFLOW_CPU_TRAINING_PY3 false
   #   image_size_baseline: &IMAGE_SIZE_BASELINE 4489
   #   device_type: &DEVICE_TYPE cpu
   #   python_version: &DOCKER_PYTHON_VERSION py3
-  #   tag_python_version: &TAG_PYTHON_VERSION py38
+  #   tag_python_version: &TAG_PYTHON_VERSION py39
   #   os_version: &OS_VERSION ubuntu20.04
   #   tag: !join [ *VERSION, "-", *DEVICE_TYPE, "-", *TAG_PYTHON_VERSION, "-", *OS_VERSION, "-sagemaker"
   #   ]
@@ -192,60 +144,30 @@
     target: e3
     context:
       <<: *INFERENCE_CONTEXT
-<<<<<<< HEAD
   BuildSageMakerTensorflowCPUInferencePy3DockerImage:
     <<: *INFERENCE_REPOSITORY
     build: &TENSORFLOW_CPU_INFERENCE_PY3 false
     image_size_baseline: 4899
-    base_image_name: BuildE3TensorflowCPUInferencePy3DockerImage
     device_type: &DEVICE_TYPE cpu
     python_version: &DOCKER_PYTHON_VERSION py3
-    tag_python_version: &TAG_PYTHON_VERSION py38
+    tag_python_version: &TAG_PYTHON_VERSION py39
     os_version: &OS_VERSION ubuntu20.04
     tag: !join [ *VERSION, "-", *DEVICE_TYPE, "-", *TAG_PYTHON_VERSION, "-", *OS_VERSION, "-sagemaker" ]
-    docker_file: !join [ docker/, *SHORT_VERSION, /, *DOCKER_PYTHON_VERSION, /Dockerfile.sagemaker., *DEVICE_TYPE ]
+    docker_file: !join [ docker/, *SHORT_VERSION, /, *DOCKER_PYTHON_VERSION, /Dockerfile., *DEVICE_TYPE ]
+    target: sagemaker
     context:
       <<: *INFERENCE_CONTEXT
   BuildSageMakerTensorflowGPUInferencePy3DockerImage:
     <<: *INFERENCE_REPOSITORY
     build: &TENSORFLOW_GPU_INFERENCE_PY3 false
     image_size_baseline: 7738
-    base_image_name: BuildE3TensorflowGPUInferencePy3DockerImage
     device_type: &DEVICE_TYPE gpu
     python_version: &DOCKER_PYTHON_VERSION py3
-    tag_python_version: &TAG_PYTHON_VERSION py38
+    tag_python_version: &TAG_PYTHON_VERSION py39
     cuda_version: &CUDA_VERSION cu112
     os_version: &OS_VERSION ubuntu20.04
     tag: !join [ *VERSION, "-", *DEVICE_TYPE, "-", *TAG_PYTHON_VERSION, "-", *CUDA_VERSION, "-", *OS_VERSION, "-sagemaker" ]
-    docker_file: !join [ docker/, *SHORT_VERSION, /, *DOCKER_PYTHON_VERSION, /, *CUDA_VERSION, /Dockerfile.sagemaker., *DEVICE_TYPE ]
+    docker_file: !join [ docker/, *SHORT_VERSION, /, *DOCKER_PYTHON_VERSION, /, *CUDA_VERSION, /Dockerfile., *DEVICE_TYPE ]
+    target: sagemaker
     context:
-      <<: *INFERENCE_CONTEXT
-=======
-  # BuildSageMakerTensorflowCPUInferencePy3DockerImage:
-  #   <<: *INFERENCE_REPOSITORY
-  #   build: &TENSORFLOW_CPU_INFERENCE_PY3 false
-  #   image_size_baseline: 4899
-  #   device_type: &DEVICE_TYPE cpu
-  #   python_version: &DOCKER_PYTHON_VERSION py3
-  #   tag_python_version: &TAG_PYTHON_VERSION py38
-  #   os_version: &OS_VERSION ubuntu20.04
-  #   tag: !join [ *VERSION, "-", *DEVICE_TYPE, "-", *TAG_PYTHON_VERSION, "-", *OS_VERSION, "-sagemaker" ]
-  #   docker_file: !join [ docker/, *SHORT_VERSION, /, *DOCKER_PYTHON_VERSION, /Dockerfile.sagemaker., *DEVICE_TYPE ]
-  #   target: sagemaker
-  #   context:
-  #     <<: *INFERENCE_CONTEXT
-  # BuildSageMakerTensorflowGPUInferencePy3DockerImage:
-  #   <<: *INFERENCE_REPOSITORY
-  #   build: &TENSORFLOW_GPU_INFERENCE_PY3 false
-  #   image_size_baseline: 7738
-  #   device_type: &DEVICE_TYPE gpu
-  #   python_version: &DOCKER_PYTHON_VERSION py3
-  #   tag_python_version: &TAG_PYTHON_VERSION py38
-  #   cuda_version: &CUDA_VERSION cu112
-  #   os_version: &OS_VERSION ubuntu20.04
-  #   tag: !join [ *VERSION, "-", *DEVICE_TYPE, "-", *TAG_PYTHON_VERSION, "-", *CUDA_VERSION, "-", *OS_VERSION, "-sagemaker" ]
-  #   docker_file: !join [ docker/, *SHORT_VERSION, /, *DOCKER_PYTHON_VERSION, /, *CUDA_VERSION, /Dockerfile.sagemaker., *DEVICE_TYPE ]
-  #   target: sagemaker
-  #   context:
-  #     <<: *INFERENCE_CONTEXT
->>>>>>> 69c42566
+      <<: *INFERENCE_CONTEXT