  account_id: &ACCOUNT_ID <set-$ACCOUNT_ID-in-environment>
  region: &REGION <set-$REGION-in-environment>
  framework: &FRAMEWORK tensorflow
<<<<<<< HEAD
  version: &VERSION 2.1.2
  short_version: &SHORT_VERSION 2.1
  cuda_version: &CUDA_VERSION cu101
=======
  version: &VERSION 2.3.1
  short_version: &SHORT_VERSION 2.3
  cuda_version: &CUDA_VERSION cu102
>>>>>>> c62c5219
  os_version: &OS_VERSION ubuntu18.04

  repository_info:
    training_repository: &TRAINING_REPOSITORY
      image_type: &TRAINING_IMAGE_TYPE training
      root: !join [ *FRAMEWORK, "/", *TRAINING_IMAGE_TYPE ]
      repository_name: &REPOSITORY_NAME !join [pr, "-", *FRAMEWORK, "-", *TRAINING_IMAGE_TYPE]
      repository: &REPOSITORY !join [ *ACCOUNT_ID, .dkr.ecr., *REGION, .amazonaws.com/, *REPOSITORY_NAME ]
    inference_repository: &INFERENCE_REPOSITORY
      image_type: &INFERENCE_IMAGE_TYPE inference
      root: !join [ *FRAMEWORK, "/", *INFERENCE_IMAGE_TYPE ]
      repository_name: &REPOSITORY_NAME !join [pr, "-", *FRAMEWORK, "-", *INFERENCE_IMAGE_TYPE]
      repository: &REPOSITORY !join [ *ACCOUNT_ID, .dkr.ecr., *REGION, .amazonaws.com/, *REPOSITORY_NAME ]

  context:
    training_context: &TRAINING_CONTEXT
      dockerd-entrypoint:
        source: docker/build_artifacts/dockerd-entrypoint.py
        target: dockerd-entrypoint.py
    inference_context: &INFERENCE_CONTEXT
      sagemaker_package_name:
        source: docker/build_artifacts/sagemaker
        target: sagemaker
      init:
        source: docker/build_artifacts/__init__.py
        target: __init__.py
      dockerd-entrypoint:
        source: docker/build_artifacts/dockerd-entrypoint.py
        target: dockerd-entrypoint.py

  images:
    BuildTensorflowCPUTrainPy3DockerImage:
      <<: *TRAINING_REPOSITORY
      build: &TENSORFLOW_CPU_TRAINING_PY3 false
      image_size_baseline: 4899
      device_type: &DEVICE_TYPE cpu
      python_version: &DOCKER_PYTHON_VERSION py3
      tag_python_version: &TAG_PYTHON_VERSION py36
      tag: !join [ *VERSION, "-", *DEVICE_TYPE, "-", *TAG_PYTHON_VERSION, "-", *OS_VERSION ]
      docker_file: !join [ docker/, *SHORT_VERSION, /, *DOCKER_PYTHON_VERSION, /Dockerfile., *DEVICE_TYPE ]
      context:
        <<: *TRAINING_CONTEXT
    BuildTensorflowGPUTrainPy3DockerImage:
      <<: *TRAINING_REPOSITORY
      build: &TENSORFLOW_GPU_TRAINING_PY3 false
      image_size_baseline: 4899
      device_type: &DEVICE_TYPE gpu
      python_version: &DOCKER_PYTHON_VERSION py3
      tag_python_version: &TAG_PYTHON_VERSION py36
      tag: !join [ *VERSION, "-", *DEVICE_TYPE, "-", *TAG_PYTHON_VERSION, "-", *CUDA_VERSION, "-", *OS_VERSION ]
      docker_file: !join [ docker/, *SHORT_VERSION, /, *DOCKER_PYTHON_VERSION, /, *CUDA_VERSION, /Dockerfile., *DEVICE_TYPE ]
      context:
        <<: *TRAINING_CONTEXT
    BuildTensorflowExampleGPUTrainPy3DockerImage:
      <<: *TRAINING_REPOSITORY
      build: &TENSORFLOW_GPU_TRAINING_PY3 false
      image_size_baseline: 4899
      base_image_name: BuildTensorflowGPUTrainPy3DockerImage
      device_type: &DEVICE_TYPE gpu
      python_version: &DOCKER_PYTHON_VERSION py3
      tag_python_version: &TAG_PYTHON_VERSION py36
      tag: !join [ *VERSION, "-", *DEVICE_TYPE, "-", *TAG_PYTHON_VERSION, "-", *CUDA_VERSION, "-", *OS_VERSION,
                   "-example" ]
      docker_file: !join [ docker/, *SHORT_VERSION, /, *DOCKER_PYTHON_VERSION, /example, /Dockerfile., *DEVICE_TYPE ]
      context:
        <<: *TRAINING_CONTEXT
    BuildTensorflowCPUInferencePy3DockerImage:
      <<: *INFERENCE_REPOSITORY
      build: &TENSORFLOW_CPU_INFERENCE_PY3 false
      image_size_baseline: 4899
      device_type: &DEVICE_TYPE cpu
      python_version: &DOCKER_PYTHON_VERSION py3
      tag_python_version: &TAG_PYTHON_VERSION py37
      tag: !join [ *VERSION, "-", *DEVICE_TYPE, "-", *TAG_PYTHON_VERSION, "-", *OS_VERSION ]
      docker_file: !join [ docker/, *SHORT_VERSION, /, *DOCKER_PYTHON_VERSION, /Dockerfile., *DEVICE_TYPE ]
      context:
        <<: *INFERENCE_CONTEXT
    BuildTensorflowGPUInferencePy3DockerImage:
      <<: *INFERENCE_REPOSITORY
      build: &TENSORFLOW_GPU_INFERENCE_PY3 false
      image_size_baseline: 4899
      device_type: &DEVICE_TYPE gpu
      python_version: &DOCKER_PYTHON_VERSION py3
      tag_python_version: &TAG_PYTHON_VERSION py37
      tag: !join [ *VERSION, "-", *DEVICE_TYPE, "-", *TAG_PYTHON_VERSION, "-", *CUDA_VERSION, "-", *OS_VERSION ]
      docker_file: !join [ docker/, *SHORT_VERSION, /, *DOCKER_PYTHON_VERSION, /, *CUDA_VERSION, /Dockerfile., *DEVICE_TYPE ]
      context:
        <<: *INFERENCE_CONTEXT<|MERGE_RESOLUTION|>--- conflicted
+++ resolved
@@ -1,15 +1,9 @@
   account_id: &ACCOUNT_ID <set-$ACCOUNT_ID-in-environment>
   region: &REGION <set-$REGION-in-environment>
   framework: &FRAMEWORK tensorflow
-<<<<<<< HEAD
   version: &VERSION 2.1.2
   short_version: &SHORT_VERSION 2.1
   cuda_version: &CUDA_VERSION cu101
-=======
-  version: &VERSION 2.3.1
-  short_version: &SHORT_VERSION 2.3
-  cuda_version: &CUDA_VERSION cu102
->>>>>>> c62c5219
   os_version: &OS_VERSION ubuntu18.04
 
   repository_info:
