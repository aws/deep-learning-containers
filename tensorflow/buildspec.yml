--- conflicted
+++ resolved
@@ -81,11 +81,7 @@
       python_version: &DOCKER_PYTHON_VERSION py3
       tag_python_version: &TAG_PYTHON_VERSION py37
       tag: !join [ *VERSION, "-", *DEVICE_TYPE, "-", *TAG_PYTHON_VERSION, "-", *CUDA_VERSION, "-", *OS_VERSION ]
-<<<<<<< HEAD
-      docker_file: !join [ docker/, *VERSION, /, *DOCKER_PYTHON_VERSION, /, *CUDA_VERSION,  /Dockerfile., *DEVICE_TYPE ]
-=======
       docker_file: !join [ docker/, *VERSION, /, *DOCKER_PYTHON_VERSION, /, *CUDA_VERSION, /Dockerfile., *DEVICE_TYPE ]
->>>>>>> c49e51a6
       context:
         <<: *INFERENCE_CONTEXT
     BuildTensorflowExampleGPUTrainPy3DockerImage:
