  account_id: &ACCOUNT_ID <set-$ACCOUNT_ID-in-environment>
  region: &REGION <set-$REGION-in-environment>
  framework: &FRAMEWORK tensorflow
  version: &VERSION 2.2.1
  short_version: &SHORT_VERSION 2.2

<<<<<<< HEAD
  repository_info:
    training_repository: &TRAINING_REPOSITORY
      image_type: &TRAINING_IMAGE_TYPE training
      root: !join [ *FRAMEWORK, "/", *TRAINING_IMAGE_TYPE ]
      repository_name: &REPOSITORY_NAME !join [pr, "-", *FRAMEWORK, "-", *TRAINING_IMAGE_TYPE]
      repository: &REPOSITORY !join [ *ACCOUNT_ID, .dkr.ecr., *REGION, .amazonaws.com/, *REPOSITORY_NAME ]
    inference_repository: &INFERENCE_REPOSITORY
      image_type: &INFERENCE_IMAGE_TYPE inference
      root: !join [ *FRAMEWORK, "/", *INFERENCE_IMAGE_TYPE ]
      repository_name: &REPOSITORY_NAME !join [pr, "-", *FRAMEWORK, "-", *INFERENCE_IMAGE_TYPE]
      repository: &REPOSITORY !join [ *ACCOUNT_ID, .dkr.ecr., *REGION, .amazonaws.com/, *REPOSITORY_NAME ]

  context:
    training_context: &TRAINING_CONTEXT
      dockerd-entrypoint:
        source: docker/build_artifacts/dockerd-entrypoint.py
        target: dockerd-entrypoint.py
    inference_context: &INFERENCE_CONTEXT
      sagemaker_package_name:
        source: docker/build_artifacts/sagemaker
        target: sagemaker
      init:
        source: docker/build_artifacts/__init__.py
        target: __init__.py
      dockerd-entrypoint:
        source: docker/build_artifacts/dockerd-entrypoint.py
        target: dockerd-entrypoint.py

  images:
    BuildTensorflowCpuPy37TrainingDockerImage:
      <<: *TRAINING_REPOSITORY
      build: &TENSORFLOW_CPU_TRAINING_PY3 false
      image_size_baseline: &IMAGE_SIZE_BASELINE 4489
      device_type: &DEVICE_TYPE cpu
      python_version: &DOCKER_PYTHON_VERSION py3
      tag_python_version: &TAG_PYTHON_VERSION py37
      os_version: &OS_VERSION ubuntu18.04
      tag: !join [ *VERSION, "-", *DEVICE_TYPE, "-", *TAG_PYTHON_VERSION, "-", *OS_VERSION
        ]
      docker_file: !join [ docker/, *SHORT_VERSION, /, *DOCKER_PYTHON_VERSION, /Dockerfile.,
        *DEVICE_TYPE ]
      context:
        <<: *TRAINING_CONTEXT
    BuildTensorflowGpuPy37Cu102TrainingDockerImage:
      <<: *TRAINING_REPOSITORY
      build: &TENSORFLOW_GPU_TRAINING_PY3 false
      image_size_baseline: &IMAGE_SIZE_BASELINE 7738
      device_type: &DEVICE_TYPE gpu
      python_version: &DOCKER_PYTHON_VERSION py3
      tag_python_version: &TAG_PYTHON_VERSION py37
      cuda_version: &CUDA_VERSION cu102
      os_version: &OS_VERSION ubuntu18.04
      tag: !join [ *VERSION, "-", *DEVICE_TYPE, "-", *TAG_PYTHON_VERSION, "-", *CUDA_VERSION,
        "-", *OS_VERSION ]
      docker_file: !join [ docker/, *SHORT_VERSION, /, *DOCKER_PYTHON_VERSION, /, *CUDA_VERSION,
        /Dockerfile., *DEVICE_TYPE ]
      context:
        <<: *TRAINING_CONTEXT
    BuildTensorflowExampleGpuPy37Cu102TrainingDockerImage:
      <<: *TRAINING_REPOSITORY
      build: &TENSORFLOW_GPU_TRAINING_PY3 false
      image_size_baseline: &IMAGE_SIZE_BASELINE 7738
      base_image_name: BuildTensorflowGpuPy37Cu102TrainingDockerImage
      device_type: &DEVICE_TYPE gpu
      python_version: &DOCKER_PYTHON_VERSION py3
      tag_python_version: &TAG_PYTHON_VERSION py37
      cuda_version: &CUDA_VERSION cu102
      os_version: &OS_VERSION ubuntu18.04
      tag: !join [ *VERSION, "-", *DEVICE_TYPE, "-", *TAG_PYTHON_VERSION, "-", *CUDA_VERSION,
        "-", *OS_VERSION, "-example" ]
      docker_file: !join [ docker/, *SHORT_VERSION, /, *DOCKER_PYTHON_VERSION, /example,
        /Dockerfile., *DEVICE_TYPE ]
      context:
        <<: *TRAINING_CONTEXT
    BuildTensorflowGpuPy37Cu101TrainingDockerImage:
      <<: *TRAINING_REPOSITORY
      build: &TENSORFLOW_GPU_TRAINING_PY3 false
      image_size_baseline: &IMAGE_SIZE_BASELINE 7738
      device_type: &DEVICE_TYPE gpu
      python_version: &DOCKER_PYTHON_VERSION py3
      tag_python_version: &TAG_PYTHON_VERSION py37
      cuda_version: &CUDA_VERSION cu101
      os_version: &OS_VERSION ubuntu18.04
      tag: !join [ *VERSION, "-", *DEVICE_TYPE, "-", *TAG_PYTHON_VERSION, "-", *CUDA_VERSION,
        "-", *OS_VERSION ]
      docker_file: !join [ docker/, *SHORT_VERSION, /, *DOCKER_PYTHON_VERSION, /, *CUDA_VERSION,
        /Dockerfile., *DEVICE_TYPE ]
      context:
        <<: *TRAINING_CONTEXT
    BuildTensorflowExampleGpuPy37Cu101TrainingDockerImage:
      <<: *TRAINING_REPOSITORY
      build: &TENSORFLOW_GPU_TRAINING_PY3 false
      image_size_baseline: &IMAGE_SIZE_BASELINE 7738
      base_image_name: BuildTensorflowGpuPy37Cu101TrainingDockerImage
      device_type: &DEVICE_TYPE gpu
      python_version: &DOCKER_PYTHON_VERSION py3
      tag_python_version: &TAG_PYTHON_VERSION py37
      cuda_version: &CUDA_VERSION cu101
      os_version: &OS_VERSION ubuntu18.04
      tag: !join [ *VERSION, "-", *DEVICE_TYPE, "-", *TAG_PYTHON_VERSION, "-", *CUDA_VERSION,
        "-", *OS_VERSION, "-example" ]
      docker_file: !join [ docker/, *SHORT_VERSION, /, *DOCKER_PYTHON_VERSION, /example,
        /Dockerfile., *DEVICE_TYPE ]
      context:
        <<: *TRAINING_CONTEXT
    BuildTensorflowCPUInferencePy3DockerImage:
      <<: *INFERENCE_REPOSITORY
      build: &TENSORFLOW_CPU_INFERENCE_PY3 false
      image_size_baseline: 4899
      device_type: &DEVICE_TYPE cpu
      python_version: &DOCKER_PYTHON_VERSION py3
      tag_python_version: &TAG_PYTHON_VERSION py37
      cuda_version: &CUDA_VERSION cu102
      os_version: &OS_VERSION ubuntu18.04
      tag: !join [ *VERSION, "-", *DEVICE_TYPE, "-", *TAG_PYTHON_VERSION, "-", *OS_VERSION ]
      docker_file: !join [ docker/, *SHORT_VERSION, /, *DOCKER_PYTHON_VERSION, /Dockerfile., *DEVICE_TYPE ]
      context:
        <<: *INFERENCE_CONTEXT
    BuildTensorflowGPUInferencePy3DockerImage:
      <<: *INFERENCE_REPOSITORY
      build: &TENSORFLOW_GPU_INFERENCE_PY3 false
      image_size_baseline: 7738
      device_type: &DEVICE_TYPE gpu
      python_version: &DOCKER_PYTHON_VERSION py3
      tag_python_version: &TAG_PYTHON_VERSION py37
      cuda_version: &CUDA_VERSION cu102
      os_version: &OS_VERSION ubuntu18.04
      tag: !join [ *VERSION, "-", *DEVICE_TYPE, "-", *TAG_PYTHON_VERSION, "-", *CUDA_VERSION, "-", *OS_VERSION ]
      docker_file: !join [ docker/, *SHORT_VERSION, /, *DOCKER_PYTHON_VERSION, /, *CUDA_VERSION, /Dockerfile., *DEVICE_TYPE ]
      context:
        <<: *INFERENCE_CONTEXT
=======
repository_info:
  training_repository: &TRAINING_REPOSITORY
    image_type: &TRAINING_IMAGE_TYPE training
    root: !join [ *FRAMEWORK, "/", *TRAINING_IMAGE_TYPE ]
    repository_name: &REPOSITORY_NAME !join [pr, "-", *FRAMEWORK, "-", *TRAINING_IMAGE_TYPE]
    repository: &REPOSITORY !join [ *ACCOUNT_ID, .dkr.ecr., *REGION, .amazonaws.com/,
      *REPOSITORY_NAME ]
  inference_repository: &INFERENCE_REPOSITORY
    image_type: &INFERENCE_IMAGE_TYPE inference
    root: !join [ *FRAMEWORK, "/", *INFERENCE_IMAGE_TYPE ]
    repository_name: &REPOSITORY_NAME !join [pr, "-", *FRAMEWORK, "-", *INFERENCE_IMAGE_TYPE]
    repository: &REPOSITORY !join [ *ACCOUNT_ID, .dkr.ecr., *REGION, .amazonaws.com/,
      *REPOSITORY_NAME ]

context:
  training_context: &TRAINING_CONTEXT
    dockerd-entrypoint:
      source: docker/build_artifacts/dockerd-entrypoint.py
      target: dockerd-entrypoint.py
  inference_context: &INFERENCE_CONTEXT
    sagemaker_package_name:
      source: docker/build_artifacts/sagemaker
      target: sagemaker
    init:
      source: docker/build_artifacts/__init__.py
      target: __init__.py
    dockerd-entrypoint:
      source: docker/build_artifacts/dockerd-entrypoint.py
      target: dockerd-entrypoint.py

images:
  BuildTensorflowCpuPy37TrainingDockerImage:
    <<: *TRAINING_REPOSITORY
    build: &TENSORFLOW_CPU_TRAINING_PY3 false
    image_size_baseline: &IMAGE_SIZE_BASELINE 4489
    device_type: &DEVICE_TYPE cpu
    python_version: &DOCKER_PYTHON_VERSION py3
    tag_python_version: &TAG_PYTHON_VERSION py37
    os_version: &OS_VERSION ubuntu18.04
    tag: !join [ *VERSION, "-", *DEVICE_TYPE, "-", *TAG_PYTHON_VERSION, "-", *OS_VERSION
      ]
    docker_file: !join [ docker/, *SHORT_VERSION, /, *DOCKER_PYTHON_VERSION, /Dockerfile.,
      *DEVICE_TYPE ]
    context:
      <<: *TRAINING_CONTEXT
  BuildTensorflowGpuPy37Cu110TrainingDockerImage:
    <<: *TRAINING_REPOSITORY
    build: &TENSORFLOW_GPU_TRAINING_PY3 false
    image_size_baseline: &IMAGE_SIZE_BASELINE 7738
    device_type: &DEVICE_TYPE gpu
    python_version: &DOCKER_PYTHON_VERSION py3
    tag_python_version: &TAG_PYTHON_VERSION py37
    cuda_version: &CUDA_VERSION cu110
    os_version: &OS_VERSION ubuntu18.04
    tag: !join [ *VERSION, "-", *DEVICE_TYPE, "-", *TAG_PYTHON_VERSION, "-", *CUDA_VERSION,
      "-", *OS_VERSION ]
    docker_file: !join [ docker/, *SHORT_VERSION, /, *DOCKER_PYTHON_VERSION, /, *CUDA_VERSION,
      /Dockerfile., *DEVICE_TYPE ]
    context:
      <<: *TRAINING_CONTEXT
  BuildTensorflowExampleGpuPy37Cu110TrainingDockerImage:
    <<: *TRAINING_REPOSITORY
    build: &TENSORFLOW_GPU_TRAINING_PY3 false
    image_size_baseline: &IMAGE_SIZE_BASELINE 7738
    base_image_name: BuildTensorflowGpuPy37Cu110TrainingDockerImage
    device_type: &DEVICE_TYPE gpu
    python_version: &DOCKER_PYTHON_VERSION py3
    tag_python_version: &TAG_PYTHON_VERSION py37
    cuda_version: &CUDA_VERSION cu110
    os_version: &OS_VERSION ubuntu18.04
    tag: !join [ *VERSION, "-", *DEVICE_TYPE, "-", *TAG_PYTHON_VERSION, "-", *CUDA_VERSION,
      "-", *OS_VERSION, "-example" ]
    docker_file: !join [ docker/, *SHORT_VERSION, /, *DOCKER_PYTHON_VERSION, /example,
      /Dockerfile., *DEVICE_TYPE ]
    context:
      <<: *TRAINING_CONTEXT
  BuildTensorflowCPUInferencePy3DockerImage:
    <<: *INFERENCE_REPOSITORY
    build: &TENSORFLOW_CPU_INFERENCE_PY3 false
    image_size_baseline: 4899
    device_type: &DEVICE_TYPE cpu
    python_version: &DOCKER_PYTHON_VERSION py3
    tag_python_version: &TAG_PYTHON_VERSION py37
    cuda_version: &CUDA_VERSION cu110
    os_version: &OS_VERSION ubuntu18.04
    tag: !join [ *VERSION, "-", *DEVICE_TYPE, "-", *TAG_PYTHON_VERSION, "-", *OS_VERSION ]
    docker_file: !join [ docker/, *SHORT_VERSION, /, *DOCKER_PYTHON_VERSION, /Dockerfile., *DEVICE_TYPE ]
    context:
      <<: *INFERENCE_CONTEXT
  BuildTensorflowGPUInferencePy3DockerImage:
    <<: *INFERENCE_REPOSITORY
    build: &TENSORFLOW_GPU_INFERENCE_PY3 false
    image_size_baseline: 7738
    device_type: &DEVICE_TYPE gpu
    python_version: &DOCKER_PYTHON_VERSION py3
    tag_python_version: &TAG_PYTHON_VERSION py37
    cuda_version: &CUDA_VERSION cu110
    os_version: &OS_VERSION ubuntu18.04
    tag: !join [ *VERSION, "-", *DEVICE_TYPE, "-", *TAG_PYTHON_VERSION, "-", *CUDA_VERSION, "-", *OS_VERSION ]
    docker_file: !join [ docker/, *SHORT_VERSION, /, *DOCKER_PYTHON_VERSION, /, *CUDA_VERSION, /Dockerfile., *DEVICE_TYPE ]
    context:
      <<: *INFERENCE_CONTEXT
>>>>>>> 1596489c
<|MERGE_RESOLUTION|>--- conflicted
+++ resolved
@@ -4,7 +4,6 @@
   version: &VERSION 2.2.1
   short_version: &SHORT_VERSION 2.2
 
-<<<<<<< HEAD
   repository_info:
     training_repository: &TRAINING_REPOSITORY
       image_type: &TRAINING_IMAGE_TYPE training
@@ -135,108 +134,4 @@
       tag: !join [ *VERSION, "-", *DEVICE_TYPE, "-", *TAG_PYTHON_VERSION, "-", *CUDA_VERSION, "-", *OS_VERSION ]
       docker_file: !join [ docker/, *SHORT_VERSION, /, *DOCKER_PYTHON_VERSION, /, *CUDA_VERSION, /Dockerfile., *DEVICE_TYPE ]
       context:
-        <<: *INFERENCE_CONTEXT
-=======
-repository_info:
-  training_repository: &TRAINING_REPOSITORY
-    image_type: &TRAINING_IMAGE_TYPE training
-    root: !join [ *FRAMEWORK, "/", *TRAINING_IMAGE_TYPE ]
-    repository_name: &REPOSITORY_NAME !join [pr, "-", *FRAMEWORK, "-", *TRAINING_IMAGE_TYPE]
-    repository: &REPOSITORY !join [ *ACCOUNT_ID, .dkr.ecr., *REGION, .amazonaws.com/,
-      *REPOSITORY_NAME ]
-  inference_repository: &INFERENCE_REPOSITORY
-    image_type: &INFERENCE_IMAGE_TYPE inference
-    root: !join [ *FRAMEWORK, "/", *INFERENCE_IMAGE_TYPE ]
-    repository_name: &REPOSITORY_NAME !join [pr, "-", *FRAMEWORK, "-", *INFERENCE_IMAGE_TYPE]
-    repository: &REPOSITORY !join [ *ACCOUNT_ID, .dkr.ecr., *REGION, .amazonaws.com/,
-      *REPOSITORY_NAME ]
-
-context:
-  training_context: &TRAINING_CONTEXT
-    dockerd-entrypoint:
-      source: docker/build_artifacts/dockerd-entrypoint.py
-      target: dockerd-entrypoint.py
-  inference_context: &INFERENCE_CONTEXT
-    sagemaker_package_name:
-      source: docker/build_artifacts/sagemaker
-      target: sagemaker
-    init:
-      source: docker/build_artifacts/__init__.py
-      target: __init__.py
-    dockerd-entrypoint:
-      source: docker/build_artifacts/dockerd-entrypoint.py
-      target: dockerd-entrypoint.py
-
-images:
-  BuildTensorflowCpuPy37TrainingDockerImage:
-    <<: *TRAINING_REPOSITORY
-    build: &TENSORFLOW_CPU_TRAINING_PY3 false
-    image_size_baseline: &IMAGE_SIZE_BASELINE 4489
-    device_type: &DEVICE_TYPE cpu
-    python_version: &DOCKER_PYTHON_VERSION py3
-    tag_python_version: &TAG_PYTHON_VERSION py37
-    os_version: &OS_VERSION ubuntu18.04
-    tag: !join [ *VERSION, "-", *DEVICE_TYPE, "-", *TAG_PYTHON_VERSION, "-", *OS_VERSION
-      ]
-    docker_file: !join [ docker/, *SHORT_VERSION, /, *DOCKER_PYTHON_VERSION, /Dockerfile.,
-      *DEVICE_TYPE ]
-    context:
-      <<: *TRAINING_CONTEXT
-  BuildTensorflowGpuPy37Cu110TrainingDockerImage:
-    <<: *TRAINING_REPOSITORY
-    build: &TENSORFLOW_GPU_TRAINING_PY3 false
-    image_size_baseline: &IMAGE_SIZE_BASELINE 7738
-    device_type: &DEVICE_TYPE gpu
-    python_version: &DOCKER_PYTHON_VERSION py3
-    tag_python_version: &TAG_PYTHON_VERSION py37
-    cuda_version: &CUDA_VERSION cu110
-    os_version: &OS_VERSION ubuntu18.04
-    tag: !join [ *VERSION, "-", *DEVICE_TYPE, "-", *TAG_PYTHON_VERSION, "-", *CUDA_VERSION,
-      "-", *OS_VERSION ]
-    docker_file: !join [ docker/, *SHORT_VERSION, /, *DOCKER_PYTHON_VERSION, /, *CUDA_VERSION,
-      /Dockerfile., *DEVICE_TYPE ]
-    context:
-      <<: *TRAINING_CONTEXT
-  BuildTensorflowExampleGpuPy37Cu110TrainingDockerImage:
-    <<: *TRAINING_REPOSITORY
-    build: &TENSORFLOW_GPU_TRAINING_PY3 false
-    image_size_baseline: &IMAGE_SIZE_BASELINE 7738
-    base_image_name: BuildTensorflowGpuPy37Cu110TrainingDockerImage
-    device_type: &DEVICE_TYPE gpu
-    python_version: &DOCKER_PYTHON_VERSION py3
-    tag_python_version: &TAG_PYTHON_VERSION py37
-    cuda_version: &CUDA_VERSION cu110
-    os_version: &OS_VERSION ubuntu18.04
-    tag: !join [ *VERSION, "-", *DEVICE_TYPE, "-", *TAG_PYTHON_VERSION, "-", *CUDA_VERSION,
-      "-", *OS_VERSION, "-example" ]
-    docker_file: !join [ docker/, *SHORT_VERSION, /, *DOCKER_PYTHON_VERSION, /example,
-      /Dockerfile., *DEVICE_TYPE ]
-    context:
-      <<: *TRAINING_CONTEXT
-  BuildTensorflowCPUInferencePy3DockerImage:
-    <<: *INFERENCE_REPOSITORY
-    build: &TENSORFLOW_CPU_INFERENCE_PY3 false
-    image_size_baseline: 4899
-    device_type: &DEVICE_TYPE cpu
-    python_version: &DOCKER_PYTHON_VERSION py3
-    tag_python_version: &TAG_PYTHON_VERSION py37
-    cuda_version: &CUDA_VERSION cu110
-    os_version: &OS_VERSION ubuntu18.04
-    tag: !join [ *VERSION, "-", *DEVICE_TYPE, "-", *TAG_PYTHON_VERSION, "-", *OS_VERSION ]
-    docker_file: !join [ docker/, *SHORT_VERSION, /, *DOCKER_PYTHON_VERSION, /Dockerfile., *DEVICE_TYPE ]
-    context:
-      <<: *INFERENCE_CONTEXT
-  BuildTensorflowGPUInferencePy3DockerImage:
-    <<: *INFERENCE_REPOSITORY
-    build: &TENSORFLOW_GPU_INFERENCE_PY3 false
-    image_size_baseline: 7738
-    device_type: &DEVICE_TYPE gpu
-    python_version: &DOCKER_PYTHON_VERSION py3
-    tag_python_version: &TAG_PYTHON_VERSION py37
-    cuda_version: &CUDA_VERSION cu110
-    os_version: &OS_VERSION ubuntu18.04
-    tag: !join [ *VERSION, "-", *DEVICE_TYPE, "-", *TAG_PYTHON_VERSION, "-", *CUDA_VERSION, "-", *OS_VERSION ]
-    docker_file: !join [ docker/, *SHORT_VERSION, /, *DOCKER_PYTHON_VERSION, /, *CUDA_VERSION, /Dockerfile., *DEVICE_TYPE ]
-    context:
-      <<: *INFERENCE_CONTEXT
->>>>>>> 1596489c
+        <<: *INFERENCE_CONTEXT