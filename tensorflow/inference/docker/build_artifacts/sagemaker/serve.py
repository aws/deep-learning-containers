# Copyright 2018-2020 Amazon.com, Inc. or its affiliates. All Rights Reserved.
#
# Licensed under the Apache License, Version 2.0 (the "License"). You
# may not use this file except in compliance with the License. A copy of
# the License is located at
#
#     http://aws.amazon.com/apache2.0/
#
# or in the "license" file accompanying this file. This file is
# distributed on an "AS IS" BASIS, WITHOUT WARRANTIES OR CONDITIONS OF
# ANY KIND, either express or implied. See the License for the specific
# language governing permissions and limitations under the License.

import logging
import os
import re
import signal
import subprocess
import tfs_utils

from contextlib import contextmanager

logging.basicConfig(level=logging.INFO)
log = logging.getLogger(__name__)

JS_PING = 'js_content ping'
JS_INVOCATIONS = 'js_content invocations'
GUNICORN_PING = 'proxy_pass http://gunicorn_upstream/ping'
GUNICORN_INVOCATIONS = 'proxy_pass http://gunicorn_upstream/invocations'

PYTHON_LIB_PATH = '/opt/ml/model/code/lib'
REQUIREMENTS_PATH = '/opt/ml/model/code/requirements.txt'
INFERENCE_PATH = '/opt/ml/model/code/inference.py'


class ServiceManager(object):
    def __init__(self):
        self._state = 'initializing'
        self._nginx = None
        self._tfs = []
        self._gunicorn = None
        self._gunicorn_command = None
        self._enable_python_service = os.path.exists(INFERENCE_PATH)
        self._tfs_version = os.environ.get('SAGEMAKER_TFS_VERSION', '1.13')
        self._nginx_http_port = os.environ.get('SAGEMAKER_BIND_TO_PORT', '8080')
        self._nginx_loglevel = os.environ.get('SAGEMAKER_TFS_NGINX_LOGLEVEL', 'error')
        self._tfs_default_model_name = os.environ.get('SAGEMAKER_TFS_DEFAULT_MODEL_NAME', 'None')
        self._sagemaker_port_range = os.environ.get('SAGEMAKER_SAFE_PORT_RANGE', None)
        self._gunicorn_workers = os.environ.get("SAGEMAKER_GUNICORN_WORKERS", 1)
        self._gunicorn_threads = os.environ.get("SAGEMAKER_GUNICORN_THREADS", 1)
        self._tfs_config_path = '/sagemaker/model-config.cfg'
        self._tfs_batching_config_path = '/sagemaker/batching-config.cfg'

        _enable_batching = os.environ.get('SAGEMAKER_TFS_ENABLE_BATCHING', 'false').lower()
        _enable_multi_model_endpoint = os.environ.get('SAGEMAKER_MULTI_MODEL',
                                                      'false').lower()
        # Use this to specify memory that is needed to initialize CUDA/cuDNN and other GPU libraries
        self._tfs_gpu_margin = float(os.environ.get("SAGEMAKER_TFS_FRACTIONAL_GPU_MEM_MARGIN", 0.2))
        self._tfs_instance_count = int(os.environ.get("SAGEMAKER_TFS_INSTANCE_COUNT", 1))
        self._tfs_wait_time_seconds = int(os.environ.get("SAGEMAKER_TFS_WAIT_TIME_SECONDS", 300))
        self._tfs_inter_op_parallelism = os.environ.get("SAGEMAKER_TFS_INTER_OP_PARALLELISM", 0)
        self._tfs_intra_op_parallelism = os.environ.get("SAGEMAKER_TFS_INTRA_OP_PARALLELISM", 0)
        self._gunicorn_worker_class = os.environ.get("SAGEMAKER_GUNICORN_WORKER_CLASS", 'gevent')

        if _enable_batching not in ['true', 'false']:
            raise ValueError('SAGEMAKER_TFS_ENABLE_BATCHING must be "true" or "false"')
        self._tfs_enable_batching = _enable_batching == 'true'

        if _enable_multi_model_endpoint not in ['true', 'false']:
            raise ValueError('SAGEMAKER_MULTI_MODEL must be "true" or "false"')
        self._tfs_enable_multi_model_endpoint = _enable_multi_model_endpoint == 'true'

        self._use_gunicorn = self._enable_python_service or self._tfs_enable_multi_model_endpoint

        if self._sagemaker_port_range is not None:
            parts = self._sagemaker_port_range.split('-')
            low = int(parts[0])
            hi = int(parts[1])
            self._tfs_grpc_port = []
            self._tfs_rest_port = []
            if low + 2 * self._tfs_instance_count > hi:
                raise ValueError("not enough ports available in SAGEMAKER_SAFE_PORT_RANGE ({})"
                                 .format(self._sagemaker_port_range))
            self._tfs_grpc_port_range = "{}-{}".format(low,
                                                       low + 2 * self._tfs_instance_count)
            self._tfs_rest_port_range = "{}-{}".format(low + 1,
                                                       low + 2 * self._tfs_instance_count + 1)
            for i in range(self._tfs_instance_count):
                self._tfs_grpc_port.append(str(low + 2 * i))
                self._tfs_rest_port.append(str(low + 2 * i + 1))
            # set environment variable for python service
            os.environ["TFS_GRPC_PORT_RANGE"] = self._tfs_grpc_port_range
            os.environ["TFS_REST_PORT_RANGE"] = self._tfs_rest_port_range
        else:
            # just use the standard default ports
            self._tfs_grpc_port = ["9000"]
            self._tfs_rest_port = ["8501"]
            # set environment variable for python service
            os.environ["TFS_GRPC_PORT_RANGE"] = "9000-9000"
            os.environ["TFS_REST_PORT_RANGE"] = "8501-8501"

    def _create_tfs_config(self):
        models = tfs_utils.find_models()
        if not models:
            raise ValueError('no SavedModel bundles found!')

        if self._tfs_default_model_name == 'None':
            default_model = os.path.basename(models[0])
            if default_model:
                self._tfs_default_model_name = default_model
                log.info('using default model name: {}'.format(self._tfs_default_model_name))
            else:
                log.info('no default model detected')

        # config (may) include duplicate 'config' keys, so we can't just dump a dict
        config = 'model_config_list: {\n'
        for m in models:
            config += '  config: {\n'
            config += '    name: "{}",\n'.format(os.path.basename(m))
            config += '    base_path: "{}",\n'.format(m)
            config += '    model_platform: "tensorflow"\n'
            config += '  }\n'
        config += '}\n'

        log.info('tensorflow serving model config: \n%s\n', config)

        with open('/sagemaker/model-config.cfg', 'w') as f:
            f.write(config)

    def _setup_gunicorn(self):
        python_path_content = []
        python_path_option = ''

        if self._enable_python_service:
            lib_path_exists = os.path.exists(PYTHON_LIB_PATH)
            requirements_exists = os.path.exists(REQUIREMENTS_PATH)
            python_path_content = ['/opt/ml/model/code']
            python_path_option = '--pythonpath '

            if lib_path_exists:
                python_path_content.append(PYTHON_LIB_PATH)

            if requirements_exists:
                if lib_path_exists:
                    log.warning('loading modules in "{}", ignoring requirements.txt'
                                .format(PYTHON_LIB_PATH))
                else:
                    log.info('installing packages from requirements.txt...')
                    pip_install_cmd = 'pip3 install -r {}'.format(REQUIREMENTS_PATH)
                    try:
                        subprocess.check_call(pip_install_cmd.split())
                    except subprocess.CalledProcessError:
                        log.error('failed to install required packages, exiting.')
                        self._stop()
                        raise ChildProcessError('failed to install required packages.')

        gunicorn_command = (
<<<<<<< HEAD
            'gunicorn -b unix:/tmp/gunicorn.sock -k gevent --chdir /sagemaker '
            '--workers {} --threads {} '
            '{}{} -e TFS_GRPC_PORT={} -e SAGEMAKER_MULTI_MODEL={} -e SAGEMAKER_SAFE_PORT_RANGE={} '
            'python_service:app').format(self._gunicorn_workers, self._gunicorn_threads,
                                         python_path_option, ','.join(python_path_content),
                                         self._tfs_grpc_port, self._tfs_enable_multi_model_endpoint,
                                         self._sagemaker_port_range)
=======
            "gunicorn -b unix:/tmp/gunicorn.sock -k {} --chdir /sagemaker "
            "--workers {} --threads {} "
            "{}{} -e TFS_GRPC_PORT_RANGE={} -e TFS_REST_PORT_RANGE={} "
            "-e SAGEMAKER_MULTI_MODEL={} -e SAGEMAKER_SAFE_PORT_RANGE={} "
            "-e SAGEMAKER_TFS_WAIT_TIME_SECONDS={} "
            "python_service:app").format(self._gunicorn_worker_class,
                                         self._gunicorn_workers, self._gunicorn_threads,
                                         python_path_option, ",".join(python_path_content),
                                         self._tfs_grpc_port_range, self._tfs_rest_port_range,
                                         self._tfs_enable_multi_model_endpoint,
                                         self._sagemaker_port_range,
                                         self._tfs_wait_time_seconds)
>>>>>>> 5b53d406

        log.info('gunicorn command: {}'.format(gunicorn_command))
        self._gunicorn_command = gunicorn_command

    def _create_nginx_tfs_upstream(self):
        indentation = "    "
        tfs_upstream = ""
        for port in self._tfs_rest_port:
            tfs_upstream += "{}server localhost:{};\n".format(indentation, port)
        tfs_upstream = tfs_upstream[len(indentation):-2]

        return tfs_upstream

    def _create_nginx_config(self):
        template = self._read_nginx_template()
        pattern = re.compile(r'%(\w+)%')

        template_values = {
            'TFS_VERSION': self._tfs_version,
            "TFS_UPSTREAM": self._create_nginx_tfs_upstream(),
            'TFS_DEFAULT_MODEL_NAME': self._tfs_default_model_name,
            'NGINX_HTTP_PORT': self._nginx_http_port,
            'NGINX_LOG_LEVEL': self._nginx_loglevel,
            'FORWARD_PING_REQUESTS': GUNICORN_PING if self._use_gunicorn else JS_PING,
            'FORWARD_INVOCATION_REQUESTS': GUNICORN_INVOCATIONS if self._use_gunicorn
            else JS_INVOCATIONS,
        }

        config = pattern.sub(lambda x: template_values[x.group(1)], template)
        log.info('nginx config: \n%s\n', config)

        with open('/sagemaker/nginx.conf', 'w') as f:
            f.write(config)

    def _read_nginx_template(self):
        with open('/sagemaker/nginx.conf.template', 'r') as f:
            template = f.read()
            if not template:
                raise ValueError('failed to read nginx.conf.template')

            return template

    def _enable_per_process_gpu_memory_fraction(self):
        nvidia_smi_exist = os.path.exists("/usr/bin/nvidia-smi")
        if self._tfs_instance_count > 1 and nvidia_smi_exist:
            return True

        return False

    def _calculate_per_process_gpu_memory_fraction(self):
        return round((1 - self._tfs_gpu_margin) / float(self._tfs_instance_count), 4)

    def _start_tfs(self):
        self._log_version("tensorflow_model_server --version", "tensorflow version info:")

        for i in range(self._tfs_instance_count):
            p = self._start_single_tfs(i)
            self._tfs.append(p)

    def _start_gunicorn(self):
        self._log_version('gunicorn --version', 'gunicorn version info:')
        env = os.environ.copy()
        env['TFS_DEFAULT_MODEL_NAME'] = self._tfs_default_model_name
        p = subprocess.Popen(self._gunicorn_command.split(), env=env)
        log.info('started gunicorn (pid: %d)', p.pid)
        self._gunicorn = p

    def _start_nginx(self):
        self._log_version('/usr/sbin/nginx -V', 'nginx version info:')
        p = subprocess.Popen('/usr/sbin/nginx -c /sagemaker/nginx.conf'.split())
        log.info('started nginx (pid: %d)', p.pid)
        self._nginx = p

    def _log_version(self, command, message):
        try:
            output = subprocess.check_output(
                command.split(),
                stderr=subprocess.STDOUT).decode('utf-8', 'backslashreplace').strip()
            log.info('{}\n{}'.format(message, output))
        except subprocess.CalledProcessError:
            log.warning('failed to run command: %s', command)

    def _stop(self, *args):  # pylint: disable=W0613
        self._state = 'stopping'
        log.info('stopping services')
        try:
            os.kill(self._nginx.pid, signal.SIGQUIT)
        except OSError:
            pass
        try:
            if self._gunicorn:
                os.kill(self._gunicorn.pid, signal.SIGTERM)
        except OSError:
            pass
        try:
            for tfs in self._tfs:
                os.kill(tfs.pid, signal.SIGTERM)
        except OSError:
            pass

        self._state = 'stopped'
        log.info('stopped')

    def _wait_for_gunicorn(self):
        while True:
            if os.path.exists('/tmp/gunicorn.sock'):
                log.info('gunicorn server is ready!')
                return

    def _wait_for_tfs(self):
        for i in range(self._tfs_instance_count):
            tfs_utils.wait_for_model(self._tfs_rest_port[i],
                                     self._tfs_default_model_name, self._tfs_wait_time_seconds)

    @contextmanager
    def _timeout(self, seconds):
        def _raise_timeout_error(signum, frame):
            raise TimeoutError('time out after {} seconds'.format(seconds))

        try:
            signal.signal(signal.SIGALRM, _raise_timeout_error)
            signal.alarm(seconds)
            yield
        finally:
            signal.alarm(0)

    def _is_tfs_process(self, pid):
        for p in self._tfs:
            if p.pid == pid:
                return True
        return False

    def _find_tfs_process(self, pid):
        for index, p in enumerate(self._tfs):
            if p.pid == pid:
                return index
        return None

    def _restart_single_tfs(self, pid):
        instance_id = self._find_tfs_process(pid)
        if instance_id is None:
            raise ValueError("Cannot find tfs with pid: {};".format(pid))
        p = self._start_single_tfs(instance_id)
        self._tfs[instance_id] = p

    def _start_single_tfs(self, instance_id):
        cmd = tfs_utils.tfs_command(
            self._tfs_grpc_port[instance_id],
            self._tfs_rest_port[instance_id],
            self._tfs_config_path,
            self._tfs_enable_batching,
            self._tfs_batching_config_path,
            self._tfs_intra_op_parallelism,
            self._tfs_inter_op_parallelism,
            self._enable_per_process_gpu_memory_fraction(),
            self._calculate_per_process_gpu_memory_fraction()
        )
        log.info("tensorflow serving command: {}".format(cmd))
        p = subprocess.Popen(cmd.split())
        log.info("started tensorflow serving (pid: %d)", p.pid)
        return p

    def _monitor(self):
        while True:
            pid, status = os.wait()

            if self._state != "started":
                break

            if pid == self._nginx.pid:
                log.warning("unexpected nginx exit (status: {}). restarting.".format(status))
                self._start_nginx()

            elif self._is_tfs_process(pid):
                log.warning(
                    "unexpected tensorflow serving exit (status: {}). restarting.".format(status))
                try:
                    self._restart_single_tfs(pid)
                except (ValueError, OSError) as error:
                    log.error("Failed to restart tensorflow serving. {}".format(error))

            elif self._gunicorn and pid == self._gunicorn.pid:
                log.warning("unexpected gunicorn exit (status: {}). restarting."
                            .format(status))
                self._start_gunicorn()

    def start(self):
        log.info('starting services')
        self._state = 'starting'
        signal.signal(signal.SIGTERM, self._stop)

        if self._tfs_enable_batching:
            log.info('batching is enabled')
            tfs_utils.create_batching_config(self._tfs_batching_config_path)

        if self._tfs_enable_multi_model_endpoint:
            log.info('multi-model endpoint is enabled, TFS model servers will be started later')
        else:
            tfs_utils.create_tfs_config(
                self._tfs_default_model_name,
                self._tfs_config_path
            )
            self._create_tfs_config()
            self._start_tfs()
            self._wait_for_tfs()

        self._create_nginx_config()

        if self._use_gunicorn:
            self._setup_gunicorn()
            self._start_gunicorn()
            # make sure gunicorn is up
            with self._timeout(seconds=30):
                self._wait_for_gunicorn()

        self._start_nginx()
        self._state = 'started'
        self._monitor()
        self._stop()


if __name__ == '__main__':
    ServiceManager().start()<|MERGE_RESOLUTION|>--- conflicted
+++ resolved
@@ -155,15 +155,6 @@
                         raise ChildProcessError('failed to install required packages.')
 
         gunicorn_command = (
-<<<<<<< HEAD
-            'gunicorn -b unix:/tmp/gunicorn.sock -k gevent --chdir /sagemaker '
-            '--workers {} --threads {} '
-            '{}{} -e TFS_GRPC_PORT={} -e SAGEMAKER_MULTI_MODEL={} -e SAGEMAKER_SAFE_PORT_RANGE={} '
-            'python_service:app').format(self._gunicorn_workers, self._gunicorn_threads,
-                                         python_path_option, ','.join(python_path_content),
-                                         self._tfs_grpc_port, self._tfs_enable_multi_model_endpoint,
-                                         self._sagemaker_port_range)
-=======
             "gunicorn -b unix:/tmp/gunicorn.sock -k {} --chdir /sagemaker "
             "--workers {} --threads {} "
             "{}{} -e TFS_GRPC_PORT_RANGE={} -e TFS_REST_PORT_RANGE={} "
@@ -176,7 +167,6 @@
                                          self._tfs_enable_multi_model_endpoint,
                                          self._sagemaker_port_range,
                                          self._tfs_wait_time_seconds)
->>>>>>> 5b53d406
 
         log.info('gunicorn command: {}'.format(gunicorn_command))
         self._gunicorn_command = gunicorn_command
