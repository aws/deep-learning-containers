--- conflicted
+++ resolved
@@ -105,29 +105,9 @@
         libnvinfer-dev=${v} libnvonnxparsers-dev=${v} libnvparsers-dev=${v} libnvinfer-plugin-dev=${v} \
         python3-libnvinfer=${v}
 
-<<<<<<< HEAD
-=======
 # Upgrade libsasl2-2 for fixing cyrus-sasl2 related CVE
 RUN apt-get install -y --only-upgrade libsasl2-2
 
-# Install TensorRT 
-# Make sure to use the same TensorRT as the one for compiling tensorflow_model_server
-# RUN v="7.2.2-1+cuda11.1" \
-#    && apt-key adv --fetch-keys https://developer.download.nvidia.com/compute/cuda/repos/ubuntu2004/x86_64/7fa2af80.pub && apt update \
-#    && apt install -y --no-install-recommends \
-#     libnvinfer7=$v \
-#     libnvinfer-dev=$v \
-#     libnvinfer-plugin-dev=$v \
-#     libnvinfer-plugin7=$v \
-#     libnvonnxparsers7=$v \
-#     libnvparsers7=$v \
-#     libnvonnxparsers-dev=$v \
-#     libnvparsers-dev=$v \
-#     && apt-get clean \
-#     && rm -rf /var/lib/apt/lists/*;
-
-
->>>>>>> 553b2b9e
 # Some TF tools expect a "python" binary
 RUN ln -s $(which ${PYTHON}) /usr/local/bin/python \
  && ln -s $(which ${PIP}) /usr/bin/pip
