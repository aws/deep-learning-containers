version: 0.2

phases:
  install:
    runtime-versions:
      docker: 18
  pre_build:
    commands:
      - pip install -r src/requirements.txt
      - python src/send_status.py --status 2
  build:
    commands:
      - echo Logging in to Amazon ECR...
      - $(aws ecr get-login --no-include-email --region $AWS_DEFAULT_REGION)
      - pip install -r test/requirements.txt
      - echo Running pytest sanity tests...
      - cd test
<<<<<<< HEAD
      - pytest sanity/ --images $DLC_IMAGES --ec2-instance-type p3.8xlarge
=======
      - pytest sanity/ --images $DLC_IMAGES
  post_build:
    commands:
      - cd ..
      - python src/send_status.py --status $CODEBUILD_BUILD_SUCCEEDING
>>>>>>> 734fac92
<|MERGE_RESOLUTION|>--- conflicted
+++ resolved
@@ -15,12 +15,8 @@
       - pip install -r test/requirements.txt
       - echo Running pytest sanity tests...
       - cd test
-<<<<<<< HEAD
       - pytest sanity/ --images $DLC_IMAGES --ec2-instance-type p3.8xlarge
-=======
-      - pytest sanity/ --images $DLC_IMAGES
   post_build:
     commands:
       - cd ..
-      - python src/send_status.py --status $CODEBUILD_BUILD_SUCCEEDING
->>>>>>> 734fac92
+      - python src/send_status.py --status $CODEBUILD_BUILD_SUCCEEDING