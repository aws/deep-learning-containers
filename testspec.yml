--- conflicted
+++ resolved
@@ -9,11 +9,8 @@
       - start-dockerd
       - pip install -r src/requirements.txt
       - python src/send_status.py --status 2
-<<<<<<< HEAD
       - apt-get update && apt-get install unzip
-=======
       - python src/parse_partner_developers.py
->>>>>>> 7bea1ea8
   build:
     commands:
       - echo Logging in to Amazon ECR...
