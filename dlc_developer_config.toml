[dev]
# Set to "huggingface", for example, if you are a huggingface developer. Default is ""
partner_developer = ""
# Please only set it to true if you are preparing an EI related PR
# Do remember to revert it back to false before merging any PR (including EI dedicated PR)
ei_mode = false
# Please only set it to true if you are preparing a NEURON related PR
# Do remember to revert it back to false before merging any PR (including NEURON dedicated PR)
neuron_mode = false
# Please only set it to True if you are preparing a Benchmark related PR
# Do remember to revert it back to False before merging any PR (including Benchmark dedicated PR)
benchmark_mode = false

[build]
# Frameworks for which you want to disable both builds and tests
skip_frameworks = []
# Set to false in order to remove datetime tag on PR builds
datetime_tag = true
# Note: Need to build the images at least once with datetime_tag = false
# before disabling new builds, or tests will fail
do_build = true

[test]
# On by default
sanity_tests = true
<<<<<<< HEAD
sagemaker_tests = false
ecs_tests = false
eks_tests = false
=======
ecs_tests = true
eks_tests = true
>>>>>>> 87c56680
ec2_tests = true

# Off by default
sagemaker_tests = false
efa_tests = false

use_scheduler = false<|MERGE_RESOLUTION|>--- conflicted
+++ resolved
@@ -23,14 +23,8 @@
 [test]
 # On by default
 sanity_tests = true
-<<<<<<< HEAD
-sagemaker_tests = false
-ecs_tests = false
-eks_tests = false
-=======
 ecs_tests = true
 eks_tests = true
->>>>>>> 87c56680
 ec2_tests = true
 
 # Off by default
