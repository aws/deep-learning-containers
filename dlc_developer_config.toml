[dev]
# Set to "huggingface", for example, if you are a huggingface developer. Default is ""
partner_developer = ""
# Please only set it to true if you are preparing an EI related PR
# Do remember to revert it back to false before merging any PR (including EI dedicated PR)
ei_mode = false
# Please only set it to true if you are preparing a NEURON related PR
# Do remember to revert it back to false before merging any PR (including NEURON dedicated PR)
neuron_mode = false
# Please only set it to True if you are preparing a Benchmark related PR
# Do remember to revert it back to False before merging any PR (including Benchmark dedicated PR)
benchmark_mode = false

[build]
# Frameworks for which you want to disable both builds and tests
skip_frameworks = []
# Set to false in order to remove datetime tag on PR builds
datetime_tag = true
# Note: Need to build the images at least once with datetime_tag = false
# before disabling new builds, or tests will fail
do_build = true

[test]
efa_tests = false
sanity_tests = true
sagemaker_tests = false
<<<<<<< HEAD
ecs_tests = false
eks_tests = false
ec2_tests = false
=======
ecs_tests = true
eks_tests = true
ec2_tests = true
>>>>>>> eefb8012
use_scheduler = false<|MERGE_RESOLUTION|>--- conflicted
+++ resolved
@@ -24,13 +24,7 @@
 efa_tests = false
 sanity_tests = true
 sagemaker_tests = false
-<<<<<<< HEAD
 ecs_tests = false
 eks_tests = false
 ec2_tests = false
-=======
-ecs_tests = true
-eks_tests = true
-ec2_tests = true
->>>>>>> eefb8012
 use_scheduler = false