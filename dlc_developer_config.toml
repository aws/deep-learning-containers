[dev]
# Set to "huggingface", for example, if you are a huggingface developer. Default is ""
partner_developer = "huggingface"
# Please only set it to true if you are preparing an EI related PR
# Do remember to revert it back to false before merging any PR (including EI dedicated PR)
ei_mode = false
# Please only set it to true if you are preparing a NEURON related PR
# Do remember to revert it back to false before merging any PR (including NEURON dedicated PR)
neuron_mode = false
# Please only set it to true if you are preparing a NEURONX related PR
# Do remember to revert it back to false before merging any PR (including NEURONX dedicated PR)
neuronx_mode = false
# Please only set it to true if you are preparing a GRAVITON related PR
# Do remember to revert it back to false before merging any PR (including GRAVITON dedicated PR)
graviton_mode = false
# Please only set it to true if you are preparing a ARM64 related PR
# Do remember to revert it back to false before merging any PR (including ARM64 dedicated PR)
arm64_mode = false
# Please only set it to True if you are preparing a HABANA related PR
# Do remember to revert it back to False before merging any PR (including HABANA dedicated PR)
habana_mode = false
# Please only set it to True if you are preparing a HUGGINGFACE TRCOMP related PR
# Do remember to revert it back to False before merging any PR (including HUGGINGFACE TRCOMP dedicated PR)
# This mode is used to build TF 2.6 and PT1.11 DLC
huggingface_trcomp_mode = false
# Please only set it to True if you are preparing a TRCOMP related PR
# Do remember to revert it back to False before merging any PR (including TRCOMP dedicated PR)
# This mode is used to build PT1.12 and above DLC
trcomp_mode = false
# Set deep_canary_mode to true to simulate Deep Canary Test conditions on PR for all frameworks in the
# build_frameworks list below. This will cause all image builds and non-deep-canary tests on the PR to be skipped,
# regardless of whether they are enabled or disabled below.
# Set graviton_mode/arm64_mode to true to run Deep Canaries on Graviton/ARM64 images.
# Do remember to revert it back to false before merging any PR.
deep_canary_mode = false

[build]
# Add in frameworks you would like to build. By default, builds are disabled unless you specify building an image.
<<<<<<< HEAD
# available frameworks - ["base", "vllm", "autogluon", "huggingface_tensorflow", "huggingface_pytorch", "huggingface_tensorflow_trcomp", "huggingface_pytorch_trcomp", "pytorch_trcomp", "tensorflow", "pytorch", "stabilityai_pytorch"]
build_frameworks = ["hf-vllm"]
=======
# available frameworks - ["base", "vllm", "sglang", "autogluon", "huggingface_tensorflow", "huggingface_pytorch", "huggingface_tensorflow_trcomp", "huggingface_pytorch_trcomp", "pytorch_trcomp", "tensorflow", "pytorch", "stabilityai_pytorch"]
build_frameworks = []
>>>>>>> 38c12453


# By default we build both training and inference containers. Set true/false values to determine which to build.
build_training = true
build_inference = true

# Set do_build to "false" to skip builds and test the latest image built by this PR
# Note: at least one build is required to set do_build to "false"
do_build = true

[notify]
### Notify on test failures
### Off by default
notify_test_failures = false
  # Valid values: medium or high
  notification_severity = "medium"

[test]
# Set to true to use the new test structure path for frameworks
# Off by default (set to false)
use_new_test_structure = false

### On by default
sanity_tests = true
security_tests = true
  safety_check_test = false
  ecr_scan_allowlist_feature = false
ecs_tests = true
eks_tests = true
ec2_tests = true
# Set it to true if you are preparing a Benchmark related PR
ec2_benchmark_tests = false

### Set ec2_tests_on_heavy_instances = true to be able to run any EC2 tests that use large/expensive instance types by
### default. If false, these types of tests will be skipped while other tests will run as usual.
### These tests are run in EC2 test jobs, so ec2_tests must be true if ec2_tests_on_heavy_instances is true.
### Off by default (set to false)
ec2_tests_on_heavy_instances = false
### SM specific tests
### On by default
sagemaker_local_tests = true
### Set enable_ipv6 = true to run tests with IPv6-enabled resources
### Off by default (set to false)
enable_ipv6 = false
### Set the VPC name to be used for IPv6 testing, this variable is empty by default
### To create an IPv6-enabled VPC and its related resources:
### 1. Follow this AWS doc: https://docs.aws.amazon.com/vpc/latest/userguide/create-vpc.html#create-vpc-and-other-resources
### 2. After creating the VPC and related resources:
###    a. Set 'Auto-assign IPv6 address' option to 'No' in all public subnets within the VPC
###    b. Configure the default security group to allow SSH traffic using IPv4
###
### 3. Create an EFA-enabled security group:
###    a. Follow 'Step 1: Prepare an EFA-enabled security group' in:
###       https://docs.aws.amazon.com/AWSEC2/latest/UserGuide/efa-start.html#efa-start-security
###    b. Configure this security group to also allow SSH traffic via IPv4
ipv6_vpc_name = ""

# run standard sagemaker remote tests from test/sagemaker_tests
sagemaker_remote_tests = true
# run efa sagemaker tests
sagemaker_efa_tests = false
# run release_candidate_integration tests
sagemaker_rc_tests = false
# run sagemaker benchmark tests
sagemaker_benchmark_tests = false

# SM remote EFA test instance type
sagemaker_remote_efa_instance_type = ""

# Run CI tests for nightly images
# false by default
nightly_pr_test_mode = false

[buildspec_override]
# Assign the path to the required buildspec file from the deep-learning-containers folder
# For example:
# dlc-pr-tensorflow-2-habana-training = "habana/tensorflow/training/buildspec-2-10.yml"
# dlc-pr-pytorch-inference = "pytorch/inference/buildspec-1-12.yml"
# Setting the buildspec file path to "" allows the image builder to choose the default buildspec file.

### TRAINING PR JOBS ###

# Base
dlc-pr-base = ""

# Standard Framework Training
dlc-pr-pytorch-training = ""
dlc-pr-tensorflow-2-training = ""
dlc-pr-autogluon-training = ""

# ARM64 Training
dlc-pr-pytorch-arm64-training = ""

# HuggingFace Training
dlc-pr-huggingface-tensorflow-training = ""
dlc-pr-huggingface-pytorch-training = ""

# Training Compiler
dlc-pr-huggingface-pytorch-trcomp-training = ""
dlc-pr-huggingface-tensorflow-2-trcomp-training = ""
dlc-pr-pytorch-trcomp-training = ""

# Neuron Training
dlc-pr-pytorch-neuron-training = ""
dlc-pr-tensorflow-2-neuron-training = ""

# Stability AI Training
dlc-pr-stabilityai-pytorch-training = ""

# Habana Training
dlc-pr-pytorch-habana-training = ""
dlc-pr-tensorflow-2-habana-training = ""

### INFERENCE PR JOBS ###

# Standard Framework Inference
dlc-pr-pytorch-inference = ""
dlc-pr-tensorflow-2-inference = ""
dlc-pr-autogluon-inference = ""

# Graviton Inference
dlc-pr-pytorch-graviton-inference = ""
dlc-pr-tensorflow-2-graviton-inference = ""

# ARM64 Inference
dlc-pr-pytorch-arm64-inference = ""
dlc-pr-tensorflow-2-arm64-inference = ""

# Neuron Inference
dlc-pr-pytorch-neuron-inference = ""
dlc-pr-tensorflow-1-neuron-inference = ""
dlc-pr-tensorflow-2-neuron-inference = ""

# HuggingFace Inference
dlc-pr-huggingface-tensorflow-inference = ""
dlc-pr-huggingface-pytorch-inference = ""
dlc-pr-huggingface-pytorch-neuron-inference = ""

# Stability AI Inference
dlc-pr-stabilityai-pytorch-inference = ""

# EIA Inference
dlc-pr-pytorch-eia-inference = ""
dlc-pr-tensorflow-2-eia-inference = ""

# vllm
dlc-pr-vllm = ""

<<<<<<< HEAD
# hf-vllm
dlc-pr-hf-vllm = ""
=======
# sglang
dlc-pr-sglang = ""
>>>>>>> 38c12453
<|MERGE_RESOLUTION|>--- conflicted
+++ resolved
@@ -36,13 +36,8 @@
 
 [build]
 # Add in frameworks you would like to build. By default, builds are disabled unless you specify building an image.
-<<<<<<< HEAD
-# available frameworks - ["base", "vllm", "autogluon", "huggingface_tensorflow", "huggingface_pytorch", "huggingface_tensorflow_trcomp", "huggingface_pytorch_trcomp", "pytorch_trcomp", "tensorflow", "pytorch", "stabilityai_pytorch"]
+# available frameworks - ["base", "vllm", "sglang", "autogluon", "huggingface_tensorflow", "huggingface_pytorch", "huggingface_tensorflow_trcomp", "huggingface_pytorch_trcomp", "pytorch_trcomp", "tensorflow", "pytorch", "stabilityai_pytorch"]
 build_frameworks = ["hf-vllm"]
-=======
-# available frameworks - ["base", "vllm", "sglang", "autogluon", "huggingface_tensorflow", "huggingface_pytorch", "huggingface_tensorflow_trcomp", "huggingface_pytorch_trcomp", "pytorch_trcomp", "tensorflow", "pytorch", "stabilityai_pytorch"]
-build_frameworks = []
->>>>>>> 38c12453
 
 
 # By default we build both training and inference containers. Set true/false values to determine which to build.
@@ -191,10 +186,8 @@
 # vllm
 dlc-pr-vllm = ""
 
-<<<<<<< HEAD
 # hf-vllm
 dlc-pr-hf-vllm = ""
-=======
+
 # sglang
-dlc-pr-sglang = ""
->>>>>>> 38c12453
+dlc-pr-sglang = ""