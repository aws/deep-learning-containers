--- conflicted
+++ resolved
@@ -40,15 +40,8 @@
 build_training = true
 build_inference = true
 
-<<<<<<< HEAD
-# Set to false in order to remove datetime tag on PR builds
-datetime_tag = false
-# Note: Need to build the images at least once with datetime_tag = false
-# before disabling new builds, or tests will fail
-=======
 # Set do_build to "false" to skip builds and test the latest image built by this PR
 # Note: at least one build is required to set do_build to "false"
->>>>>>> 36682d10
 do_build = true
 autopatch_build = false
 
