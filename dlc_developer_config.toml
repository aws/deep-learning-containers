--- conflicted
+++ resolved
@@ -24,17 +24,10 @@
 do_build = true
 
 [test]
-<<<<<<< HEAD
-### On by default
-sanity_tests = false
-ecs_tests = false
-eks_tests = false
-=======
 sanity_tests = true
   safety_check_test = false
 ecs_tests = true
 eks_tests = true
->>>>>>> a8c55fb2
 ec2_tests = true
 
 ### SM specific tests
