--- conflicted
+++ resolved
@@ -20,18 +20,11 @@
 notification_severity = "medium"
 
 [test]
-<<<<<<< HEAD
-security_sanity_tests = true
-functionality_sanity_tests = true
-safety_check_test = false
-ecr_scan_allowlist_feature = false
-=======
 ### On by default
 sanity_tests = true
 security_tests = true
-  safety_check_test = false
-  ecr_scan_allowlist_feature = false
->>>>>>> ac06831d
+safety_check_test = false
+ecr_scan_allowlist_feature = false
 ecs_tests = true
 eks_tests = true
 ec2_tests = true
