[dev]
partner_developer = ""
ei_mode = false
neuron_mode = false
neuronx_mode = false
graviton_mode = false
arm64_mode = false
habana_mode = false
huggingface_trcomp_mode = false
trcomp_mode = false
<<<<<<< HEAD
=======
# Set deep_canary_mode to true to simulate Deep Canary Test conditions on PR for all frameworks in the
# build_frameworks list below. This will cause all image builds and non-deep-canary tests on the PR to be skipped,
# regardless of whether they are enabled or disabled below.
# Set graviton_mode/arm64_mode to true to run Deep Canaries on Graviton/ARM64 images.
# Do remember to revert it back to false before merging any PR.
>>>>>>> a7822609
deep_canary_mode = false

[build]
build_frameworks = [ "pytorch",]
build_training = false
build_inference = true
do_build = true

[notify]
notify_test_failures = false
notification_severity = "medium"

[test]
sanity_tests = false
security_tests = false
safety_check_test = false
ecr_scan_allowlist_feature = false
ecs_tests = false
eks_tests = false
ec2_tests = true
ec2_benchmark_tests = false
ec2_tests_on_heavy_instances = false
sagemaker_local_tests = false
sagemaker_remote_tests = false
sagemaker_efa_tests = false
sagemaker_rc_tests = false
sagemaker_benchmark_tests = false
sagemaker_remote_efa_instance_type = ""
nightly_pr_test_mode = false
use_scheduler = false

[buildspec_override]
dlc-pr-mxnet-training = ""
dlc-pr-pytorch-training = ""
dlc-pr-tensorflow-2-training = ""
dlc-pr-autogluon-training = ""
dlc-pr-huggingface-tensorflow-training = ""
dlc-pr-huggingface-pytorch-training = ""
dlc-pr-huggingface-pytorch-trcomp-training = ""
dlc-pr-huggingface-tensorflow-2-trcomp-training = ""
dlc-pr-pytorch-trcomp-training = ""
dlc-pr-mxnet-neuron-training = ""
dlc-pr-pytorch-neuron-training = ""
dlc-pr-tensorflow-2-neuron-training = ""
dlc-pr-stabilityai-pytorch-training = ""
dlc-pr-pytorch-habana-training = ""
dlc-pr-tensorflow-2-habana-training = ""
dlc-pr-mxnet-inference = ""
dlc-pr-pytorch-inference = "pytorch/inference/buildspec-2-4-ec2.yml"
dlc-pr-tensorflow-2-inference = ""
dlc-pr-autogluon-inference = ""
dlc-pr-mxnet-neuron-inference = ""
dlc-pr-pytorch-neuron-inference = ""
dlc-pr-tensorflow-1-neuron-inference = ""
dlc-pr-tensorflow-2-neuron-inference = ""
dlc-pr-huggingface-tensorflow-inference = ""
dlc-pr-huggingface-pytorch-inference = ""
dlc-pr-huggingface-pytorch-neuron-inference = ""
dlc-pr-stabilityai-pytorch-inference = ""
dlc-pr-mxnet-graviton-inference = ""
dlc-pr-pytorch-graviton-inference = ""
dlc-pr-tensorflow-2-graviton-inference = ""
dlc-pr-pytorch-arm64-inference = ""
dlc-pr-tensorflow-2-arm64-inference = ""
dlc-pr-mxnet-eia-inference = ""
dlc-pr-pytorch-eia-inference = ""
dlc-pr-tensorflow-2-eia-inference = ""
<|MERGE_RESOLUTION|>--- conflicted
+++ resolved
@@ -8,14 +8,11 @@
 habana_mode = false
 huggingface_trcomp_mode = false
 trcomp_mode = false
-<<<<<<< HEAD
-=======
 # Set deep_canary_mode to true to simulate Deep Canary Test conditions on PR for all frameworks in the
 # build_frameworks list below. This will cause all image builds and non-deep-canary tests on the PR to be skipped,
 # regardless of whether they are enabled or disabled below.
 # Set graviton_mode/arm64_mode to true to run Deep Canaries on Graviton/ARM64 images.
 # Do remember to revert it back to false before merging any PR.
->>>>>>> a7822609
 deep_canary_mode = false
 
 [build]
