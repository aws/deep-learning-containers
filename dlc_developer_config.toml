[dev]
# Set to "huggingface", for example, if you are a huggingface developer. Default is ""
partner_developer = ""
# Please only set it to true if you are preparing an EI related PR
# Do remember to revert it back to false before merging any PR (including EI dedicated PR)
ei_mode = false
# Please only set it to true if you are preparing a NEURON related PR
# Do remember to revert it back to false before merging any PR (including NEURON dedicated PR)
neuron_mode = true
# Please only set it to true if you are preparing a GRAVITON related PR
# Do remember to revert it back to false before merging any PR (including GRAVITON dedicated PR)
graviton_mode = false
# Please only set it to True if you are preparing a Benchmark related PR
# Do remember to revert it back to False before merging any PR (including Benchmark dedicated PR)
benchmark_mode = false

[build]
# Frameworks for which you want to disable both builds and tests
skip_frameworks = []
# Set to false in order to remove datetime tag on PR builds
datetime_tag = true
# Note: Need to build the images at least once with datetime_tag = false
# before disabling new builds, or tests will fail
do_build = true

[test]
sanity_tests = true
<<<<<<< HEAD
ecs_tests = false
eks_tests = false
ec2_tests = false
=======
  safety_check_test = false
ecs_tests = true
eks_tests = true
ec2_tests = true
>>>>>>> b7836d03

### SM specific tests
sagemaker_local_tests = false

# SM remote test valid values:
# "off" --> do not trigger sagemaker remote tests (default)
# "standard" --> run standard sagemaker remote tests from test/sagemaker_tests
# "rc" --> run release_candidate_integration tests
# "efa" --> run efa sagemaker tests
sagemaker_remote_tests = "off"

use_scheduler = false<|MERGE_RESOLUTION|>--- conflicted
+++ resolved
@@ -3,7 +3,7 @@
 partner_developer = ""
 # Please only set it to true if you are preparing an EI related PR
 # Do remember to revert it back to false before merging any PR (including EI dedicated PR)
-ei_mode = false
+ei_mode = true
 # Please only set it to true if you are preparing a NEURON related PR
 # Do remember to revert it back to false before merging any PR (including NEURON dedicated PR)
 neuron_mode = true
@@ -25,16 +25,10 @@
 
 [test]
 sanity_tests = true
-<<<<<<< HEAD
+safety_check_test = false
 ecs_tests = false
 eks_tests = false
 ec2_tests = false
-=======
-  safety_check_test = false
-ecs_tests = true
-eks_tests = true
-ec2_tests = true
->>>>>>> b7836d03
 
 ### SM specific tests
 sagemaker_local_tests = false
