[dev]
# Set to "huggingface", for example, if you are a huggingface developer. Default is ""
partner_developer = ""
# Please only set it to true if you are preparing an EI related PR
# Do remember to revert it back to false before merging any PR (including EI dedicated PR)
ei_mode = false
# Please only set it to true if you are preparing a NEURON related PR
# Do remember to revert it back to false before merging any PR (including NEURON dedicated PR)
neuron_mode = false
# Please only set it to true if you are preparing a GRAVITON related PR
# Do remember to revert it back to false before merging any PR (including GRAVITON dedicated PR)
<<<<<<< HEAD
graviton_mode = true
=======
graviton_mode = false
# Please only set it to True if you are preparing a HABANA related PR
# Do remember to revert it back to False before merging any PR (including HABANA dedicated PR)
habana_mode = false
>>>>>>> 46630f03
# Please only set it to True if you are preparing a Benchmark related PR
# Do remember to revert it back to False before merging any PR (including Benchmark dedicated PR)
benchmark_mode = false

[build]
# Frameworks for which you want to disable both builds and tests
skip_frameworks = ["pytorch", "mxnet"]
# Set to false in order to remove datetime tag on PR builds
datetime_tag = false
# Note: Need to build the images at least once with datetime_tag = false
# before disabling new builds, or tests will fail
do_build = true

[test]
### On by default
sanity_tests = true
  safety_check_test = true
  ecr_scan_allowlist_feature = false
ecs_tests = true
eks_tests = false
ec2_tests = true

### SM specific tests
### Off by default
sagemaker_local_tests = false

# SM remote test valid values:
# "off" --> do not trigger sagemaker remote tests (default)
# "standard" --> run standard sagemaker remote tests from test/sagemaker_tests
# "rc" --> run release_candidate_integration tests
# "efa" --> run efa sagemaker tests
sagemaker_remote_tests = "off"

use_scheduler = false<|MERGE_RESOLUTION|>--- conflicted
+++ resolved
@@ -9,14 +9,10 @@
 neuron_mode = false
 # Please only set it to true if you are preparing a GRAVITON related PR
 # Do remember to revert it back to false before merging any PR (including GRAVITON dedicated PR)
-<<<<<<< HEAD
 graviton_mode = true
-=======
-graviton_mode = false
 # Please only set it to True if you are preparing a HABANA related PR
 # Do remember to revert it back to False before merging any PR (including HABANA dedicated PR)
 habana_mode = false
->>>>>>> 46630f03
 # Please only set it to True if you are preparing a Benchmark related PR
 # Do remember to revert it back to False before merging any PR (including Benchmark dedicated PR)
 benchmark_mode = false
