[dev]
# Set to "huggingface", for example, if you are a huggingface developer. Default is ""
partner_developer = ""
# Please only set it to true if you are preparing an EI related PR
# Do remember to revert it back to false before merging any PR (including EI dedicated PR)
ei_mode = false
# Please only set it to true if you are preparing a NEURON related PR
# Do remember to revert it back to false before merging any PR (including NEURON dedicated PR)
neuron_mode = false
# Please only set it to true if you are preparing a GRAVITON related PR
# Do remember to revert it back to false before merging any PR (including GRAVITON dedicated PR)
graviton_mode = false
# Please only set it to True if you are preparing a Benchmark related PR
# Do remember to revert it back to False before merging any PR (including Benchmark dedicated PR)
benchmark_mode = false

[build]
# Frameworks for which you want to disable both builds and tests
skip_frameworks = ["mxnet", "pytorch", "huggingface_pytorch", "huggingface_tensorflow"]
# Set to false in order to remove datetime tag on PR builds
datetime_tag = true
# Note: Need to build the images at least once with datetime_tag = false
# before disabling new builds, or tests will fail
do_build = true

[test]
### On by default
sanity_tests = true
<<<<<<< HEAD
safety_check_test = true
=======
  safety_check_test = false
  ecr_scan_allowlist_feature = false
>>>>>>> a6b69715
ecs_tests = true
eks_tests = true
ec2_tests = true

### SM specific tests
### Off by default
sagemaker_local_tests = false

# SM remote test valid values:
# "off" --> do not trigger sagemaker remote tests (default)
# "standard" --> run standard sagemaker remote tests from test/sagemaker_tests
# "rc" --> run release_candidate_integration tests
# "efa" --> run efa sagemaker tests
sagemaker_remote_tests = "off"

use_scheduler = false<|MERGE_RESOLUTION|>--- conflicted
+++ resolved
@@ -26,12 +26,7 @@
 [test]
 ### On by default
 sanity_tests = true
-<<<<<<< HEAD
 safety_check_test = true
-=======
-  safety_check_test = false
-  ecr_scan_allowlist_feature = false
->>>>>>> a6b69715
 ecs_tests = true
 eks_tests = true
 ec2_tests = true
