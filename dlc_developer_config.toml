[dev]
# Set to "huggingface", for example, if you are a huggingface developer. Default is ""
partner_developer = ""
# Please only set it to true if you are preparing an EI related PR
# Do remember to revert it back to false before merging any PR (including EI dedicated PR)
ei_mode = false
# Please only set it to true if you are preparing a NEURON related PR
# Do remember to revert it back to false before merging any PR (including NEURON dedicated PR)
neuron_mode = false
# Please only set it to true if you are preparing a GRAVITON related PR
# Do remember to revert it back to false before merging any PR (including GRAVITON dedicated PR)
graviton_mode = false
# Please only set it to True if you are preparing a HABANA related PR
# Do remember to revert it back to False before merging any PR (including HABANA dedicated PR)
habana_mode = false
# Please only set it to True if you are preparing a Benchmark related PR
# Do remember to revert it back to False before merging any PR (including Benchmark dedicated PR)
benchmark_mode = false

[build]
# Frameworks for which you want to disable both builds and tests
# available frameworks - ["autogluon", "huggingface_tensorflow", "huggingface_pytorch", "tensorflow", "mxnet", "pytorch"]
skip_frameworks = []
# Set to false in order to remove datetime tag on PR builds
datetime_tag = false
# Note: Need to build the images at least once with datetime_tag = false
# before disabling new builds, or tests will fail
do_build = true

[test]
### On by default
sanity_tests = true
  safety_check_test = false
<<<<<<< HEAD
ecs_tests = false
eks_tests = false
ec2_tests = false
=======
  ecr_scan_allowlist_feature = false
ecs_tests = true
eks_tests = true
ec2_tests = true
>>>>>>> 85d5fb32

### SM specific tests
### Off by default
sagemaker_local_tests = false

# SM remote test valid values:
# "off" --> do not trigger sagemaker remote tests (default)
# "standard" --> run standard sagemaker remote tests from test/sagemaker_tests
# "rc" --> run release_candidate_integration tests
# "efa" --> run efa sagemaker tests
sagemaker_remote_tests = "off"

use_scheduler = false<|MERGE_RESOLUTION|>--- conflicted
+++ resolved
@@ -31,16 +31,10 @@
 ### On by default
 sanity_tests = true
   safety_check_test = false
-<<<<<<< HEAD
+  ecr_scan_allowlist_feature = true
 ecs_tests = false
 eks_tests = false
 ec2_tests = false
-=======
-  ecr_scan_allowlist_feature = false
-ecs_tests = true
-eks_tests = true
-ec2_tests = true
->>>>>>> 85d5fb32
 
 ### SM specific tests
 ### Off by default
