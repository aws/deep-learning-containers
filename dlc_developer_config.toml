--- conflicted
+++ resolved
@@ -22,15 +22,10 @@
 
 [build]
 # Frameworks for which you want to disable both builds and tests
-<<<<<<< HEAD
-# available frameworks - ["autogluon", "huggingface_tensorflow", "huggingface_pytorch", "tensorflow", "mxnet", "pytorch"]
-skip_frameworks = ["autogluon", "huggingface_tensorflow", "huggingface_pytorch", "tensorflow", "mxnet"]
-=======
 # available frameworks - ["autogluon", "huggingface_tensorflow", "huggingface_pytorch", "huggingface_tensorflow_trcomp", "huggingface_pytorch_trcomp", "tensorflow", "mxnet", "pytorch"]
-skip_frameworks = []
->>>>>>> 0acc21da
+skip_frameworks = ["autogluon", "huggingface_tensorflow", "huggingface_pytorch", "huggingface_tensorflow_trcomp", "huggingface_pytorch_trcomp", "tensorflow", "mxnet"]
 # Set to false in order to remove datetime tag on PR builds
-datetime_tag = false
+datetime_tag = true
 # Note: Need to build the images at least once with datetime_tag = false
 # before disabling new builds, or tests will fail
 do_build = true
