--- conflicted
+++ resolved
@@ -4,14 +4,11 @@
 neuron_mode = false
 neuronx_mode = false
 graviton_mode = false
-<<<<<<< HEAD
-=======
 # Please only set it to true if you are preparing a ARM64 related PR
 # Do remember to revert it back to false before merging any PR (including ARM64 dedicated PR)
 arm64_mode = false
 # Please only set it to True if you are preparing a HABANA related PR
 # Do remember to revert it back to False before merging any PR (including HABANA dedicated PR)
->>>>>>> a5724e25
 habana_mode = false
 huggingface_trcomp_mode = false
 trcomp_mode = false
@@ -77,15 +74,12 @@
 dlc-pr-mxnet-graviton-inference = ""
 dlc-pr-pytorch-graviton-inference = ""
 dlc-pr-tensorflow-2-graviton-inference = ""
-<<<<<<< HEAD
-=======
 
 # ARM64 Inference
 dlc-pr-pytorch-arm64-inference = ""
 dlc-pr-tensorflow-2-arm64-inference = ""
 
 # EIA Inference
->>>>>>> a5724e25
 dlc-pr-mxnet-eia-inference = ""
 dlc-pr-pytorch-eia-inference = ""
 dlc-pr-tensorflow-2-eia-inference = ""