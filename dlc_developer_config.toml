[dev]
# Set to "huggingface", for example, if you are a huggingface developer. Default is ""
partner_developer = ""
# Please only set it to true if you are preparing an EI related PR
# Do remember to revert it back to false before merging any PR (including EI dedicated PR)
ei_mode = false
# Please only set it to true if you are preparing a NEURON related PR
# Do remember to revert it back to false before merging any PR (including NEURON dedicated PR)
neuron_mode = false
# Please only set it to true if you are preparing a GRAVITON related PR
# Do remember to revert it back to false before merging any PR (including GRAVITON dedicated PR)
graviton_mode = false
# Please only set it to True if you are preparing a HABANA related PR
# Do remember to revert it back to False before merging any PR (including HABANA dedicated PR)
habana_mode = false
# Please only set it to True if you are preparing a Benchmark related PR
# Do remember to revert it back to False before merging any PR (including Benchmark dedicated PR)
benchmark_mode = false

[build]
# Frameworks for which you want to disable both builds and tests
<<<<<<< HEAD
skip_frameworks = ["pytorch","mxnet","huggingface_tensorflow","huggingface_pytorch","autogluon"]
=======
# available farameworks - ["autogluon", "huggingface_tensorflow", "huggingface_pytorch", "tensorflow", "mxnet", "pytorch"]
skip_frameworks = []
>>>>>>> a02f3f19
# Set to false in order to remove datetime tag on PR builds
datetime_tag = true
# Note: Need to build the images at least once with datetime_tag = false
# before disabling new builds, or tests will fail
do_build = true

[test]
### On by default
sanity_tests = true
  safety_check_test = false
  ecr_scan_allowlist_feature = false
ecs_tests = true
eks_tests = true
ec2_tests = true

### SM specific tests
### Off by default
sagemaker_local_tests = true

# SM remote test valid values:
# "off" --> do not trigger sagemaker remote tests (default)
# "standard" --> run standard sagemaker remote tests from test/sagemaker_tests
# "rc" --> run release_candidate_integration tests
# "efa" --> run efa sagemaker tests
sagemaker_remote_tests = "standard"

use_scheduler = false<|MERGE_RESOLUTION|>--- conflicted
+++ resolved
@@ -19,12 +19,8 @@
 
 [build]
 # Frameworks for which you want to disable both builds and tests
-<<<<<<< HEAD
+# available farameworks - ["autogluon", "huggingface_tensorflow", "huggingface_pytorch", "tensorflow", "mxnet", "pytorch"]
 skip_frameworks = ["pytorch","mxnet","huggingface_tensorflow","huggingface_pytorch","autogluon"]
-=======
-# available farameworks - ["autogluon", "huggingface_tensorflow", "huggingface_pytorch", "tensorflow", "mxnet", "pytorch"]
-skip_frameworks = []
->>>>>>> a02f3f19
 # Set to false in order to remove datetime tag on PR builds
 datetime_tag = true
 # Note: Need to build the images at least once with datetime_tag = false
