--- conflicted
+++ resolved
@@ -53,11 +53,7 @@
 # "standard" --> run standard sagemaker remote tests from test/sagemaker_tests
 # "rc" --> run release_candidate_integration tests
 # "efa" --> run efa sagemaker tests
-<<<<<<< HEAD
 sagemaker_remote_tests = "efa"
-=======
-sagemaker_remote_tests = "off"
->>>>>>> 216b965c
 
 # SM remote EFA test instance type
 sagemaker_remote_efa_instance_type = ""
