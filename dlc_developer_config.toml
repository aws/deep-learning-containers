--- conflicted
+++ resolved
@@ -16,7 +16,7 @@
 
 [build]
 # Frameworks for which you want to disable both builds and tests
-skip_frameworks = ['tensorflow', 'pytorch', 'mxnet', 'huggingface_pytorch']
+skip_frameworks = []
 # Set to false in order to remove datetime tag on PR builds
 datetime_tag = true
 # Note: Need to build the images at least once with datetime_tag = false
@@ -24,20 +24,15 @@
 do_build = true
 
 [test]
+### On by default
 sanity_tests = true
-<<<<<<< HEAD
   safety_check_test = true
-ecs_tests = false
-eks_tests = false
-ec2_tests = false
-=======
 ecs_tests = true
 eks_tests = true
 ec2_tests = true
 
 ### Off by default
 sagemaker_local_tests = false
->>>>>>> da1dfdab
 
 # SM remote test valid values:
 # "off" --> do not trigger sagemaker remote tests (default)
@@ -46,7 +41,4 @@
 # "efa" --> run efa sagemaker tests
 sagemaker_remote_tests = "off"
 
-sagemaker_local_tests = false
-efa_tests = false
-
 use_scheduler = false