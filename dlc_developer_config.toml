--- conflicted
+++ resolved
@@ -6,7 +6,7 @@
 ei_mode = false
 # Please only set it to true if you are preparing a NEURON related PR
 # Do remember to revert it back to false before merging any PR (including NEURON dedicated PR)
-neuron_mode = true
+neuron_mode = false
 # Please only set it to true if you are preparing a GRAVITON related PR
 # Do remember to revert it back to false before merging any PR (including GRAVITON dedicated PR)
 graviton_mode = false
@@ -37,11 +37,7 @@
 # "off" --> do not trigger sagemaker remote tests (default)
 # "standard" --> run standard sagemaker remote tests from test/sagemaker_tests
 # "rc" --> run release_candidate_integration tests
-<<<<<<< HEAD
-sagemaker_remote_tests = "standard"
-=======
 # "efa" --> run efa sagemaker tests
 sagemaker_remote_tests = "off"
->>>>>>> d3310afe
 
 use_scheduler = false