[dev]
# Set to "huggingface", for example, if you are a huggingface developer. Default is ""
partner_developer = ""
# Please only set it to true if you are preparing an EI related PR
# Do remember to revert it back to false before merging any PR (including EI dedicated PR)
ei_mode = false
# Please only set it to true if you are preparing a NEURON related PR
# Do remember to revert it back to false before merging any PR (including NEURON dedicated PR)
neuron_mode = false
# Please only set it to true if you are preparing a NEURONX related PR
# Do remember to revert it back to false before merging any PR (including NEURONX dedicated PR)
neuronx_mode = false
# Please only set it to true if you are preparing a GRAVITON related PR
# Do remember to revert it back to false before merging any PR (including GRAVITON dedicated PR)
graviton_mode = false
# Please only set it to True if you are preparing a HABANA related PR
# Do remember to revert it back to False before merging any PR (including HABANA dedicated PR)
habana_mode = false
# Please only set it to True if you are preparing a HUGGINGFACE TRCOMP related PR
# Do remember to revert it back to False before merging any PR (including HUGGINGFACE TRCOMP dedicated PR)
# This mode is used to build TF 2.6 and PT1.11 DLC
huggingface_trcomp_mode = false
# Please only set it to True if you are preparing a TRCOMP related PR
# Do remember to revert it back to False before merging any PR (including TRCOMP dedicated PR)
# This mode is used to build PT1.12 and above DLC
trcomp_mode = false
# Set deep_canary_mode to true to simulate Deep Canary Test conditions on PR for all frameworks in the
# build_frameworks list below. This will cause all image builds and non-deep-canary tests on the PR to be skipped,
# regardless of whether they are enabled or disabled below.
# Set graviton_mode to true to run Deep Canaries on Graviton images.
# Do remember to revert it back to false before merging any PR.
deep_canary_mode = false

[build]
# Add in frameworks you would like to build. By default, builds are disabled unless you specify building an image.
# available frameworks - ["autogluon", "huggingface_tensorflow", "huggingface_pytorch", "huggingface_tensorflow_trcomp", "huggingface_pytorch_trcomp", "pytorch_trcomp", "tensorflow", "mxnet", "pytorch", "stabilityai_pytorch"]
build_frameworks = ["pytorch"]

# By default we build both training and inference containers. Set true/false values to determine which to build.
build_training = false
build_inference = true

# Set do_build to "false" to skip builds and test the latest image built by this PR
# Note: at least one build is required to set do_build to "false"
do_build = false

[notify]
### Notify on test failures
### Off by default
notify_test_failures = false
  # Valid values: medium or high
  notification_severity = "medium"

[test]
### On by default
sanity_tests = false
  safety_check_test = false
  ecr_scan_allowlist_feature = false
ecs_tests = false
eks_tests = false
ec2_tests = true
# Set it to true if you are preparing a Benchmark related PR
ec2_benchmark_tests = false

### Set ec2_tests_on_heavy_instances = true to be able to run any EC2 tests that use large/expensive instance types by
### default. If false, these types of tests will be skipped while other tests will run as usual.
### These tests are run in EC2 test jobs, so ec2_tests must be true if ec2_tests_on_heavy_instances is true.
### Off by default (set to false)
ec2_tests_on_heavy_instances = false

### SM specific tests
<<<<<<< HEAD
### Off by default
sagemaker_local_tests = false
=======
### On by default
sagemaker_local_tests = true
>>>>>>> 76f6a503

# run standard sagemaker remote tests from test/sagemaker_tests
sagemaker_remote_tests = false
# run efa sagemaker tests
sagemaker_efa_tests = false
# run release_candidate_integration tests
sagemaker_rc_tests = false
# run sagemaker benchmark tests
sagemaker_benchmark_tests = false

# SM remote EFA test instance type
sagemaker_remote_efa_instance_type = ""

# Run CI tests for nightly images
# false by default
nightly_pr_test_mode = false

use_scheduler = false

[buildspec_override]
# Assign the path to the required buildspec file from the deep-learning-containers folder
# For example:
# dlc-pr-tensorflow-2-habana-training = "habana/tensorflow/training/buildspec-2-10.yml"
# dlc-pr-pytorch-inference = "pytorch/inference/buildspec-1-12.yml"
# Setting the buildspec file path to "" allows the image builder to choose the default buildspec file.

### TRAINING PR JOBS ###

# Standard Framework Training
dlc-pr-mxnet-training = ""
dlc-pr-pytorch-training = ""
dlc-pr-tensorflow-2-training = ""
dlc-pr-autogluon-training = ""

# HuggingFace Training
dlc-pr-huggingface-tensorflow-training = ""
dlc-pr-huggingface-pytorch-training = ""

# Training Compiler
dlc-pr-huggingface-pytorch-trcomp-training = ""
dlc-pr-huggingface-tensorflow-2-trcomp-training = ""
dlc-pr-pytorch-trcomp-training = ""

# Neuron Training
dlc-pr-mxnet-neuron-training = ""
dlc-pr-pytorch-neuron-training = ""
dlc-pr-tensorflow-2-neuron-training = ""

# Stability AI Training
dlc-pr-stabilityai-pytorch-training = ""

# Habana Training
dlc-pr-pytorch-habana-training = ""
dlc-pr-tensorflow-2-habana-training = ""

### INFERENCE PR JOBS ###

# Standard Framework Inference
dlc-pr-mxnet-inference = ""
dlc-pr-pytorch-inference = ""
dlc-pr-tensorflow-2-inference = ""
dlc-pr-autogluon-inference = ""

# Neuron Inference
dlc-pr-mxnet-neuron-inference = ""
dlc-pr-pytorch-neuron-inference = ""
dlc-pr-tensorflow-1-neuron-inference = ""
dlc-pr-tensorflow-2-neuron-inference = ""

# HuggingFace Inference
dlc-pr-huggingface-tensorflow-inference = ""
dlc-pr-huggingface-pytorch-inference = ""
dlc-pr-huggingface-pytorch-neuron-inference = ""

# Stability AI Inference
dlc-pr-stabilityai-pytorch-inference = ""

# Graviton Inference
dlc-pr-mxnet-graviton-inference = ""
dlc-pr-pytorch-graviton-inference = ""
dlc-pr-tensorflow-2-graviton-inference = ""

# EIA Inference
dlc-pr-mxnet-eia-inference = ""
dlc-pr-pytorch-eia-inference = ""
dlc-pr-tensorflow-2-eia-inference = ""<|MERGE_RESOLUTION|>--- conflicted
+++ resolved
@@ -69,13 +69,8 @@
 ec2_tests_on_heavy_instances = false
 
 ### SM specific tests
-<<<<<<< HEAD
-### Off by default
+### On by default
 sagemaker_local_tests = false
-=======
-### On by default
-sagemaker_local_tests = true
->>>>>>> 76f6a503
 
 # run standard sagemaker remote tests from test/sagemaker_tests
 sagemaker_remote_tests = false
