--- conflicted
+++ resolved
@@ -30,13 +30,8 @@
 
 [build]
 # Add in frameworks you would like to build. By default, builds are disabled unless you specify building an image.
-<<<<<<< HEAD
 # available frameworks - ["autogluon", "huggingface_tensorflow", "huggingface_pytorch", "huggingface_tensorflow_trcomp", "huggingface_pytorch_trcomp", "pytorch_trcomp", "tensorflow", "mxnet", "pytorch", "stabilityai_pytorch"]
 build_frameworks = []
-=======
-# available frameworks - ["autogluon", "huggingface_tensorflow", "huggingface_pytorch", "huggingface_tensorflow_trcomp", "huggingface_pytorch_trcomp", "pytorch_trcomp", "tensorflow", "mxnet", "pytorch"]
-build_frameworks = ["pytorch"]
->>>>>>> ec0cf6ab
 
 # By default we build both training and inference containers. Set true/false values to determine which to build.
 build_training = false
