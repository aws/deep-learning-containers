--- conflicted
+++ resolved
@@ -24,36 +24,20 @@
 do_build = false
 
 [test]
-<<<<<<< HEAD
-### On by default
 sanity_tests = false
+  safety_check_test = false
 ecs_tests = false
 eks_tests = false
 ec2_tests = false
 
-### Off by default
-efa_tests = false
+### SM specific tests
 sagemaker_local_tests = true
-=======
-sanity_tests = true
-  safety_check_test = false
-ecs_tests = true
-eks_tests = true
-ec2_tests = true
-
-### SM specific tests
-sagemaker_local_tests = false
->>>>>>> b7836d03
 
 # SM remote test valid values:
 # "off" --> do not trigger sagemaker remote tests (default)
 # "standard" --> run standard sagemaker remote tests from test/sagemaker_tests
 # "rc" --> run release_candidate_integration tests
-<<<<<<< HEAD
+# "efa" --> run efa sagemaker tests
 sagemaker_remote_tests = "standard"
-=======
-# "efa" --> run efa sagemaker tests
-sagemaker_remote_tests = "off"
->>>>>>> b7836d03
 
 use_scheduler = false