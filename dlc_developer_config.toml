--- conflicted
+++ resolved
@@ -32,12 +32,7 @@
 ec2_tests = true
 
 ### SM specific tests
-<<<<<<< HEAD
 sagemaker_local_tests = true
-=======
-### Off by default
-sagemaker_local_tests = false
->>>>>>> 1fd68dd2
 
 # SM remote test valid values:
 # "off" --> do not trigger sagemaker remote tests (default)
