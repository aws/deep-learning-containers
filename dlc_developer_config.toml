[dev]
# Set to "huggingface", for example, if you are a huggingface developer. Default is ""
partner_developer = ""
# Please only set it to true if you are preparing an EI related PR
# Do remember to revert it back to false before merging any PR (including EI dedicated PR)
ei_mode = false
# Please only set it to true if you are preparing a NEURON related PR
# Do remember to revert it back to false before merging any PR (including NEURON dedicated PR)
neuron_mode = false
# Please only set it to true if you are preparing a GRAVITON related PR
# Do remember to revert it back to false before merging any PR (including GRAVITON dedicated PR)
graviton_mode = false
# Please only set it to True if you are preparing a Benchmark related PR
# Do remember to revert it back to False before merging any PR (including Benchmark dedicated PR)
benchmark_mode = false

[build]
# Frameworks for which you want to disable both builds and tests
skip_frameworks = []
# Set to false in order to remove datetime tag on PR builds
datetime_tag = false
# Note: Need to build the images at least once with datetime_tag = false
# before disabling new builds, or tests will fail
do_build = true

[test]
sanity_tests = true
<<<<<<< HEAD
ecs_tests = false
eks_tests = false
ec2_tests = false
=======
  safety_check_test = false
ecs_tests = true
eks_tests = true
ec2_tests = true
>>>>>>> 954f91e1

### SM specific tests
sagemaker_local_tests = false

# SM remote test valid values:
# "off" --> do not trigger sagemaker remote tests (default)
# "standard" --> run standard sagemaker remote tests from test/sagemaker_tests
# "rc" --> run release_candidate_integration tests
# "efa" --> run efa sagemaker tests
sagemaker_remote_tests = "off"

use_scheduler = false<|MERGE_RESOLUTION|>--- conflicted
+++ resolved
@@ -25,16 +25,10 @@
 
 [test]
 sanity_tests = true
-<<<<<<< HEAD
+  safety_check_test = false
 ecs_tests = false
 eks_tests = false
 ec2_tests = false
-=======
-  safety_check_test = false
-ecs_tests = true
-eks_tests = true
-ec2_tests = true
->>>>>>> 954f91e1
 
 ### SM specific tests
 sagemaker_local_tests = false
