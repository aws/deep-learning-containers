[dev]
# Set to "huggingface", for example, if you are a huggingface developer. Default is ""
partner_developer = "huggingface"
# Please only set it to true if you are preparing an EI related PR
# Do remember to revert it back to false before merging any PR (including EI dedicated PR)
ei_mode = false
# Please only set it to true if you are preparing a NEURON related PR
# Do remember to revert it back to false before merging any PR (including NEURON dedicated PR)
neuron_mode = false
# Please only set it to true if you are preparing a NEURONX related PR
# Do remember to revert it back to false before merging any PR (including NEURONX dedicated PR)
neuronx_mode = false
# Please only set it to true if you are preparing a GRAVITON related PR
# Do remember to revert it back to false before merging any PR (including GRAVITON dedicated PR)
graviton_mode = false
# Please only set it to True if you are preparing a HABANA related PR
# Do remember to revert it back to False before merging any PR (including HABANA dedicated PR)
habana_mode = false
# Please only set it to True if you are preparing a HUGGINGFACE TRCOMP related PR
# Do remember to revert it back to False before merging any PR (including HUGGINGFACE TRCOMP dedicated PR)
# This mode is used to build TF 2.6 and PT1.11 DLC
huggingface_trcomp_mode = false
# Please only set it to True if you are preparing a TRCOMP related PR
# Do remember to revert it back to False before merging any PR (including TRCOMP dedicated PR)
# This mode is used to build PT1.12 and above DLC
trcomp_mode = false
# Set deep_canary_mode to true to simulate Deep Canary Test conditions on PR for all frameworks in the
# build_frameworks list below. This will cause all image builds and non-deep-canary tests on the PR to be skipped,
# regardless of whether they are enabled or disabled below.
# Set graviton_mode to true to run Deep Canaries on Graviton images.
# Do remember to revert it back to false before merging any PR.
deep_canary_mode = false

[build]
# Add in frameworks you would like to build. By default, builds are disabled unless you specify building an image.
# available frameworks - ["autogluon", "huggingface_tensorflow", "huggingface_pytorch", "huggingface_tensorflow_trcomp", "huggingface_pytorch_trcomp", "pytorch_trcomp", "tensorflow", "mxnet", "pytorch", "stabilityai_pytorch"]
build_frameworks = ["huggingface_pytorch"]

# By default we build both training and inference containers. Set true/false values to determine which to build.
build_training = false
build_inference = true

# Set do_build to "false" to skip builds and test the latest image built by this PR
# Note: at least one build is required to set do_build to "false"
do_build = true

[notify]
### Notify on test failures
### Off by default
notify_test_failures = false
  # Valid values: medium or high
  notification_severity = "medium"

[test]
### On by default
sanity_tests = true
  safety_check_test = false
  ecr_scan_allowlist_feature = false
ecs_tests = true
eks_tests = true
ec2_tests = true
# Set it to true if you are preparing a Benchmark related PR
ec2_benchmark_tests = false

### Set ec2_tests_on_heavy_instances = true to be able to run any EC2 tests that use large/expensive instance types by
### default. If false, these types of tests will be skipped while other tests will run as usual.
### These tests are run in EC2 test jobs, so ec2_tests must be true if ec2_tests_on_heavy_instances is true.
### Off by default (set to false)
ec2_tests_on_heavy_instances = false

### SM specific tests
<<<<<<< HEAD
### Off by default
=======
### On by default
>>>>>>> c54d3e1f
sagemaker_local_tests = true

# run standard sagemaker remote tests from test/sagemaker_tests
sagemaker_remote_tests = true
# run efa sagemaker tests
sagemaker_efa_tests = false
# run release_candidate_integration tests
sagemaker_rc_tests = false
# run sagemaker benchmark tests
sagemaker_benchmark_tests = false

# SM remote EFA test instance type
sagemaker_remote_efa_instance_type = ""

# Run CI tests for nightly images
# false by default
nightly_pr_test_mode = false

use_scheduler = false

[buildspec_override]
# Assign the path to the required buildspec file from the deep-learning-containers folder
# For example:
# dlc-pr-tensorflow-2-habana-training = "habana/tensorflow/training/buildspec-2-10.yml"
# dlc-pr-pytorch-inference = "pytorch/inference/buildspec-1-12.yml"
# Setting the buildspec file path to "" allows the image builder to choose the default buildspec file.

### TRAINING PR JOBS ###

# Standard Framework Training
dlc-pr-mxnet-training = ""
dlc-pr-pytorch-training = ""
dlc-pr-tensorflow-2-training = ""
dlc-pr-autogluon-training = ""

# HuggingFace Training
dlc-pr-huggingface-tensorflow-training = ""
dlc-pr-huggingface-pytorch-training = ""

# Training Compiler
dlc-pr-huggingface-pytorch-trcomp-training = ""
dlc-pr-huggingface-tensorflow-2-trcomp-training = ""
dlc-pr-pytorch-trcomp-training = ""

# Neuron Training
dlc-pr-mxnet-neuron-training = ""
dlc-pr-pytorch-neuron-training = ""
dlc-pr-tensorflow-2-neuron-training = ""

# Stability AI Training
dlc-pr-stabilityai-pytorch-training = ""

# Habana Training
dlc-pr-pytorch-habana-training = ""
dlc-pr-tensorflow-2-habana-training = ""

### INFERENCE PR JOBS ###

# Standard Framework Inference
dlc-pr-mxnet-inference = ""
dlc-pr-pytorch-inference = ""
dlc-pr-tensorflow-2-inference = ""
dlc-pr-autogluon-inference = ""

# Neuron Inference
dlc-pr-mxnet-neuron-inference = ""
dlc-pr-pytorch-neuron-inference = ""
dlc-pr-tensorflow-1-neuron-inference = ""
dlc-pr-tensorflow-2-neuron-inference = ""

# HuggingFace Inference
dlc-pr-huggingface-tensorflow-inference = ""
dlc-pr-huggingface-pytorch-inference = ""
dlc-pr-huggingface-pytorch-neuron-inference = ""

# Stability AI Inference
dlc-pr-stabilityai-pytorch-inference = ""

# Graviton Inference
dlc-pr-mxnet-graviton-inference = ""
dlc-pr-pytorch-graviton-inference = ""
dlc-pr-tensorflow-2-graviton-inference = ""

# EIA Inference
dlc-pr-mxnet-eia-inference = ""
dlc-pr-pytorch-eia-inference = ""
dlc-pr-tensorflow-2-eia-inference = ""<|MERGE_RESOLUTION|>--- conflicted
+++ resolved
@@ -69,11 +69,7 @@
 ec2_tests_on_heavy_instances = false
 
 ### SM specific tests
-<<<<<<< HEAD
-### Off by default
-=======
 ### On by default
->>>>>>> c54d3e1f
 sagemaker_local_tests = true
 
 # run standard sagemaker remote tests from test/sagemaker_tests
