---
<<<<<<< HEAD
release_images:
=======
release_images:
  1:
    framework: "tensorflow"
    version: "2.13.0"
    arch_type: "x86"
    customer_type: "ec2"
    training:
      device_types: [ "cpu", "gpu" ]
      python_versions: [ "py310" ]
      cuda_version: "cu118"
      os_version: "ubuntu20.04"
      example: False
      disable_sm_tag: False
      force_release: False
  2:
    framework: "tensorflow"
    version: "2.13.0"
    arch_type: "x86"
    customer_type: "ec2"
    training:
      device_types: [ "gpu" ]
      python_versions: [ "py310" ]
      cuda_version: "cu118"
      os_version: "ubuntu20.04"
      example: True
      disable_sm_tag: False
      force_release: False
  3:
    framework: "autogluon"
    version: "0.8.2"
    arch_type: "x86"
    training:
      device_types: ["cpu", "gpu"]
      python_versions: ["py39"]
      os_version: "ubuntu20.04"
      cuda_version: "cu117"
      example: False
      disable_sm_tag: False  # [Default: False] This option is not used by Example images
      force_release: False
>>>>>>> d56402db
<|MERGE_RESOLUTION|>--- conflicted
+++ resolved
@@ -1,7 +1,4 @@
 ---
-<<<<<<< HEAD
-release_images:
-=======
 release_images:
   1:
     framework: "tensorflow"
@@ -40,5 +37,4 @@
       cuda_version: "cu117"
       example: False
       disable_sm_tag: False  # [Default: False] This option is not used by Example images
-      force_release: False
->>>>>>> d56402db
+      force_release: False