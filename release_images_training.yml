---
release_images:
  1:
    framework: "tensorflow"
    version: "2.12.0"
    customer_type: "sagemaker"
    arch_type: "x86"
    training:
      device_types: ["cpu", "gpu"]
      python_versions: ["py310"]
      os_version: "ubuntu20.04"
      cuda_version: "cu118"
      example: False
      disable_sm_tag: False
      force_release: False
  2:
    framework: "tensorflow"
    version: "2.13.0"
    customer_type: "sagemaker"
    arch_type: "x86"
    training:
      device_types: ["cpu", "gpu"]
      python_versions: ["py310"]
      os_version: "ubuntu20.04"
      cuda_version: "cu118"
      example: False
      disable_sm_tag: False
      force_release: False
  3:
<<<<<<< HEAD
    framework: "tensorflow"
    version: "2.14.1"
    customer_type: "ec2"
    arch_type: "x86"
    training:
      device_types: [ "cpu", "gpu" ]
      python_versions: [ "py310" ]
      os_version: "ubuntu20.04"
      cuda_version: "cu118"
      example: False
      disable_sm_tag: False
      force_release: False
  4:
    framework: "tensorflow"
    version: "2.14.1"
    customer_type: "sagemaker"
    arch_type: "x86"
=======
    framework: "pytorch"
    version: "2.2.0"
    arch_type: "x86"
    customer_type: "ec2"
>>>>>>> 5fe8de52
    training:
      device_types: [ "cpu", "gpu" ]
      python_versions: [ "py310" ]
      os_version: "ubuntu20.04"
<<<<<<< HEAD
      cuda_version: "cu118"
=======
      cuda_version: "cu121"
>>>>>>> 5fe8de52
      example: False
      disable_sm_tag: False
      force_release: False<|MERGE_RESOLUTION|>--- conflicted
+++ resolved
@@ -27,7 +27,19 @@
       disable_sm_tag: False
       force_release: False
   3:
-<<<<<<< HEAD
+    framework: "pytorch"
+    version: "2.2.0"
+    arch_type: "x86"
+    customer_type: "ec2"
+    training:
+      device_types: [ "cpu", "gpu" ]
+      python_versions: [ "py310" ]
+      os_version: "ubuntu20.04"
+      cuda_version: "cu121"
+      example: False
+      disable_sm_tag: False
+      force_release: False
+  4:
     framework: "tensorflow"
     version: "2.14.1"
     customer_type: "ec2"
@@ -40,26 +52,16 @@
       example: False
       disable_sm_tag: False
       force_release: False
-  4:
+  5:
     framework: "tensorflow"
     version: "2.14.1"
     customer_type: "sagemaker"
     arch_type: "x86"
-=======
-    framework: "pytorch"
-    version: "2.2.0"
-    arch_type: "x86"
-    customer_type: "ec2"
->>>>>>> 5fe8de52
     training:
       device_types: [ "cpu", "gpu" ]
       python_versions: [ "py310" ]
       os_version: "ubuntu20.04"
-<<<<<<< HEAD
       cuda_version: "cu118"
-=======
-      cuda_version: "cu121"
->>>>>>> 5fe8de52
       example: False
       disable_sm_tag: False
       force_release: False