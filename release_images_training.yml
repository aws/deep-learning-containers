---
release_images:
  1:
    framework: "tensorflow"
    version: "2.12.0"
    customer_type: "sagemaker"
    arch_type: "x86"
    training:
      device_types: ["cpu", "gpu"]
      python_versions: ["py310"]
      os_version: "ubuntu20.04"
      cuda_version: "cu118"
      example: False
      disable_sm_tag: False
      force_release: False
  2:
    framework: "tensorflow"
    version: "2.13.0"
    customer_type: "sagemaker"
    arch_type: "x86"
    training:
      device_types: ["cpu", "gpu"]
      python_versions: ["py310"]
      os_version: "ubuntu20.04"
      cuda_version: "cu118"
      example: False
      disable_sm_tag: False
      force_release: False
  3:
    framework: "pytorch"
    version: "2.2.0"
    arch_type: "x86"
    customer_type: "sagemaker"
    training:
      device_types: [ "cpu", "gpu" ]
      python_versions: [ "py310" ]
      os_version: "ubuntu20.04"
      cuda_version: "cu121"
      example: False
      disable_sm_tag: False
      force_release: False
  4:
    framework: "pytorch"
    version: "2.2.0"
    arch_type: "x86"
    customer_type: "ec2"
    training:
      device_types: [ "cpu", "gpu" ]
      python_versions: [ "py310" ]
      os_version: "ubuntu20.04"
      cuda_version: "cu121"
      example: False
      disable_sm_tag: False
      force_release: False
  5:
    framework: "pytorch"
    version: "2.0.1"
    customer_type: "sagemaker"
    arch_type: "x86"
    training:
      device_types: [ "gpu" ]
      python_versions: [ "py310" ]
      os_version: "ubuntu20.04"
      cuda_version: "cu118"
      example: False
      disable_sm_tag: False
      force_release: False
  6:
    framework: "huggingface_pytorch"
    version: "1.13.1"
    arch_type: "x86"
    hf_transformers: "4.34.1"
    training:
      device_types: [ "neuronx" ]
      python_versions: [ "py310" ]
      os_version: "ubuntu20.04"
      neuron_sdk_version: "sdk2.15.0"
      example: False
      disable_sm_tag: True
      force_release: False
  7:
    framework: "huggingface_pytorch"
    version: "1.13.1"
    arch_type: "x86"
    hf_transformers: "4.26.0"
    training:
      device_types: [ "gpu" ]
      python_versions: [ "py39" ]
      os_version: "ubuntu20.04"
      cuda_version: "cu117"
      example: False
      disable_sm_tag: False
      force_release: False
  8:
    framework: "tensorflow"
    version: "2.14.1"
    customer_type: "ec2"
    arch_type: "x86"
    training:
      device_types: [ "cpu", "gpu" ]
      python_versions: [ "py310" ]
      os_version: "ubuntu20.04"
      cuda_version: "cu118"
      example: False
      disable_sm_tag: False
      force_release: False
  9:
    framework: "tensorflow"
    version: "2.14.1"
    customer_type: "sagemaker"
    arch_type: "x86"
    training:
      device_types: [ "cpu", "gpu" ]
      python_versions: [ "py310" ]
      os_version: "ubuntu20.04"
      cuda_version: "cu118"
      example: False
      disable_sm_tag: False
      force_release: False
<<<<<<< HEAD
  10:
    framework: "pytorch"
    version: "2.1.0"
    customer_type: "ec2"
    arch_type: "x86"
    training:
      device_types: [ "cpu", "gpu" ]
      python_versions: [ "py310" ]
      os_version: "ubuntu20.04"
      cuda_version: "cu121"
      example: False
      disable_sm_tag: False
      force_release: False
  11:
    framework: "pytorch"
    version: "2.1.0"
    customer_type: "sagemaker"
    arch_type: "x86"
    training:
      device_types: [ "cpu", "gpu" ]
      python_versions: [ "py310" ]
      os_version: "ubuntu20.04"
      cuda_version: "cu121"
=======
  11:
    framework: "tensorflow"
    version: "2.13.0"
    customer_type: "ec2"
    arch_type: "x86"
    training:
      device_types: ["cpu", "gpu"]
      python_versions: ["py310"]
      os_version: "ubuntu20.04"
      cuda_version: "cu118"
>>>>>>> 1bb4b09e
      example: False
      disable_sm_tag: False
      force_release: False<|MERGE_RESOLUTION|>--- conflicted
+++ resolved
@@ -117,7 +117,6 @@
       example: False
       disable_sm_tag: False
       force_release: False
-<<<<<<< HEAD
   10:
     framework: "pytorch"
     version: "2.1.0"
@@ -141,8 +140,7 @@
       python_versions: [ "py310" ]
       os_version: "ubuntu20.04"
       cuda_version: "cu121"
-=======
-  11:
+  12:
     framework: "tensorflow"
     version: "2.13.0"
     customer_type: "ec2"
@@ -152,7 +150,6 @@
       python_versions: ["py310"]
       os_version: "ubuntu20.04"
       cuda_version: "cu118"
->>>>>>> 1bb4b09e
       example: False
       disable_sm_tag: False
       force_release: False