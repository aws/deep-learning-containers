---
# DLC images to patch - force_release is not allowed in this file
release_images:
  # PyTorch 1.13 Images
  1:
    framework: "pytorch"
    version: "1.13.1"
    customer_type: "ec2"
    arch_type: "x86"
    training:
      device_types: [ "cpu", "gpu" ]
      python_versions: [ "py39" ]
      os_version: "ubuntu20.04"
      cuda_version: "cu117"
      example: False
      disable_sm_tag: False
      force_release: False
  2:
    framework: "pytorch"
    version: "1.13.1"
    customer_type: "sagemaker"
    arch_type: "x86"
    training:
      device_types: [ "cpu", "gpu" ]
      python_versions: [ "py39" ]
      os_version: "ubuntu20.04"
      cuda_version: "cu117"
      example: False
      disable_sm_tag: False
      force_release: False
  3:
    framework: "pytorch"
    version: "1.13.1"
    arch_type: "x86"
    customer_type: "ec2"
    inference:
      device_types: [ "cpu", "gpu" ]
      python_versions: [ "py39" ]
      os_version: "ubuntu20.04"
      cuda_version: "cu117"
      example: False
      disable_sm_tag: False
      force_release: False
  4:
    framework: "pytorch"
    version: "1.13.1"
    arch_type: "x86"
    customer_type: "sagemaker"
    inference:
      device_types: [ "cpu", "gpu" ]
      python_versions: [ "py39" ]
      os_version: "ubuntu20.04"
      cuda_version: "cu117"
      example: False
      disable_sm_tag: False
      force_release: False

  # Pytorch 2.1 Images
  5:
    framework: "pytorch"
    version: "2.1.0"
    customer_type: "ec2"
    arch_type: "x86"
    training:
      device_types: [ "cpu", "gpu" ]
      python_versions: [ "py310" ]
      os_version: "ubuntu20.04"
      cuda_version: "cu121"
      example: False
      disable_sm_tag: False
      force_release: False
  6:
    framework: "pytorch"
    version: "2.1.0"
    customer_type: "sagemaker"
    arch_type: "x86"
    training:
      device_types: [ "cpu", "gpu" ]
      python_versions: [ "py310" ]
      os_version: "ubuntu20.04"
      cuda_version: "cu121"
      example: False
      disable_sm_tag: False
      force_release: False
  7:
    framework: "pytorch"
    version: "2.1.0"
    arch_type: "x86"
    customer_type: "ec2"
    inference:
      device_types: [ "cpu", "gpu" ]
      python_versions: [ "py310" ]
      os_version: "ubuntu20.04"
      cuda_version: "cu118"
      example: False
      disable_sm_tag: False
      force_release: False
  8:
    framework: "pytorch"
    version: "2.1.0"
    arch_type: "x86"
    customer_type: "sagemaker"
    inference:
      device_types: [ "cpu", "gpu" ]
      python_versions: [ "py310" ]
      os_version: "ubuntu20.04"
      cuda_version: "cu118"
      example: False
      disable_sm_tag: False
      force_release: False
  9:
    framework: "pytorch"
    version: "2.1.0"
    arch_type: "graviton"
    customer_type: "ec2"
    inference:
      device_types: [ "cpu" ]
      python_versions: [ "py310" ]
      os_version: "ubuntu20.04"
      example: False
      disable_sm_tag: False
      force_release: False
  10:
    framework: "pytorch"
    version: "2.1.0"
    arch_type: "graviton"
    customer_type: "sagemaker"
    inference:
      device_types: [ "cpu" ]
      python_versions: [ "py310" ]
      os_version: "ubuntu20.04"
      example: False
      disable_sm_tag: False
      force_release: False

  # PyTorch 2.2 Images
  11:
    framework: "pytorch"
    version: "2.2.0"
    arch_type: "x86"
    customer_type: "ec2"
    training:
      device_types: [ "cpu", "gpu" ]
      python_versions: [ "py310" ]
      os_version: "ubuntu20.04"
      cuda_version: "cu121"
      example: False
      disable_sm_tag: False
      force_release: False
  12:
    framework: "pytorch"
    version: "2.2.0"
    arch_type: "x86"
    customer_type: "sagemaker"
    training:
      device_types: [ "cpu", "gpu" ]
      python_versions: [ "py310" ]
      os_version: "ubuntu20.04"
      cuda_version: "cu121"
      example: False
      disable_sm_tag: False
      force_release: False
  13:
    framework: "pytorch"
    version: "2.2.0"
    arch_type: "x86"
    customer_type: "ec2"
    inference:
      device_types: [ "cpu", "gpu" ]
      python_versions: [ "py310" ]
      os_version: "ubuntu20.04"
      cuda_version: "cu118"
      example: False
      disable_sm_tag: False
      force_release: False
  14:
    framework: "pytorch"
    version: "2.2.0"
    arch_type: "x86"
    customer_type: "sagemaker"
    inference:
      device_types: [ "cpu", "gpu" ]
      python_versions: [ "py310" ]
      os_version: "ubuntu20.04"
      cuda_version: "cu118"
      example: False
      disable_sm_tag: False
      force_release: False
  15:
    framework: "pytorch"
    version: "2.2.1"
    arch_type: "graviton"
    customer_type: "ec2"
    inference:
      device_types: [ "cpu" ]
      python_versions: [ "py310" ]
      os_version: "ubuntu20.04"
      example: False
      disable_sm_tag: False
      force_release: False
  16:
    framework: "pytorch"
    version: "2.2.1"
    arch_type: "graviton"
    customer_type: "sagemaker"
    inference:
      device_types: [ "cpu" ]
      python_versions: [ "py310" ]
      os_version: "ubuntu20.04"
      example: False
      disable_sm_tag: False
      force_release: False

  # PyTorch 2.3 Images
  17:
    framework: "pytorch"
    version: "2.3.0"
    customer_type: "ec2"
    arch_type: "x86"
    training:
      device_types: [ "cpu", "gpu" ]
      python_versions: [ "py311" ]
      os_version: "ubuntu20.04"
      cuda_version: "cu121"
      example: False
      disable_sm_tag: False
      force_release: False
  18:
    framework: "pytorch"
    version: "2.3.0"
    customer_type: "sagemaker"
    arch_type: "x86"
    training:
      device_types: [ "cpu", "gpu" ]
      python_versions: [ "py311" ]
      os_version: "ubuntu20.04"
      cuda_version: "cu121"
      example: False
      disable_sm_tag: False
      force_release: False
  19:
    framework: "pytorch"
    version: "2.3.0"
    arch_type: "x86"
    customer_type: "ec2"
    inference:
      device_types: [ "cpu", "gpu" ]
      python_versions: [ "py311" ]
      os_version: "ubuntu20.04"
      cuda_version: "cu121"
      example: False
      disable_sm_tag: False
      force_release: False
  20:
    framework: "pytorch"
    version: "2.3.0"
    arch_type: "x86"
    customer_type: "sagemaker"
    inference:
      device_types: [ "cpu", "gpu" ]
      python_versions: [ "py311" ]
      os_version: "ubuntu20.04"
      cuda_version: "cu121"
      example: False
      disable_sm_tag: False
      force_release: False
  21:
    framework: "pytorch"
    version: "2.3.0"
    arch_type: "graviton"
    customer_type: "ec2"
    inference:
      device_types: [ "cpu" ]
      python_versions: [ "py311" ]
      os_version: "ubuntu20.04"
      example: False
      disable_sm_tag: False
      force_release: False
  22:
    framework: "pytorch"
    version: "2.3.0"
    arch_type: "graviton"
    customer_type: "sagemaker"
    inference:
      device_types: [ "cpu" ]
      python_versions: [ "py311" ]
      os_version: "ubuntu20.04"
      example: False
      disable_sm_tag: False
      force_release: False
  
  # PyTorch 2.4 Images
  23:
    framework: "pytorch"
    version: "2.4.0"
    arch_type: "graviton"
    customer_type: "ec2"
    inference:
      device_types: [ "cpu" ]
      python_versions: [ "py311" ]
      os_version: "ubuntu22.04"
      example: False
      disable_sm_tag: False
      force_release: False

<<<<<<< HEAD
  # PyTorch 2.4 Images
  23:
    framework: "pytorch"
    version: "2.4.0"
    customer_type: "ec2"
    arch_type: "x86"
    training:
      device_types: [ "cpu", "gpu" ]
      python_versions: [ "py311" ]
      os_version: "ubuntu22.04"
      cuda_version: "cu124"
      example: False
      disable_sm_tag: False
      force_release: False
  24:
    framework: "pytorch"
    version: "2.4.0"
    customer_type: "sagemaker"
    arch_type: "x86"
    training:
      device_types: [ "cpu", "gpu" ]
      python_versions: [ "py311" ]
      os_version: "ubuntu22.04"
      cuda_version: "cu124"
      example: False
      disable_sm_tag: False
      force_release: False
  25:
    framework: "pytorch"
    version: "2.4.0"
    arch_type: "x86"
    customer_type: "ec2"
    inference:
      device_types: [ "cpu", "gpu" ]
      python_versions: [ "py311" ]
      os_version: "ubuntu22.04"
      cuda_version: "cu124"
      example: False
      disable_sm_tag: False
      force_release: False
  # 26:
  #   framework: "pytorch"
  #   version: "2.4.0"
  #   arch_type: "x86"
  #   customer_type: "sagemaker"
  #   inference:
  #     device_types: [ "cpu", "gpu" ]
  #     python_versions: [ "py311" ]
  #     os_version: "ubuntu22.04"
  #     cuda_version: "cu124"
  #     example: False
  #     disable_sm_tag: False
  #     force_release: False

  # TensorFlow 2.14 Images
  26:
=======
  # TensorFlow 2.14 Images
  24:
>>>>>>> 67e0b6b6
    framework: "tensorflow"
    version: "2.14.1"
    customer_type: "ec2"
    arch_type: "x86"
    training:
      device_types: [ "cpu", "gpu" ]
      python_versions: [ "py310" ]
      os_version: "ubuntu20.04"
      cuda_version: "cu118"
      example: False
      disable_sm_tag: False
      force_release: False
<<<<<<< HEAD
  27:
=======
  25:
>>>>>>> 67e0b6b6
    framework: "tensorflow"
    version: "2.14.1"
    customer_type: "sagemaker"
    arch_type: "x86"
    training:
      device_types: [ "cpu", "gpu" ]
      python_versions: [ "py310" ]
      os_version: "ubuntu20.04"
      cuda_version: "cu118"
      example: False
      disable_sm_tag: False
      force_release: False
  # 25:
  #   framework: "tensorflow"
  #   version: "2.14.1"
  #   arch_type: "x86"
  #   customer_type: "ec2"
  #   inference:
  #     device_types: [ "cpu", "gpu" ]
  #     python_versions: [ "py310" ]
  #     os_version: "ubuntu20.04"
  #     cuda_version: "cu118"
  #     example: False
  #     disable_sm_tag: False
  #     force_release: False
  # 26:
  #   framework: "tensorflow"
  #   version: "2.14.1"
  #   arch_type: "x86"
  #   customer_type: "sagemaker"
  #   inference:
  #     device_types: [ "cpu", "gpu" ]
  #     python_versions: [ "py310" ]
  #     os_version: "ubuntu20.04"
  #     cuda_version: "cu118"
  #     example: False
  #     disable_sm_tag: False
  #     force_release: False
  # 27:
  #   framework: "tensorflow"
  #   version: "2.14.1"
  #   arch_type: "graviton"
  #   customer_type: "ec2"
  #   inference:
  #     device_types: [ "cpu" ]
  #     python_versions: [ "py310" ]
  #     os_version: "ubuntu20.04"
  #     cuda_version: "cu118"
  #     example: False
  #     disable_sm_tag: False
  #     force_release: False
  # 28:
  #   framework: "tensorflow"
  #   version: "2.14.1"
  #   arch_type: "graviton"
  #   customer_type: "sagemaker"
  #   inference:
  #     device_types: [ "cpu" ]
  #     python_versions: [ "py310" ]
  #     os_version: "ubuntu20.04"
  #     cuda_version: "cu118"
  #     example: False
  #     disable_sm_tag: False
  #     force_release: False

  # TensorFlow 2.16 Images
<<<<<<< HEAD
  28:
=======
  26:
>>>>>>> 67e0b6b6
    framework: "tensorflow"
    version: "2.16.2"
    customer_type: "ec2"
    arch_type: "x86"
    training:
      device_types: [ "cpu", "gpu" ]
      python_versions: [ "py310" ]
      os_version: "ubuntu20.04"
      cuda_version: "cu123"
      example: False
      disable_sm_tag: False
      force_release: False
<<<<<<< HEAD
  29:
=======
  27:
>>>>>>> 67e0b6b6
    framework: "tensorflow"
    version: "2.16.2"
    customer_type: "sagemaker"
    arch_type: "x86"
    training:
      device_types: [ "cpu", "gpu" ]
      python_versions: [ "py310" ]
      os_version: "ubuntu20.04"
      cuda_version: "cu123"
      example: False
      disable_sm_tag: False
      force_release: False
  # 31:
  #   framework: "tensorflow"
  #   version: "2.16.1"
  #   arch_type: "x86"
  #   customer_type: "ec2"
  #   inference:
  #     device_types: [ "cpu", "gpu" ]
  #     python_versions: [ "py310" ]
  #     os_version: "ubuntu20.04"
  #     cuda_version: "cu122"
  #     example: False
  #     disable_sm_tag: False
  #     force_release: False
  # 32:
  #   framework: "tensorflow"
  #   version: "2.16.1"
  #   arch_type: "x86"
  #   customer_type: "sagemaker"
  #   inference:
  #     device_types: [ "cpu", "gpu" ]
  #     python_versions: [ "py310" ]
  #     os_version: "ubuntu20.04"
  #     cuda_version: "cu122"
  #     example: False
  #     disable_sm_tag: False
  #     force_release: False
  # 33:
  #   framework: "tensorflow"
  #   version: "2.16.1"
  #   arch_type: "graviton"
  #   customer_type: "ec2"
  #   inference:
  #     device_types: [ "cpu" ]
  #     python_versions: [ "py310" ]
  #     os_version: "ubuntu20.04"
  #     cuda_version: "cu122"
  #     example: False
  #     disable_sm_tag: False
  #     force_release: False
  # 34:
  #   framework: "tensorflow"
  #   version: "2.16.1"
  #   arch_type: "graviton"
  #   customer_type: "sagemaker"
  #   inference:
  #     device_types: [ "cpu" ]
  #     python_versions: [ "py310" ]
  #     os_version: "ubuntu20.04"
  #     cuda_version: "cu122"
  #     example: False
  #     disable_sm_tag: False
  #     force_release: False<|MERGE_RESOLUTION|>--- conflicted
+++ resolved
@@ -293,21 +293,6 @@
   23:
     framework: "pytorch"
     version: "2.4.0"
-    arch_type: "graviton"
-    customer_type: "ec2"
-    inference:
-      device_types: [ "cpu" ]
-      python_versions: [ "py311" ]
-      os_version: "ubuntu22.04"
-      example: False
-      disable_sm_tag: False
-      force_release: False
-
-<<<<<<< HEAD
-  # PyTorch 2.4 Images
-  23:
-    framework: "pytorch"
-    version: "2.4.0"
     customer_type: "ec2"
     arch_type: "x86"
     training:
@@ -357,13 +342,21 @@
   #     example: False
   #     disable_sm_tag: False
   #     force_release: False
+  26:
+    framework: "pytorch"
+    version: "2.4.0"
+    arch_type: "graviton"
+    customer_type: "ec2"
+    inference:
+      device_types: [ "cpu" ]
+      python_versions: [ "py311" ]
+      os_version: "ubuntu22.04"
+      example: False
+      disable_sm_tag: False
+      force_release: False
 
   # TensorFlow 2.14 Images
-  26:
-=======
-  # TensorFlow 2.14 Images
-  24:
->>>>>>> 67e0b6b6
+  27:
     framework: "tensorflow"
     version: "2.14.1"
     customer_type: "ec2"
@@ -376,11 +369,7 @@
       example: False
       disable_sm_tag: False
       force_release: False
-<<<<<<< HEAD
-  27:
-=======
-  25:
->>>>>>> 67e0b6b6
+  28:
     framework: "tensorflow"
     version: "2.14.1"
     customer_type: "sagemaker"
@@ -447,11 +436,7 @@
   #     force_release: False
 
   # TensorFlow 2.16 Images
-<<<<<<< HEAD
-  28:
-=======
-  26:
->>>>>>> 67e0b6b6
+  29:
     framework: "tensorflow"
     version: "2.16.2"
     customer_type: "ec2"
@@ -464,11 +449,7 @@
       example: False
       disable_sm_tag: False
       force_release: False
-<<<<<<< HEAD
-  29:
-=======
-  27:
->>>>>>> 67e0b6b6
+  30:
     framework: "tensorflow"
     version: "2.16.2"
     customer_type: "sagemaker"
